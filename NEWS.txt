<<<<<<< HEAD
Version 7.0 - not yet released
* LUA scripting
* user interface
  - screen layout with 12 infoboxes on the left, vario+3 infoboxes on right
* data files
  - optimise the terrain loader
* devices
  - parse wind from standard NMEA sentence WMV
  - driver for XC Tracer Vario
  - driver for KRT2 radio
* weather
  - merge all weather data in one dialog
  - allow showing both terrain and RASP
  - show satellite images from pc_met (Deutscher Wetterdienst)
* calculations
  - merge redundant waves
* Windows
  - drop support for Windows CE
  - require Windows Vista or later
  - allow starting multiple XCSoar instances
* Linux
  - drop support for SDL 1.2
  - display rotation
* Android
  - drop support for ARMv6 CPUs
* Kobo
  - support Kobo Glo HD

Version 6.8.4 - not yet released
=======
Version 6.8.4 - 2016/05/18
* airspace cross-section
  - use airspace visibility configuration (#3751)
>>>>>>> f621dfe1
* data files
  - accept "Military Aerodrome Traffic Zone" (MATZ) airspaces in
    OpenAir files (#3732)
* devices
  - CAI302: fix "airspace" marker in waypoint uploader (#3750)
* calculations
  - improve landing detection at high wind speeds (#3748)
* logger
  - fix crash in NMEA logger
* user interface
  - Australian units for weight are kg
* Windows
  - fix terrain loader (#3747)
* Android
  - fix crash bug in IOIO driver (#3744)
  - fix crash bug on Android 1.6 (#3742)
* Kobo
  - eliminate screen flashing on Kobo Glo HD, Kobo Touch 2.0
  - support battery status on Kobo Glo HD, Kobo Touch 2.0

Version 6.8.3 - 2016/03/09
* map
  - fix distorted terrain when zoomed out
  - fix missing airspaces in cross section (#3537)
* calculations
  - update SIS-AT to 2016 scoring rules
  - fix landing time display (#3690)
  - fix AAT range display
* data files
  - use correct "comment" field for OziExplorer files
  - relax file format detection for OziExplorer files
  - fix bogus arrival heights on watched waypoints when GPS unavailable
  - fix crash in airspace parser
  - fix crash in XML parser
  - save user.cup after edit (#3701)
* devices
  - GTAltimeter: remove unmaintained driver (#3661)
* Kobo
  - support Kobo Glo HD, Kobo Touch 2.0
* fix crash in SkyLines tracking

Version 6.8.2 - 2015/09/19
* Rubik R-26S polar
* user interface
  - save settings after copy&pasting an InfoBox set (#3649)
* map
  - fix crash in the topography renderer
* calculations
  - fix task progress display after finish achieved (#3657)
* devices
  - fix wrong baud rate after task declaration (#3654)
* Android
  - support the "escape" key (#3647)
  - fix all RS232 permissions on Android (#3648)
* Kobo
  - fix wrong IP address display (#3650)
* Raspberry Pi / Cubieboard
  - support digit and letter keys (#3611)

Version 6.8.1 - 2015/08/27
* fix freeze bug when starting without GPS fix
* fix crash with empty xcsoar-checklist.txt file
* devices
  - fix TCP port on Windows (#3428)
* Windows
  - fix the airspace file parser (#3633)
* Kobo
  - fix overlapping text (#3634)
* Android
  - fix USB-RS232-OTG permissions on Android

Version 6.8 - 2015/08/18
* data files
  - optimise the topography loader
  - faster RASP map change
  - show all RASP maps
  - fix comments in TNP files
  - ignore trailing whitespace in airspace files (#3546)
  - store user-edited waypoints and markers in "user.cup"
* devices
  - remove option "Ignore checksum"
  - CAI302: add sink tone configuration
  - LX: implement LXNAV Nano3 task declaration (#3295)
  - LX: remove support for LX1600 pass-through mode
  - ATR833: new driver
  - Volkslogger: support DAeC keyhole declaration
  - Westerboer VW921: remove buggy driver (#3215)
  - added TCP port 2000 to portlist (part of #3326)
  - support LXNAV V7 pass-through mode (#1913, #2808, #2919)
* calculations
  - wave assistant
  - use maximum speed configured in plane setup as limit for calculations
  - use WGS84 earth ellipsoid for distance calculations (#2809)
  - remove setting "Prefer external wind"
  - reduce EKF wind latency
  - fix bogus value in "Nearest Airspace H" InfoBox (#3589)
  - obey the maximum start speed (#2841)
* airspace cross-section
  - sync map & cross-section view zoom setting (#2913)
* infoboxes
  - add "Fin MC0 AltD" infobox (#2824)
  - add "Next arrow" infobox (#3128)
* task editor
  - added one-click task reversal (#1730)
  - show name of loaded/saved tasks in dialog title (#1924)
  - support large legs in the FAI triangle renderer (#3413)
  - task calculator moved to "Status" dialog
  - markers can be used in tasks and for "goto"
* map
  - allow "Mark Drop" while panning
  - airspace labels
* user interface
  - allow horizontal speeds in m/s
  - allow mass in lb, wing loading in lb/ft^2
  - download data files from site configuration
  - remove support for custom status files
  - merge airspace warning buttons "ACK Warn" and "ACK Space" (#1086)
  - show airspace warning at bottom (#1378, #2628, #3275)
  - profile manager
  - password-protected profiles (#851)
  - checklist remembers last opened list (#3110)
  - use configured coordinate format in waypoint editor
  - remove custom font support, replaced with global "text size" setting
  - improved font sizes
  - improved font renderer
  - display rotation for Raspberry Pi and Cubieboard (#3238)
  - use /dev/input/event* on Raspberry Pi and Cubieboard (#3179)
  - support mouse wheel on Raspberry Pi and Cubieboard
  - scale touchscreen coordinates to screen size
  - bigger icons on high-dpi screens (#2795, #3267, #3397, #3540)
  - improved keypad support (#3281)
  - new translation: Simplified Chinese
* tracking
  - new option disables tracking while roaming on the cell network
  - queue SkyLines tracking fixes while data connection is unavailable
  - fix SkyLines traffic display on southern hemisphere (#3601)
  - show SkyLines traffic even if we have no GPS fix yet
  - show nearby waypoint in SkyLines traffic list
  - show altitude in list (#3606)
  - show all nearby traffic (#2814)
  - pass vehicle name to LiveTrack24
* Linux
  - Wayland support
* Android
  - fix IOIO connection on Android 4.x (#2959, #3260)
  - support IOIO-OTG with the Android device in USB host mode
  - support IOIO over Bluetooth
  - support Bluetooth LE
  - timeout for the HTTP client (e.g. LiveTrack24)
* Kobo
  - menu button
  - add UI allowing the start of external scripts to KoboMenu (#3194)
  - support Wifi with WEP (#3138)
  - support open Wifi networks (#3391)
  - support USB-OTG
  - export data partition via USB storage
  - support the Kobo Aura screen (#3490)

Version 6.7.9 - 2015/07/03
* user interface
  - fix crash in task editor
  - fix crash while panning the map
  - improved font renderer
* data files
  - fix comments in TNP files
* calculations
  - faster triangle score calculation
  - fix crash in triangle score calculation (#3576)
* Android
  - timeout for the HTTP client (e.g. LiveTrack24)
* Kobo
  - enable crash dumps in XCSoarData/crash/

Version 6.7.8 - 2015-05-22
* user interface
  - draw gray title bar on inactive dialogs
  - improved dialog button placement
  - fix missing buttons in terrain configuration (#3421)
* task
  - support large legs in the FAI triangle renderer (#3413)
  - make "Cruise efficiency" read-only
* devices
  - fix crash when downloading flight without "logs" folder
* Linux
  - support Raspberry Pi 2
  - show ports renamed by udev

Version 6.7.7 - 2015/02/20
* airspace
  - accept airspaces of class RMZ in OpenAir format files (#3437)
  - fix wrong AGL height due to longitude east/west wraparound (#3468)
* infoboxes
  - fix data for OLC infoboxes if "OLC League" is used (#3461)
* calculations
  - fix handicap factor for "OLC League" scores
  - fix reach calculation problems at border of map (#3239)
  - simplified EKF wind algorithm (#3062)
* input events
  - allow '_' character in event identifiers (#3464)
* replay
  - fix replay progress while replay is paused (#3446)

Version 6.7.6 - 2014/10/18
* tracking
  - updated SkyLines server IP
* user interface
  - fix crash when switching pages with cross section (#3012, #3231, #3395)
* devices
  - LX: relax download timeout (#3199)
  - OpenVario: new device driver
  - Vaulter: new device driver
* replay
  - accept "$GNRMC" in replay of NMEA files
* calculations
  - improve circling detection when using some external NMEA devices (#3360, #3372)
* configuration
  - report missing plane configuration file in log file

Version 6.7.5 - 2014/06/09
* fix crash in task manager (#3305)
* work around crash on Windows (PC) (#3284)
* devices
  - fixed attitude data handling
  - properly detect LXNAV Nano 3
  - FLARM: fix declaration with asterisk in task point name (#3323)
* airspace
  - assume all airspaces are active if day of week is not known
  - restore "Repetitive Sound" setting on startup (#3308)
* Android
  - fix crash when opening IOIO port (#3309)
  - allow reconnecting IOIO sensors
* tasks
  - fix loading of some tasks from .cup files

Version 6.7.4 - 2014/04/11
* map
  - fix topography rendering for polygon shapes (#3245)
  - fix SDL clipped polygon rendering algorithm (#3250)
* devices
  - Westerboer: ignore implausible values from buggy devices
* logger
  - create "logs" directory automatically for external flight downloads
* user interface
  - show status message when switching to next turnpoint (#3270)
* airspace
  - relax parsing of TNP airspace files (#3272)
* infoboxes
  - don't use depreciated content in default configuration (#3278)

Version 6.7.3 - 2014/01/22
* tracking
  - changed host for DHV tracking server (#3208)
* user interface
  - fix missing battery info in status panels
* map
  - fix disappearing observation zones at left/top screen border (#3212)
  - fix RASP display
* devices
  - LX: improved logger handshake (#3199)
  - LX: auto-retry after errors during IGC download
* Android
  - load XCSoarData from external SD card if available (#3198)
* Kobo
  - fix touch screen bug (#3195, #3204, #3211)

Version 6.7.2 - 2013/12/19
* user interface
  - fix crash in alternates list (#3146)
  - new translation: Slovenian
* infoboxes
  - fix "Fin Dist" infobox for GOTO tasks (#3152)
* configuration
  - increase upper limit for plane wing area (#3154)
  - fix saving of custom polars (#3173)
* waypoints
  - correctly handle S latitudes and W longitudes in waypoint editor (#3155)
  - fix saving waypoints to cup format files from waypoint editor
* devices
  - auto-reconnect TCP client (#3127)
  - handle time warps in NMEA replay
  - another midnight wraparound bug fix (#2973)
* Android
  - enable Vivante workaround for GC600 (#3184)
  - faster map renderer (#3124)
  - improved font quality
  - enable cursor key navigation in dialogs (#3133)
* Kobo
  - fix misassigned passphrase in WiFi dialog (#3151)
  - work around Kobo Touch N905B kernel crash in display driver (#3145)
  - work around Kobo Touch N905B touch screen bug
  - the "Home" button opens the menu
  - mount /dev/pts for telnetd (#3135)
  - fix crash in file manager and METAR/TAF dialog (#3078)

Version 6.7.1 - 2013/10/11
* replay
  - fix crash replaying an IGC file with no B record extensions (#3107)
* data files
  - save the previous log file in "xcsoar-old.log"
* user interface
  - new translation: Lithuanian
* devices
  - CAI302: work around transmission errors during IGC file download (#3074)
* Android
  - fix crash in "credits" dialog on Android 4 (#3106)
  - work around Vivante GPU texture bugs (#1995, #2228, #2990, #2998, #3105)
* Kobo
  - fix passphrase entry in WiFi setup (#3053)
  - fix compatibility with old Kobo firmware

Version 6.7 - 2013/09/30
* new target: Kobo e-book readers
* user interface
  - resizable main window
  - added AutoZoom gesture (up-down)
  - obsolete configuration pages "devices", "polar", "logger info" removed
  - new page: "horizon" (#1592)
  - default page gesture changed right/left sense according to other xc ui interaction pattern
  - pressing the Escape key in task manager switches to "Close" tab (#2877)
  - separate font for dialogs (#723, #2806)
  - repetitive airspace warning sound (#2952)
  - never close dialogs due to display rotation
  - disable custom fonts on Altair
  - improve small dialog font on Altair
  - fix loading translations on Linux (#2041)
* map
  - terrain countour lines (#2451)
  - continue loading terrain/topography without GPS fix (#2723)
  - suppress drawing duplicate topography labels
  - draw projected path when turning
  - additional zoom levels (#3037)
  - global "don't fill airspace" setting (#3047)
  - fix rendering errors when some airspaces have no border (#3045)
  - fix distinct page zoom in conjunction with circling zoom (#2907)
* infoboxes
  - new content "Speed task last hour"
  - new content "Next distance (nominal)"
  - new content "Takeoff distance" (#3059)
  - new panel for "Team code" provides quick access to team code settings (#2899)
  - new content "OLC speed" (#2352)
* tasks
  - custom "start requires arm" setting (#2782)
  - new option to disable OLC optimisation
  - MAT: ask user whether to add turn points while flying over it
  - update the calculator without a GPS fix (#2876)
  - fix task speed and time estimates before task start (#2876, #2906)
  - show "arm advance" button when manual arming is necessary (#1729)
  - support the OLC/DMSt 500km triangle threshold (#2963)
  - render finish point as achieved when task is finished (#2140)
  - subtract start/finish cylinder radius from task distance (#2308)
  - fix parsing of .cup task files
* route planner
  - ignore inactive and acknowledged airspaces (#2866)
* calculations
  - add more weight to zig-zag wind compared to circling wind
  - enable circling wind calculation in IGC replay (#2672)
  - fix OLC triangle display (#2775)
* waypoint editor
  - delete waypoint implemented
  - CUP file support added
* devices
  - enabling/disabling devices on-the-fly
  - "debug" button
  - more robust midnight wraparound handling (#2857)
  - new driver from Cambridge L-Nav
  - support TCP client connection
* Android
  - support IOIO via OpenAccessory (Android 4.x)
  - support USB host mode and USB-RS232 adapters on the Nook (#2886)
  - show Bluetooth name instead of MAC address in device list
  - enable fast refresh mode on Nook Simple Touch
* Analysis
  - a retrospective task is compiled that summarises waypoints the aircraft has 
    visited (within 15km radius).  These waypoints are drawn on OLC page of analysis dialog.
* data files
  - default profile is called "default.prf" instead of "xcsoar-registry.prf"
  - log file is called "xcsoar.log" instead of "xcsoar-startup.log"
  - fix name truncation when saving a waypoint file on Windows (#3096)

Version 6.6.5 - 2013/08/21
* user interface
  - reduce flickering in system configuration
* map
  - reduce CPU usage of airspace and topography renderer
* tasks
  - remove keyhole from the BGA start sector zone
* devices
  - enable Nook's internal GPS for mock locations (#2999)
* configuration
  - fix loading home waypoint on longitudes bigger than 90 degrees

Version 6.6.4 - 2013/07/11
* map
  - fix stuttering terrain on Windows CE
  - fix multi-touch pan gesture (#2684)
* calculations
  - improve robustness of the zig-zag wind algorithm (#2961)
* devices
  - FLARM: work around a Garrecht TRX-1090 firmware bug (#2745, #2749)
  - LX: faster LXNAV Nano detection over Bluetooth (#2819)
  - Volkslogger: increase timeout to calculate security (#2910)
  - fix bogus error message after pressing "Cancel"
  - show Bluetooth name instead of MAC address in device list

Version 6.6.3 - 2013/07/02
* map
  - fill FAI triangle areas on Windows
* devices
  - FLARM: improve task declaration reliability
  - LX: support Nano firmware 2.10 (#2819)
* Android
  - fix compatibility issue with Android 2.2
  - detect when internal GPS is lost on Android 2.3 and older (#2929)
* user interface
  - fix unit display for pressure in flight setup dialog (#2933)
* data files
  - added "Pilatus B4" polar

Version 6.6.2 - 2013/06/12
* map
  - fix misplaced topography labels (#2564)
  - fix keyboard panning with track up (#2908)
* infoboxes
  - ensure that the unit symbol is visible
  - fix ballast display in vario gauge (#2911)
* tasks
  - update all settings after task type change
* devices
  - Volkslogger: fix IGC file download on Windows CE
  - EWmicroRecorder: fix corrupt task declaration (#2921)
  - fix potential crash when garbage is received from device
  - fix IOIO reconnect
  - generate G record even when first device has no GPS (#2849)
* cross section
  - also display unknown airspace types (#2884)
* Raspberry Pi
  - fix instant crash (#2922)
* Altair
  - never override data path (#2509)
* Android
  - faster startup

Version 6.6.1 - 2013/05/08
* cross section
  - fix airspace display after display rotation (#2825)
* user interface
  - fix malformed name in airspace warning dialog (#2813)
  - don't lost focus to waypoint list on Altair (#2835)
  - don't forget map zoom when returning to map (#2805)
* devices
  - indicate duplicate devices in list
  - allow using more than one TCP/UDP device
  - fix spurious errors after IOIO baud rate change (#2733, #2754)
  - K6Bt: fix configured baud rate setup on Android (#2836)
  - work around Android 2.3 Bluetooth crash bug
* tasks
  - prevent moving target out of the cylinder (#2794)
* configuration
  - fix regression with polar configuration (#2803)
* support gcc 4.8

Version 6.6 - 2013/04/23
* map
  - optional distinct map zoom on each page (#1603)
  - add label selection "Task waypoints & airfields"
  - allow configuration of "Final glide bar" display (#2554)
  - new snail trail option "Vario-scaled dots and lines"
  - topography icons
  - don't draw pan info over north arrow (#2765)
* cross section
  - show airspace names (#1149, #2390)
  - use glide polar instead of current glide ratio (#2687)
* infoboxes
  - green InfoBox distance when inside observation zone (#2560)
  - limit the InfoBox aspect ratio
  - new InfoBox styles "Shaded" (#1852), "Glass" (#2466)
  - waypoint details button in target dialog (#1967)
  - show distance in radial InfoBox comment (#2577)
  - new InfoBox "ATC radial" with distance in nautical miles (#2269, #2706)
  - improved wind edit panel (#2770)
* user interface
  - replay fast-forward
  - new waypoint location editor (#343)
  - show required glide ratio in waypoint details (#1573)
  - add airspace ack button to map item list (#2139)
  - additionally show airspace altitude in feet (#2379)
  - show more files in replay file picker (#2582)
  - clicking with Ctrl key pressed moves the simulator (#199)
  - vario bar at the right edge of the map
* tasks
  - MAT tasks (#563)
  - custom symmetric quadrant (#2125)
  - AAT keyhole (#1687)
  - add AST point option "Score exit" (#2544)
  - optimise start point
  - allow up to 30 turn points in racing tasks
  - local time for task start open/close time (#2645)
  - enforce the task start open/close time (#2678)
  - fix start auto-advance
* calculations
  - improve the circling wind algorithm (#2690)
* devices
  - Volkslogger: support IGC file download (#1972)
  - Volkslogger: declaration no longer erases waypoint database from logger
  - CAI302: support uploading all waypoint file types (#2054)
  - V7: support for QNH synchronization to V7 vario
* Android
  - faster map renderer on some Android devices
* other
  - new polars for two G 102 Astir variants (#2701)
  - new option "auto bugs" increases bug setting every hour (#1526)
* configuration
  - fix saving of configuration values in non-metric setups (#2771)

Version 6.5.4 - 2013/04/10
* devices
  - Volkslogger: increase timeout for reading flight list
  - V7: fix QNH change
* logger
  - fix failing IGC logger (#2658, #2735, #2736, #2746, #2751)

Version 6.5.3 - 2013/03/26
* user interface
  - eliminate flickering in the cross section on Windows
  - fix wrong radial display in target dialog
  - start at terrain center when there's no GPS fix and no home location
* task
  - fix line OZ rounding error (#2599)
* devices
  - FLARM: fix IGC file download on firmware 5.09 (#2619)
* Android
  - fix crash with Hebrew language
* Mac OS X
  - fix crash on startup (#2607, #2667)
  - show missing serial ports, hide internal devices (#2668)
* infoboxes
  - fix rendering of thermal assistant aircraft symbol (#2702)

Version 6.5.2 - 2013/03/15
* user interface
  - fix hang during startup (#2662, #2663)
  - fix freeze in dialogs (#2664)
  - automatically re-enable manual wind controls (#2336)
  - fix crash after connecting FLARM (#2669)

Version 6.5.1 - 2013/03/12
* infoboxes
  - fix MacCready adjustment for non-metric units (#2654)
* user interface
  - fix bogus "restart XCSoar" messages
  - fix cross section render error on some OpenGL chips (#2631, #2661)
  - allow gestures in cross section (#2655)
* devices
  - fix crash in Android Bluetooth driver (#2636, #2656)
  - fix NMEA input on Android Bluetooth Server
* data files
  - use the terrain cache even when the system clock is wrong
  - fix G record regression (#2657)

Version 6.5 - 2013/03/08
* map
  - lower zoom levels possible while circling (#1120)
  - draw FAI triangle areas (#1563)
  - optimise the terrain renderer
  - added "Wind Up" display orientation
  - high-resolution terrain renderer (Android/Linux only)
  - kinetic panning (Android/Linux only)
  - new terrain color ramp "Gaudy"
* calculations
  - don't detect landing while climbing in a wave (#1330, #2289, #2406)
  - basic support for the contest "DMSt" (#2208)
* tasks
  - add task start countdown (#136, #1080)
  - optimise racing tasks for minimum distance
  - allow observation zone sizes up to 200km (#2401)
  - always use "arrival safety height" when calculating arrival heights
    for intermediate task turnpoints
* devices
  - LX: support flight download from LXNAV Nano (#2085)
  - LX: support flight download from LX5000/LX7000 pro IGC
  - LX: read bugs setting from the LX160 vario (#2167)
  - Android/IOIO: support BMP085 sensor (DroidSoar V2)
  - Android/IOIO: support MS5611 pressure sensor
  - added driver for Levil AHRS device
  - Leonardo: read indicated airspeed from PDGFTL1 sentence
  - C-Probe: read IAS/TAS from the device
  - K6Bt: fix baud rate switching with various drivers
  - K6Bt: fix configured baud rate setup on Android
* data files
  - added MATZ airspace class (#2530)
  - integrated handicaps from DAEC 2012
* logger
  - auto-flush IGC logger after every fix
* user interface
  - preselect first item with details in map item list for
    faster access (#2069, #2207)
  - non-modal FLARM radar (with InfoBoxes and menu)
  - show FAI triangle sectors in task manager
  - can drag modal dialogs
  - short click opens InfoBox dialog
  - support keyboard input on desktop computer
  - improved angle input (e.g. wind direction, sector radials)
  - faster map initialisation during startup
  - reduce audio vario latency
  - better bold fonts on Linux
  - add page option to show cross section below map
  - allow pages with FLARM radar and thermal assistant
  - double click on vario opens main menu
  - allow opening main menu while panning
  - new translations: Hebrew, Vietnamese
* infoboxes
  - added thermal assistant infobox
  - inverse colors for wind arrow infobox and flarm gauge (#2337)
* track friends via internet connection (SkyLines live tracking)
* SkyLines tracking enabled on Windows CE
* Android
  - check if external storage is mounted
* Documentation
  - started a French translation of the manual
  - included an almost complete German translation of the manual

Version 6.4.6 - 2013/01/23
* devices
  - Leonardo: fixed vario parser for the $c sentence
  - C-Probe: fixed temperature offset bug
  - GTAltimeter: fixed vario parser
  - SerialPort: fixed lockup/hang problem when closing for some CE devices (#2515)
* user interface
  - sort airspaces properly in the airspace list dialog (#2528)
* infoboxes
  - fixes broken wind arrow display in some situations (#2295)
  - fix font scaling on screen rotation change (Android/Linux OpenGL)
* data files
  - fixed arc airspace approximation threshold handling (#2360)
* configuration
  - save waypoint label display configuration changed from menu (#2548)

Version 6.4.5 - 2012/12/14
* calculations
  - fix rounding error in convex boundary calculation (#2477)
* devices
  - Vega: fix MacCready setting feedback loop (#1218, #2490)
* user interface
  - faster gesture drawing
  - fix crash in InfoBox page setup (#2122)
  - allow scrolling the check list on Altair (#1289)
* map
  - fix crash in terrain renderer with broken map file (#2478)
* data files
  - added "LAK-12" polar

Version 6.4.4 - 2012/11/15
* devices
  - CAI302: longer timeout for "CLEAR LOG"
* user interface
  - fix font preview in configuration dialog
  - fix the Escape key on Altair
  - fix wind InfoBox dialog layout (#2192)
  - add missing "Switch InfoBox" button (#2246)
* Android
  - fix text rendering on some PowerVR GPUs
* Windows
  - fix garbled screen area in task manager (#2272)

Version 6.4.3 - 2012/11/01
* devices
  - fix freeze bug on device reconnect
  - LXNAV Nano: fix crash in Nano configuration dialog
  - LXNAV V7: fix NMEA setup over Bluetooth
  - Colibri/LX20: fix LXN/FIL to IGC conversion (#2262)
* user interface
  - fix the download manager on Samsung phones

Version 6.4.2 - 2012/10/17
* calculations
  - contest: relax altitude difference check (#2348)
  - improve take-off and landing detection (#2391)
* devices
  - CAI302, B800: fix ballast command (#2387)
  - IOIO: fix baud rate switching, fixes LXNAV V7 and Volkslogger (#2277)
* data files
  - added polar of "Ka 6E" and corrected the "Ka 6CR" one (#2327)
  - added polars of "AK-8" and "Blanik L13-AC" (#2329)
* map
  - suspend the map renderer while thermal assistant is shown
* user interface
  - closing the XCSoar window cancels the current modal dialog (was
    broken on Windows)
  - fix off-by-one bug in combo list (#2382)
  - fix map updates in replay/simulator on Linux (#2236)
  - fix file manager on new XCSoarData directory
  - fix excess error messages in file manager (#2395)
  - validate UTF-8 in xcsoar-checklist.txt (#2396)

Version 6.4.1 - 2012/08/30
* calculations
  - fix "final GR" calculation (#2256)
  - improved great circle vector calculation precision
* map
  - new option to disable the wind arrow
* data files
  - increased arc airspace resolution for large radiuses
* devices
  - fix potential crash in I/O thread
  - fix date/time parsing in Flytec device driver
  - Volkslogger: fix task declaration over Bluetooth
  - CAI GPS-NAV: work around timing problem
  - LX: fix Colibri/LX20 declaration problems
  - Westerboer: support for smaller steps in MC value setting
  - improved Bluetooth support on Windows CE
  - work around Windows CE serial port driver bug, fixes freeze during
    Nano task declaration (#2255)
* user interface
  - remove duplicate "trail drift" setting (#2252)
  - fix flarm teamcolor saving (#2291)
  - fix flarm targets in map item list (#2267)
* logger
  - IGC B record is invalid ("V") with just 2D fix
  - log pressure altitude in IGC files
* fix crash on low battery in simulator mode (#2306)

Version 6.4 - 2012/07/31
* calculations
  - Contest: add FFVV NetCoupe (#1648)
  - Contest: optionally include next task point in OLC classic/plus
    score calculation (#1561)
* devices
  - support up to 6 devices
  - buffered serial port I/O
  - FLARM: new FLARM setup dialog
  - added drivers for GliderTools GT Altimeter and Compass C-Probe
  - LXNAV V7 and Nano configuration dialog
* data files
  - removed support for separate terrain/topography files, now XCM only
* map
  - configurable airspace rendering (#1847)
  - "dots for sink" trail styles
  - weather stations on the map (#1487)
* user interface
  - added "Airspace On/Off" menu button
  - save Flarm team mates in the profile (#1997)
  - added para- and hang glider and aircraft symbols (#1626)
  - audio vario (#1576)
  - improved airspace list rendering
  - configurable map item list (#1936)
  - "GoTo" button in map item list (#2069)
  - show corresponding waypoint file in waypoint details dialog (#1624)
  - show gesture path while dragging
  - file manager, can download data files
  - new option to disable the "final glide" display mode
* infoboxes
  - added automatic altitude infobox (baro. altitude with GPS fallback)
  - added wind arrow infobox (#1598)
* Android
  - support x86 and MIPS CPUs
  - Bluetooth server for NMEA out

Version 6.3.11 - 2012/07/27
* calculations
  - fix freeze in glide solver
  - fix transition in small cylinder for key hole observation zones
    (e.g. BGA, #2229)
  - fix AAT buttons in new tasks (#2183)
* data files
  - fix crash in CUP task loader
* map
  - fix rounding error in annulus renderer (#2221)
  - redraw map after target was moved (#2216)
  - fix bogus "around terrain: -1" map element (#2205)
  - fix waypoint label style when no map is loaded

Version 6.3.10 - 2012/07/20
* calculations
  - fix rounding error in sector angle calculation (#2102, #2209)

Version 6.3.9 - 2012/07/18
* calculations
  - show AAT/target info before the first GPS fix (#2183)
* data files
  - fix crash in the "Status File" loader
* devices
  - plausibility tests for NMEA input
  - fixed Westerboer VW921 airspeed reading

Version 6.3.8 - 2012/06/22
* fix broken graphics (#2182, #2184, #2185)

Version 6.3.7 - 2012/06/21
* calculations
  - show altitude difference to target point, not area centre
  - enforce the 150 minutes limit for OLC league (#2174)
  - fix airspace warnings on old ARM CPUs (#2127)
* devices
  - LX: improved LXNav V7 support
  - skip failed devices for task declaration
* replay
  - fix parsing of flight date in IGC files
* Android
  - fix crash during METAR download (#2156)
  - fix map flipping (#2154)

Version 6.3.6 - 2012/06/06
* calculations
  - fix task start arming inconsistency
  - fix crash in thermal locator (#2137)
  - consider head wind in STF only if MacCready setting is zero
* devices
  - fix NMEA out
* data files
  - added "ASW-28 (15m)" polar (#1919)
* user interface
  - ignore double clicks when mouse/finger has moved
  - the "back" key returns focus to map
* Windows
  - check for XCSoarData in the XCSoar.exe directory (#2136)
* Android
  - fix crash on IOIO reconnect (#2130)
  - fix interference of two or more IOIO UARTs (#2107)
  - eliminate delay from IOIO connect

Version 6.3.5 - 2012/05/31
* calculations
  - fix rounding error in task minimum search for finish lines (#2102)
* devices
  - fix crash on connection failure during flight download (#2107)
* map
  - fix horizontal terrain stripes (#1745)
* Android
  - fix compatibility with Android 1.6
  - fix hanging IOIO/Bluetooth connection
  - fix crash in FLARMNet dialog
  - save crash dumps in directory "XCSoarData/crash/";
    this requires the Android permission "READ_LOGS"

Version 6.3.4 - 2012/05/24
* calculations
  - fix overflow in ETE/ETA calculations on big tasks (#2066)
  - fix bogus landing detection right after takeoff (#2081)
* task manager
  - fix FAI start/finish line length (#2079)
* devices
  - CAI302: fix connection lost after MacCready update (#2029)
* user interface
  - increase double click interval to 500ms (#2088)
  - fix UTC offset preview (#2082)
* map
  - sanitise map scale (#2086)
  - fix crash on topography triangulation failure (#2089)
* Android
  - fix profile path on Samsung devices with external SD card (#2051)

Version 6.3.3 - 2012/05/05
* calculations
  - use arrival height instead of terrain safety height for MC0 Alt.D
    (#1991, #1992)
  - fix arrival heights on map when no terrain is available (#2018)
* user interface
  - refresh the device list automatically
* Android
  - fix crash after too many network failures (#1957)
  - improve the pressure sensor's Kalman filter
  - fix Bluetooth/IOIO receive data truncation
  - reduce the risk of getting killed by the Android Activity Manager
* logger
  - Fix logging of "start" events
  - Fix logging of "before takeoff position fixes" in IGC logs (#2052)

Version 6.3.2 - 2012/04/26
* devices
  - FLARM: fix flight download (#2024)
* user interface
  - improved list colors, white text on dark blue background
  - limit form field labels that are too wide (#2025)
* Android
  - apply a Kalman filter to the pressure reading (#1928)

Version 6.3.1 - 2011/04/19
* calculations
  - fix crash with far away task (#1969)
  - fix high speed remaining when wind drift is disabled (#1962)
  - fix crash when scrolling beyond the poles (#2005)
  - fix airspace activity (day of week) calculation
* devices
  - allow standard NMEA sentences to begin with 'P'
  - add missing NMEA checksum verifications
  - Borgelt: send bugs and ballast to the B800 (#1940)
  - Borgelt: read the ballast setting from the B800 (#1940)
  - LX: support the LXNav V7
  - Flymaster: initiate NMEA mode
  - AltairPro: relax timeouts
  - FLARM: relax timeouts
  - fix timeouts on Windows CE (FLARM driver and others) (#1970)
  - ignore garbage at the beginning of NMEA lines
  - fix the NMEA out driver (for Altair double seater and others) (#1982)
* logger
  - fix format of IGC 'C' records for takeoff/landing (ambiguous spec) (#1993)
  - fix landing time in flight logger (#2012)
* map
  - don't fill acked airspaces (#1958)
  - fix display of full-circle annulus (#2000)
* task manager
  - fix rename/delete function for task files (#1985)
  - also clear optional starts with "Clear All" button (#2014)
* waypoints
  - add all examined waypoints to recently used waypoint list (#2009)
* Linux
  - fix HTTP networking bugs
* Android
  - fix hanging shutdown after IOIO connection failure
  - fix saving of airspace colors (workaround for android compiler bug) (#1954)
* Windows
  - fix double key presses on Windows CE / PPC2000
* Altair
  - recover focused dialog control (#1868)

Version 6.3 - 2012/03/29
* calculations
  - real-time OLC score
  - configurable permanent polar degradation
  - finish: allow flight to boundary (reenabled)
* devices
  - COM port monitor
  - fix for TCP port on Windows
  - added separate FLARM driver for declaration and IGC file download
  - FLARM: generate checksums for task declaration
  - added driver for the Westerboer VW921/VW922 devices
  - added driver for the FlyNet variometer
  - allow up to 4 devices
  - LX: support the LX Color Vario
  - LX: send QNH and ballast to device
  - LX: send keep-alives while in flight list
  - LX: support LX1600 pass-through mode
  - send/receive bugs setting to/from device, if driver support it
  - support for K6-Bt baud rate switching
  - CAI302: units editor
  - CAI302: write waypoint database to CAI302
  - CAI302: baud rate switching
  - Flytec: correct airspeed and ground speed factor
* map
  - airspace rendering fixed
  - show new map items list on click
  - reduce map jiggling, improved E Ink display support
  - multi-touch drag triggers pan
  - waypoint labels: support "required glide ratio" instead of
    "arrival height"
* user interface
  - show METAR data in natural language
  - sort METAR stations by name
  - added kinetic scrolling for non-WinCE platforms
  - enable font anti-aliasing on Linux and Mac OS X
  - show airspaces in the task manager
  - larger form rows on touch screens
  - added UTM coordinate format
  - single click in target dialog moves the target
  - dpi-aware dialog layout
  - show units in the analysis dialog
  - optional full-screen mode on Linux
* logger
  - added "Start only" option for auto logger
* data files
  - added support for CompeGPS waypoint files
* internet
  - added LiveTrack24 live tracking
* Windows
  - use XCSoarData folder on removable drives/cards if available
* Android
  - support reverse screen modes for Galaxy Tab
  - support baro sensor
  - fix profile saving bug after initial installation
  - improve Bluetooth and IOIO error handling
* Altair
  - fix configuration dialog navigation
* LX MiniMap
  - support for the hardware buttons

Version 6.2.6 - 2012/02/25
* calculations
  - fix bogus terrain warnings
  - fix incorrect expiration of wind data, e.g. for temporary manually
    overridden automatic wind calculations results
  - fix auto MacCready calculation
* devices:
  - Vega: fix Vega configuration dialog
  - Android: don't auto-reopen the internal GPS periodically
  - Android: fix deadlock when internal GPS is disabled
  - fix rare crash bug during task declaration
* fix parsing of weather station codes read from profile
* Altair:
  - fix a few broken dialog hot keys
* Windows
  - allow configuring the UTC offset on Windows CE

Version 6.2.5 - 2012/01/27
* calculations
  - fix time calculation when goal is above aircraft
  - fix speed to fly when goal is below aircraft
  - fix minor OLC miscalculation
  - enable the logger ID on all platforms
  - prevent spikes and jumps during IGC replay
* infoboxes
  - fix display of "FIN ETE VMG" and "WP ETE VMG"
* user interface
  - enable 5 InfoBoxes on the right in landscape mode
* settings
  - fix handling negative UTC offsets
* devices:
  - fix regression in EW MicroRecorder task declaration
  - EW MicroRecorder: make task declaration cancellable
* Android
  - fix black screen after resume
* Windows
  - fix freeze on the Windows Mobile "Today" screen

Version 6.2.4 - 2011/12/24
* calculations
  - fix arrival altitude calculation when goal is above aircraft
  - take terrain safety height into account for start point
  - calculate final glide MacCready even when no thermal was measured yet
  - fix rare crash in AutoMacCready calculation
  - converge AutoMacCready to zero when goal is unreachable
  - fix crash with far away task
  - fix crash in terrain reach calculator
* devices
  - Borgelt: send MacCready to B800 with CAI302 protocol
  - Flytec: fixed the $FLYSEN parser (more data, including GPS)
* Android
  - fix bogus long InfoBox clicks
  - fix crash after resuming
  - don't reveal InfoBoxes after rotating the display during pan
* Windows
  - work around startup problem on hx4700 with Windows Mobile 5
* Altair
  - fix crash in InfoBox cursor movement
* user interface
  - restore the current menu after rotating the display
  - fix sorting by filename in file selector of task manager
  - allow modification of some additional infobox values with up/down keys
    (or volume keys on android devices).
  - fix crash in the .xci file parser
  - new translation: Korean
* map
  - performance improvements for large maps
  - redraw map after terrain cache update
* settings
  - load configured METAR/TAF stations on startup
  - remember UTC offsets > +12 hours.

Version 6.2.3 - 2011/11/19
* calculations
  - show correct "next distance" even if glide solver fails
  - don't discard manual wind when auto wind is disabled
  - don't discard manual wind until a new estimate is calculated
  - fix memory leak
* user interface
  - reduce menu flickering
  - fix crash in waypoint list dialog when waypoints have large comments
  - prevent waypoint editing if waypoint file is read-only
  - fix clipped task display on wide screens
* map
  - speed up the map renderer
  - reduce memory usage on PPC2000
* data files
  - Automatically try to detect character encoding of airfield details file
  - speed up waypoint/airspace loading
* logger
  - Added competition id to IGC file output
* Linux
  - display error message when fonts could not be loaded
* Mac OS X
  - initial public release, distributed in a DMG package

Version 6.2.2 - 2011/11/04
* devices
  - save the "bulk baud rate" setting
  - don't auto-restart NMEAOut and XCOM760
* calculations
  - fix instant L/D formula
  - fix malformed F records in IGC files
  - minor fix for FLARM stealth calculations
  - fix auto QNH formula
  - fix reach/route arrival calculations with strong wind
* user interface
  - fixed several minor bugs in the plane database dialog
  - fix MacCready steps for knots and ft/min
  - manual and translation updates
  - support "airspace margin" setting for "All below"
  - fix crash in font editor
* data files
  - fixed bugs in TNP airspace file parsing
* Android
  - acquire "Vibrate" permission

Version 6.2.1 - 2011/09/26
* faster METAR and TAF download
* devices
  - FLARM: clear old barometric altitude as soon as FLARM is detected
* user interface
  - show validation errors before task declaration
* Windows / Altair
  - restore the "Enter" key in dialogs (knob click on Altair)
* Android
  - fix hang on quit
  - fix screen corruption when rotating the progress screen
  - fix startup crash with manual display orientation
  - fix memory leak in network code
  - implement timeout in network code
* Mac OS X
  - fix clock query
  - store data in ~/XCSoarData

Version 6.2 - 2011/09/08
* devices
  - Android IOIO
  - Android: support native serial ports and USB-RS232 adapters
  - added task declaration support for the IMI ERIXX logger
  - improved support for the Digifly Leonardo
  - auto-detect serial ports on Windows CE
  - serial port support on UNIX
  - CAI302: fix byte order bug on PC
  - CAI302: IGC file download
  - IMI ERIXX: IGC file download
  - LX/Colibri: IGC file download
  - LX: support baud rate switching
  - Volkslogger: fix task declaration on PC
  - Vega: update vario when there is no GPS fix
  - PosiGraph: task declaration
  - device declaration can be cancelled
  - reconnect individual devices after failure or timeout
  - device manager dialog, with manual reconnect
* calculations
  - dry mass is seperated from the polar reference mass
  - airspace distance miscalculations fixed
  - new wind algorithm "EKF", replacing ZigZag
  - OLC calculation speedup
* user interface
  - added support for reverse portrait/landscape screen orientations
  - multiple flarm team mates and teams possible
  - nearest airspace distance info boxes
  - better font for large info box values
  - airspace warnings: show vertical distance if above/below
  - profiles are not incremental anymore; initial support for editable
    user profiles
  - MacCready InfoBox: scale increments according to user unit
  - METAR and TAF
* map
  - redraw terrain only if needed (saves battery power)
  - airspace rendering optimised
* data files
  - auto-detect the character encoding in waypoint/airspace files
* tasks
  - allow finish height in MSL or AGL

Version 6.1.5 - 2011/08/20
* data files
  - fixed arcs in TNP airspace files
* devices
  - fixed temperature reading from Altair/Vega and Westerboer devices
* calculations
  - airspace distance miscalculations fixed
  - fixed builtin polars with points above 200 km/h
* Android
  - fix timer crash

Version 6.1.4 - 2011/07/30
* memory leaks fixed
* calculations
  - fix miscalculation in start point chooser
  - finish: revert "allow flight to boundary" for now
* map
  - fix for the aircraft symbol
  - airspace rendering optimised
  - disable huge topography files on PPC2000 and Altair
* Android
  - fix text rendering on Adreno GPUs
  - fix another suspend/resume crash
  - clip the unit symbol in info boxes
  - smooth CPU usage info box
* Altair:
  - fix upside down screen

Version 6.1.3 - 2011/07/14
* devices
  - fix task declaration on PC
  - LX: correct byte alignment for task declaration
* calculations
  - reduce memory usage
  - finish: allow flight to boundary
  - Racing task, FAI Task: allow 11 turnpoints
  - task: support AGL maximum start height
* user interface
  - translation updates
  - new translations: Japanese, Ukrainian
  - support mouse wheel on Linux
  - fix duplicate text input in edit controls on PC
  - update info boxes after leaving full-screen
  - fix PNA model type
* map
  - fix map location when all devices fail
* Android
  - support hardware keyboard in custom XCI files
  - clip text in the "credits" dialog
  - catch Java exceptions in the text renderer
  - reduce texture memory usage on newer GPUs
  - fix terrain rendering on Mali-400 (Samsung Galaxy S II)

Version 6.1.2 - 2011/06/28
* devices
  - workaround for GPGGA/GPRMC clock difference
* calculations
  - reduce memory usage further
  - fix boundary routine of the key hole zone
  - set system clock only from a real GPS fix
  - set system clock again after device reconnect
  - MacCready setting defaults to safety MacCready on startup
* user interface
  - change low battery thresholds
  - manual and translation updates
  - fix UTC offset setting
  - fix overlapped InfoBox text
  - translation updates
* map
  - fixed coast line display (areas below zero no longer flooded)
* Linux
  - fix broken textures on GPUs with power-of-two dimensions
* Android
  - enable sound effects on task start, arm turn, GPS connection
  - continue calculations while airspace warning is displayed
* Altair
  - the Escape button saves dialogs (such as InfoBox setup)

Version 6.1.1 - 2011/06/01
* calculations
  - fix arrival heights which are below the safety height
  - reduce memory usage
  - fixed several bugs in the teamcode calculation and display
* user interface
  - new option for large glider symbol
  - re-enable the team bearing diff InfoBox
  - fix crash in the waypoint editor
* Windows
  - workaround for PPC2000 bug that caused lockups
* Android
  - fix crash bug after orientation change and resume
  - support non-standard SD card mount points
* Altair
  - fix UI lag
  - fix default task on startup
  - optionally load XCSoarData from USB drive
  - swap "ACK Warn" / "ACK Space" hot keys
  - disallow the on-screen keyboard
  - fix clipped cursor in text entry dialog
  - fix default font for "important topology"

Version 6.1 - 2011/05/19
* devices
  - CAI302: read QNH setting
  - Vega: send configured QNH to Vega
  - allow disabling a device explicitly
  - listen for NMEA on TCP port
  - automatically restart FLARM after declaration
  - Stealth mode detection of other FLARM targets
* user interface
  - "pan to" button in waypoint dialog
  - waypoint selection screen shows last used waypoints if no filter is set
  - change the info box geometry without restarting XCSoar
  - change the display orientation without restarting XCSoar
  - tabbed Task dialog with icons or text on tabs per settings
  - new InfoBox configuration dialog
  - configurable aircraft symbol
  - new translations: Danish, Norwegian Bokmal, Romanian
* route planning
  - new optional minimum-time route planning around airspace and terrain.  
    - allows avoidance or terrain, airspace or both
    - takes final glide and cruise-climb portions of flight into account
  - Configuration in Route Planner page of settings.  
    - Feature is by default disabled.
    - See settings help text for configuration options
  - Limitations of current version:
    - does not update the final glide bar, task times etc for any obstacle deviations
    - does not handle aircraft or destination location inside airspace
    - does not allow paths with course deviations greater than 90 degrees each leg.
    - some "jumping" of the solution may be experienced as altitude/location changes.
* reach (glide terrain footprint)
    - new engine for calculating the where the glider can fly in final glide,
      formerly known as the glide terrain footprint, now referred to as 'reach'.
    - this can calculate the reach around terrain obstacles
    - landable waypoints visible on the map are marked according to whether they are
      reachable
    - the reach calculation is configurable, turning search can be disabled if
      running on low-powered devices.
* map
  - north arrow is automatically hidden in north-up mode
  - added configurable slope shading (off/fixed/wind/sun)
  - autozoom uses stepless zooming and has configurable upper distance bound
  - "north up" map orientation now respects "glider position offset"
    by configuring a "shifting axis", i.e.
    - shifting based on bearing to target (i.e. North orientated "target up")
    - shifting based on average of recent ground track
      (i.e. North orientated "track up")
  - the estimated thermal position is now used as map center during circling
  - a selection of which waypoint labels are displayed is now possible
    (All, Task & Landables, Task and None).
  - different rendering of roads based on importance (major, normal, minor)
  - a different font is used for rendering important topology labels (i.e. big cities)
  - landables can be displayed with runway heading and proportional length if the
    necessary data is contained in the waypoint files
  - glide terrain range line more detailed, uses 50 radial points rather than 20
  - added option to display track bearing line in map
  - optional transparent airspace rendering
  - terrain ramp auto-scaling disabled
* data files
  - support for SeeYou .CUP task files in the task manager
  - support for GPSDump/FS FormatGEO and FormatUTM waypoint files (.wpt)
  - support for OziExplorer/CompeGPS waypoint files (.wpt)
  - added airspace class G
  - wing area field is read from extended polar files if available
  - zander files: description field is used for additional airport detection
  - added frequency parsing for airspace files
    - TNP: RADIO field
    - OpenAir: AR command
  - the frequency and runway heading/length given in cup files are now displayed
  - use runway heading and length contained in cup waypoint files
  - for WELT2000 generated winpilot waypoint files (.dat) use runway heading
* task
  - new Task Manager and calculator dialogs
  - FAI Triangle filter when adding turnpoints
  - added BGA start point sector
  - added AAT inner radius sector
  - configurable alternate sorting 
    - by arrival altitude
    - along task direction
    - along home direction
  - "long-click" in task turnpoint zone displays Target dialog
  - "arm advance" menu buttons removed.  Next/previous buttons function as normal
    for turnpoints (including startpoints) not requiring arming, for those that do
    require arm, "next" reads and functions as "arm" on first press and once armed,
    reads and functions as "next".  "previous" reads and functions as "previous" if
    not armed, "disarm" if armed.
  - time margin of AAT optimisation is configurable under "Default task turnpoints" page, expert mode
    as "Optimisation Margin" option.
  - auto goto task: when no task is defined then on takeoff, if there is a waypoint
    within 1km of the takeoff location, a goto task pointing back to this location
    is automatically created.
* infoboxes
  - new graphical infoboxes
    - barogram
    - vario trace
    - netto vario trace
    - thermal circling trace
    - thermal band
    - task progress
  - new infoboxes:
    - time below maximum task start height
    - wp and task ETE assuming ground speed is maintained
* Android
  - support landscape/portrait switching
* Dialog updates
  - Analysis dialog shows multiple contest (OLC etc) results
  - Analysis dialog includes a thermal band graph
  - Waypoint select dialog allows filtering by start/finish
  - Airspace warning dialog only shows buttons suitable for the respective airspace item, 

Version 6.0.10 - 2011-04-29
* fix crash in flarm teammate setting
* user interface
  - enable gestures by default
  - show the primary data directory in the configuration dialog
* calculations
  - fix wind direction on glide terrain line
  - enable warnings for GND airspaces when AGL altitude is negative
* Android
  - fix two crash bugs on sound effect
* Altair
  - correct key handling behaviour in Lists
  - prevent wraparound of cursor navigation

Version 6.0.9 - 2011-04-06
* devices
  - work around iPaq Bluetooth driver bug
* map
  - fix for hanging map on slow hardware
* Windows
  - fix setting the system time from GPS
  - PPC2000: major performance improvement
  - more backslash path fixes on Windows CE
* Android
  - don't require GPS and Bluetooth on Android Market
  - implement the battery InfoBox
  - internal GPS: show "waiting for fix" until location is obtained
  - allow SD card installation
  - "Droid Sans" is the default Android font
  - enable font preview
  - dead hardware keys fixed
  - implement sound effects

Version 6.0.8 - 2011/03/23
* don't estimate thermal source for skewed thermals
* devices
  - CAI302: fix task declaration on Android
  - EW microRecorder: minor task declaration fix
* configuration
  - Units: fix "feet per minute" support
  - save the "Auto Logger" setting
* Windows
  - use backslash for paths on Windows CE
* Android
  - calculate WGS84 to real altitude (internal GPS)
  - fix incorrect airspace warning repetitions
  - auto-reconnect to Bluetooth GPS after timeout
  - support the acceleration sensor
* Linux
  - more dialog improvements
  - fix bold font rendering
  - case insensitive file name matching

Version 6.0.7 - 2011/03/12
* devices
  - EW microRecorder: timeout during connect
  - EW microRecorder: increase RX timeout
  - EW microRecorder: insert new declaration into old EW-USER.TXT
* map
  - Airspace: support alternative OpenAir coordinate format
  - allow zooming in to 1 km
* replay: don't execute recorded input events
* Windows
  - hide the task bar on Windows CE Core
* Android
  - disable auto-restart on various Android configuration events
  - import time from internal GPS correctly
  - read internal GPS accuracy
  - the "back" hardware key cancels dialogs
  - map the volume keys to cursor up/down
* Linux
  - improved button and checkbox rendering
  - dialog keyboard navigation implemented
  - enable keyboard repeat

Version 6.0.6 - 2011/03/04
* devices:
  - fix declaration crash in Volkslogger, EW, CAI302, CAI GPS NAV
  - EW: remove duplicate newline in declaration output
* map
  - Airspace: add option to re-enable stencil buffer on PPC2000
* other
  - select waypoint: update heading filter only on large changes
  - reduce dialog memory usage
* Windows
  - compile vali-xcs.exe as console application
* Android
  - fix crash due to invalid UTF-8 labels
  - more pause/resume crash fixes
  - take advantage of ARMv7 CPUs
  - dialogs are modal now
* Linux
  - implement the serial port

Version 6.0.5 - 2011/02/26
* devices:
  - EWMicroRecorder: fix hang during task declaration
  - FLARM: parse PGRMZ as altitude above 1013.25 hPa
* user interface
  - scale the "Today Screen" buttons on large screens
  - fix page numbers in satellite image renderer
  - generate satellite file name from original waypoint id
* map
  - terrain: permanently disable failed tiles
  - terrain: fix "unexpected marker segment type" error
  - AAT: don't draw "dead zone" on ancient hardware (PPC2000)
  - Airspace: disable stencil buffer on ancient hardware (PPC2000)
* Android
  - fix bitmap loading on Samsung Galaxy Tab
  - show Bluetooth device names in configuration dialog
  - larger default fonts
  - improved airspace rendering
* Altair
  - fix dialog hot keys
  - task editor: bind F5/F6 to move up/down

Version 6.0.4 - 2011/02/19
* devices
  - EWMicroRecorder: parse PGRMZ as altitude above 1013.25 hPa
  - FlymasterF1: convert pressure to altitude
  - FlymasterF1: don't override the baro altitude of the primary device
  - LX: parse LXWP0 as altitude above 1013.25 hPa
  - Zander: PZAN1 contains QNH altitude
  - Zander: verify checksum
  - don't force cruise mode when no Vega/B50 is present
* user interface
  - prevent potential crash while using flarm radar dialogs
  - improve behaviour if "circling zoom" is disabled
  - vario: fix circling mode display
* map
  - enable terrain and topology by default
  - Terrain: load fewer raster tiles on Altair
* task
  - abort: for non-final glide options, don't prefer airports
  - task manager: reduce memory usage
  - olc: DHV-XC contest optimisation
  - olc: SIS-AT 2011 contest optimisation
* configuration
  - don't forget the home airport after a configuration change
* Android
  - device: support NMEA over Bluetooth RFCOMM
  - more pause/resume crash fixes
  - don't process hardware keys twice
  - fix bitmap loading on Android 2.3

Version 6.0.3 - 2011/02/02
* devices
  - EW, Volkslogger: restart I/O thread after declaration failure
  - CAI302: check for I/O errors during declaration
  - Volkslogger: enable task declaration
  - Condor: fixed wind direction processing
* user interface
  - Language: translation updates
  - Auto zoom: don't disable in circling mode
  - more airspace rendering fixes for Android
* map
  - Terrain: load more raster tiles on modern devices (second try)
* Android
  - keep display backlight on, don't suspend
  - support extra large displays (tablets)
  - allow task switching
  - disallow multiple instances of XCSoar
  - show notification icon while running
  - implement "Quit" properly
  - enable cruise/climb mode switching
  - use the external SD card on Samsung Galaxy
  - show on-screen keyboard buttons
  - fix profile breakage
  - show flarm and thermal assistant gauge
  - show text in splash screen

Version 6.0.2 - 2011/01/20
* devices
  - more robust NMEA checksum parser
  - CAI302: restart I/O thread after declaration failure
  - CAI302: parse PCAID baro altitude if "!w" unavailable
  - Condor: read wind from LXWP0
* user interface
  - Language: translation updates
  - Language: add Spanish translation
  - Language: add Russian translation
  - Language: translations Czech, Greek, Croatian, Italian, Serbian,
    Swedish imported from LK8000
  - Window: disable sunken window edges on HP31x
  - Target: adjust map layout
* map
  - Waypoints: more reliable waypoint decluttering
  - Topology: fix rendering bug
  - Terrain: reduce slope shading artefacts
  - Terrain: load more raster tiles on modern devices
  - Task: fix crash when drawing deformed sectors
* data files
  - Fixed potential crash while reading airfields files
  - Added more polars (Hang gliders, DG1000, Blanik, Jantar, ...)
* Android / Linux / OpenGL
  - enable translations
  - fix dialog titles
  - support big displays (tablets)
  - implement check boxes (for enabling "Expert" mode)
  - fix airspace rendering

Version 6.0.1 - 2010/12/26
* map
  - task, glide terrain: fix rendering bugs
* user interface
  - Language: translation updates
  - Language: always fall back to resource data
  - Language: enable translation on PPC2000/PPC2003
  - dialog "Switches": portrait mode layout fixed
  - dialog "Statistics": draw trace on task page
* terrain / topology
  - minor memory leak fixed
* glide computer
  - new built-in polars: IS28B2 and SZD30

Version 6.0 - 2010/12/19
* build system
  - compile with gcc / mingw32 / mingw32ce instead of Visual C++
* data files
  - support for SeeYou and Zander waypoint files
  - support for TNP airspace files
  - when started from SD card, XCSoarData is stored on SD card, too
  - when a XCSoarData directory exists on SD card, it is preferred
* devices
  - Altair Pro: task declaration
  - new drivers:
    - Flymaster F1
    - Flytec
    - ILEC SN10
    - Leonardo
  - NMEA logger and NMEA replay
* terrain / topology
  - cached terrain load during startup (faster)
  - incremental (faster) terrain/topology updates
  - faster terrain/topology rendering
  - slope shading can be turned off
  - auto-scale terrain colors
* user interface
  - mouse gestures
  - translation compatible with gettext / libintl
  - language auto-detection
  - configurable temperature unit (Fahrenheit)
  - configurable trail colors
* gauges
  - new FLARM radar screen
  - thermal assistant
* task
  - full rewrite of the engine, new task editor
  - support more task types
  - saved tasks are XML
  - alternates list
  - instant OLC score
  - OLC plus rules
  - instant AAT optimization

Changes from 5.2.2:
PAOLO:
- colorful vario gauge by Paolo (for FIVV only)
- (minor) infobox config layout in configuration
TOBIAS:
- ballast dump works outside task calculator
- start task info
ROB DUNNING:
- Font editing patch
- Allow DebugStore to use varargs and convert all ca
- Allow StartupStore to use varargs and convert all.patch
- Fix font in checklist dialog
- Allow synce pcp to be overridden via make

JMW:
- Added Condor device

Changes from 5.1.9beta9:
- Fixed bug in tasman vario gauge display
- Clearer display of flarm target climb rate
- renamed variables to improve readibility
- Added option to enable/disable FLARM radar separately from map
- Removed option to display trapezoidal relative altitude on FLARM radar
- Fixed LDNext bug
- Compatibility for widescreen displays courtesy of Rob Dunning
- PNA port work courtesy of Paul Coolwind
- Fixed SZD55 polar (more accurate) courtesy Luke Szczepaniak
- Added DG-300 polar courtesy Paul Coolwind

Changes from 5.1.9beta8:
- Info on persist load/save in startup log
- Clear logs if not enough space for persist
- Persist save of cruise efficiency
- Fixed mc speed bug when cruise efficiency modified

Changes from 5.1.9beta7:
- Draggable targets on touchscreen version
- Cursor toggle mode in landscape target dialog
- AAT Time to go resets to zero on cleared task
- AAT Time to go never negative
- Fixed bug in waypoint exclude outside terrain checking
- Fixed bug in time calculations with short final legs in task
  (final glide around multiple points).

Changes from 5.1.9beta6:
- added clear button to task editor dialog in portrait mode,
  courtesy Jacques Fournier
- added missing infobox copy/paste buttons in portrait mode
- added display of wing loadings for built in polars
- added GRecord stuff to Altair
- updated copyright text to source code
- moved close button in basic settings to left to improve usability on PNA
- FLARM targets display of average climb rate courtesy Lars H
- Team code position shown on map courtesy Lars H
- GRecord updates for Altair, PNA
- FLARM on-map display updates
- Button labels update for PNA
- Fixed minor bugs in calculator re ete (energy height not used in fractional calculations)
- Restart time now one hour
- Fixed bug in display of start in analysis page (barograph)
- Selective fine control of float attributes
- Added LAK17-15, Lak17-18, ASG29-15 (mod from ASW27-W)
- Display weight info on glide polar page
- FLARM declaration bug fix

Changes from 5.1.9beta2:
- Alternate text entry methods
- Can now use flarm database, courtesy Lars H
- Added copy/paste to infoboxes in configuration dialog
- Flymaster F1 bug fix (vario units)
- Porting to cegcc with Russell King
- Task/leg times to go etc only shown if task is completeable at current Mc
- Infobox selector has items sorted alphabetically
- Multiple start points ensure the current start is in the list.
- Draw cross in final glide bar if unreachable at current MC
- Initial support for XCOM760 radio
- Added input event to add temporary landable waypoint
- Goto function now allows tasks to be resumed
- Bug fix in DD.dddd waypoint edit format
- enabled use of flarmnet ids in flarm display (courtesy Lars H)
- Added input event to switch orientation modes
- added support for declarations to IGC approved FLARM devices
- added missing help for new infoboxes
- added control of circling zoom to input events
- battery voltage infobox for Altair (others to follow)
- added Ventus CM17.6 polar
- added duo discus XT polars courtesy Derrek Ruddock
- added option to set 800x480 resolution for ipaq 310 testing
- mods to allow configuration of Vega in portrait mode
- robustness enhancements (avoid buffer overrun in long waypoint comments)
- build script
- version bump
- More porting to cegcc; allow O3 optimisation, variable initialisation

Changes from 5.1.9beta1:
- Added Flymaster F1 device
- Fixed bug in AutoQNH
- Finer units in task rules dialog

Changes from 5.1.8:
- Draw red line on thermal band at start height when there's a start
  height limit and on start waypoint
- Touching list forms in the scrollbar area moves to that position in the list
- Don't display meters in airspace altitudes as well as feet unless meters is
  the user altitude unit.
- FL altitudes rounded to nearest 10 units to ease readability
- Zander support split off into its own device
- Fixed IAS of Zander (km/h -> m/s)
- Fixed bug in declaration to EW micro
- Added ASG29E-18 polar

--------------------


Changes from 5.1.7 beta6:
- Projected track line in AAT mode when track from last turn >10 degrees off target
- Allow start through top of start sector
- Bug fix, baro and GNSS altitude in log files swapped
- Fixed lockup on auto shutdown in simulator mode when out of batteries
- Higher colour contrast snail trail
- Changed "Ack for day?" to YES/NO/CANCEL
  (NO unacknowledges for day)
- Airspaces drawn closed if open
- Added UNL (unlimited) airspace top as used in wgc08
- Fixed lock/unlocking of targets in portrait mode
- Fixed direction of arrows on task line in AAT mode

Changes from 5.1.7 beta6:
- Energy height referenced to Mc speed to fly
- Fixes to airspace rendering in analysis dialog
- DMS/DMmmm/DDdddd units in waypoint edit
- Added proper dialog for airspace queries
- Prevent log points > 500 m from being added to snail trail or OLC store
- Minor Auto Mc improvements
- Ballast in basic settings has a timer, activated/deactivated
  by pressing ENTER, which progressively reduces ballast according to
  the rate set in the configuration settings (dump time).  Timer is only
  active while the basic settings dialog is open.
- AAT/FAI Sector rendering on screen now more accurate
- Bug fixes and cosmetic cleanups to airspace warning dialog
- Final glide through terrain status message warning logic improved
- Enhancements to thermal profile band and risk MC with respect to flying in
  mountains
- Added option for final glide terrain line to shade terrain outside glide range

Changes from 5.1.7 beta4:
- Airspace display in analysis dialog sped up slightly
- Airspace queries report MSL referenced height as MSL instead of "Alt"

Changes from 5.1.7 beta2:

- Task speed instantaneous improvements
- Fixed bug in start height reference in dialogs
- Added terrain height to barograph in analysis dialog
- Pressing ENTER on Mc value in task calculator sets it to time-averaged
  climb rate from circling
- Support for AGL airspace, now tested
- Bug fix in parsing airspace "M"/"MSL"
- Some graphical cleanups
- Pressing ENTER on range value in task calculator does optimise
- Auto Mc (final glide) won't wind down to zero the first time final
  glide is achieved.  It will wind down to zero after that though.
- Energy height used in achieved speed, cruise efficiency calcs
- When off-course by more than 10 degrees, shows distance penalty
  in % for that leg along track line on map.
- Cruise efficiency stays at user-set value; if the field is selected and press ENTER, then the value will be calculated (and set to that value).
- Fixed minor bug in energy height compensation of thermal stats
- Minor improvements to analysis dialog
- Improvements to task speed instantaneous (new, more robust algorithm)
- Airspace AGL supported (not tested), will add terrain height at center of airspace to base.
- Analysis dialog shows mc speed, sink rate on glide polar page
- Analysis dialog shows terrain height in airspace page
- Allow auto mc to function when no task defined
- Added task rules dialog from task start point
- Added height reference for Start max height rule (allows MSL or AGL)
- Increased accuracy of terrain footprint
- Added LS6-15 polar
- Cruise efficiency displayed and adjustable in task calculator.  The cruise efficiency
  is the increased average speed of the glider in cruise, due to dolphining or flying in
  rising air.  It is calculated and displayed in the task calculator.
  If the value is edited, then it will be used subsequently in arrival time calculations.
- Added g load estimation when acceleromter not connected
- Added experimental distance vario infobox.
  This is the the difference in height required to complete the task divided by the time step.
- Improved task speed instantaneous
- Hour glass used in nearestairspace input event, since this can take a few
  seconds.
- White bold (a la Google maps) on task waypoint labels
- Added input event "GotoLookup" which allows a single menu item to bring up the waypoint select
  dialog, and if a waypoint is selected, it will Goto and clear task.
  See pc.xci for example (it replaces the "Task Save" button)
- Fixed situation where auto Mc can wind down after task start due to manoeuvering near start
- When logger is started, if the task hasn't been saved, it is saved to the default task.

Changes from 5.1.7 beta1:
- Vario gauge shows thick red/blue line for sink/lift
- Last thermal stats only used if thermal gain > 0 and
  thermal time > 45 seconds.  This prevents spurious entries for ignored
  thermals, or for quick pullups in thermals without sustained turns.
- Not just airports but landpoints can now have "airfield" details

Changes from 5.1.6:
- Map scale display for non-metric units
- Fixed initialisation of AAT properties when adding waypoints from
  waypoint dialog

-------------------------------------------------------

Changes from 5.1.5 beta 6:
- Snail trail rendering improvements:
  -- removed 'wobble' of snail trail from long time ago
  -- don't crop partially visible lines
- Bug fix in AAT sector detection when start angle > end angle
- "Speed remaining" in status dialog renamed to "Speed estimated" as
  it gives the estimated final speed of the task
- Increased size of up/down arrows in FLARM gauge
- In target dialog, can move target up/down/left/right on Altair with
    DISP/CFG/F5/F6 keys, on PC with 2/3/6/7 keys
- Added blue line of constant distance arc in AAT sectors
- Fixed bug in LD vario and LD GPS calculations
- Added LX sentance (LXWP0) to support Condor
- Fixed bug in auto mc
- Task speed stats reset on task start/restart.

Changes from 5.1.5 beta 5:
- In target dialog, north up and north track modes cause screen orientation
  to be north-up
- Calculations in the target dialog is based on a timer now rather than triggered
  on change, to prevent calculations slowing down the refresh.

Changes from 5.1.5 beta 4:
- Infoboxes (AA Time, Task Time To Go, Next Time To Go,
             Task Arrival Time, AA Delta Time)
  now use consistent color format:
     black/white: AAT est > min time
     blue: AAT est turning now > min time
     red: AAT est < min time
- Task editor/overview page shows file name of task in caption, and shows '*'
   if task is edited and not saved.
- Bug fixes to tasman instruments vario
- Text entry dialog uses larger font
- Flight logger can use short file name, if "Logger short file" is true.
- Flight logger gets ID from 3-letter logger ID
  in System config, if not set this defaults to 'AAA'.
- AAT zero range (nominal) task is displayed thin green dashed,
  target task is displayed in thick green dashed
- Added new infobox "Thermal All / TC All" for gps vario averaged across
  all time spent in circling mode.
- Speedups and bug fixes to effective/achieved Mc calculations.
  achieved Mc is no longer influenced by gliding off high starts.
- AAT optimiser more accurate for setting range to 5 mins over min time,
  faster, and more robust.
- Prevented re-start of snail trail on minimum height if OLC disabled
- Full snail trail (OLC) data thinning bug fixes

Changes from 5.1.5 beta 3:
- "Smart averager", averager resets on cruise/climb transition
- Display AAT sizes next to waypoints in task edit
- Set AAT default size from sector size setting
- Target radial setting can wrap around
- "Target locked" is in target dialog now
- Improved robustness of AAT optimise buttons etc
- "Target" instead of "Mark Location" on default menu of Altair/PC
- Snail trail color scale fixes
- Target details cleared when changing a turnpoint
- AAT nominal task is displayed thick green dashed,
  target task is displayed in thin green dashed

Changes from 5.1.5 beta 2:
- Task speed statistics reset on task restart
- Draw vertical lines on analysis dialog barograph and task speed
  where legs started
- Locked targets are unlocked as soon as the AAT area is entered

Changes from 5.1.5 beta 1:
- Changed ExternalTriggerCruise to enum, so it can be off,
    "flap", or "SC" (speed command).
  Existing value of true is equivalent to "flap".
- Draw centroid/'bmw' symbol at targets in AAT task
- Calculate AAT time to go if turning now while in sector, then
   going to remaining targets after this.
- AA dT infobox goes blue if task time > AAT time + 5 minutes when in sector
   and pilot turns now.
  Therefore, particularly in last AAT sector, when AA dT is blue,
  it is reasonably safe to turn now, even if the target is deeper in the
  sector.  (only if color infoboxes are on)
- Set waypoint bearing and best cruise track to first leg bearing
  when in start sector, so blue arrow points to first target, and
  so does screen orientation.

Changes from 5.1.4:
- Target dialog steps in 2% and 2 degrees instead of 5.
- AAT target direction and best cruise track arrow (blue) extends
  towards task line from previous target through aircraft when advancing
  the target (aircraft is going past target)
- Less wandering of AAT target while in sector due to shift along track
- AAT delta T goes red when going under time
- Failure to load a task keeps old start/finish/aat properties

Changes from 5.1.3 beta9:
- Cleaned up portrait waypoint select and airspace select/control dialogs.
- When circling and in target dialog, orient towards waypoint
- Cleaned up compilation warnings for include files that aren't used
- Added display of 30s average glide angle to airspace page of analysis dialog
- Added labels "h" and "D" to airspace page of analysis dialog
- Added E/W, N/S fields to waypoint edit dialog
- Task editor asks whether added waypoints are the finish points,
  means user doesn't need to go back into AAT turnpoints after adding them
- Reorganised fields in task editor waypoint properties for more intuitive
  ordering.
- When adding waypoints from task editor, don't show misc buttons in turnpoint
  dialog (e.g. details, move up/down, select, remove) since they're not
  required here.
- Task editor, removed move down/up buttons when at extremities of task
- Added 2 more airspace patterns
- Added AA delta T infobox
- Fixed bug where North/Track method was not being saved
- Increased status message delay time for default messages to 2.5 seconds

Changes from 5.1.3 beta8:
- Added support for declaration to EW MicroRecorder
- Added instantaneous task speed to analysis dialog
- Fixed instantaneous task speed calc


Changes from 5.1.3 beta7:
- Cleaner startup and shutdown
- Task calculator and target pages from analysis dialog hides analysis dialog
- Fixed some ranges and units in configuration dialogs
- Fixed greying out of previous waypoint menu
- Fixed hang on exit on PPC2000/PPC2002 platforms
- Cleaned up display of waypoint and task list columns
- Fixed netto vario calculation when not flying or very slow
- Added TE probe calibration to vega configuration
- OLC handicap factor limited to values between 50 and 150 %
- Task overview dialog hides when launching calculator and analysis dialog
  so target display works from there.
- Fixed acceleration compensation for netto vario calculation when used
  with a vario that doesn't supply netto but does supply acceleration
- Auto positioning of targets when behind target inside AAT sector is disabled
  when target dialog is open
- TC Avg infobox now shown in red if value < 2/3 of Mc
- Risk Mc used in colored info boxes (TC 30s, TC av) instead of absolute Mc
- Allow negative times in infoboxes and dialogs (in particular for AAT
  time to go)
- AAT time to go infobox can be negative (e.g. in excess of min time)

Changes from 5.1.3 beta6:
- G load factoring for polar etc take absolute value of G, in case
   meter (or aircraft!) is upside down
- Fixed airspace query message when inside airspace area but below/above it

Changes from 5.1.3 beta5:
- Fix to target dialog when active waypoint changes while dialog is active
- Fixed help on infoboxes final glide and auxiliary page
- Added highlighting of selected item in lists etc, to improve
  readability
- Added seconds to infoboxes in comment line
- Added big infobox display mode, activated in Altair/PC via escape then F1.
- Added ASSERTs to xml parsing to check for memory problems
- Fixed some aspects of Vega demo handling
- Cleaned up program exit
- Changes to vega vario config dialog

Changes from beta4:
- Fixed waypoint save when using xcm files
- Added estimated achieved speed and ETE to target dialog
- Moved teamcode button to Info page 2, replaced with target dialog
- Write "No data" on analysis dialog when no data available to display
- Changed progress dialog from TOPMOST to TOP so other dialogs (e.g. error
  dialogs) don't get obscured by it.

Changes from beta3 to beta 4:
- Added delay/protection in launcher to try to prevent XCSoar being
  started twice.
- LD vario was wrong sign (negative down), now fixed.
- Prevent crash on start with xcm files that have oversized tiles
- Circling % takes turn rate into account to prevent bad stats due
  to flap switches and dolphin soaring
- Added relative altitude arrows to FLARM gauge in Bearing mode
- Nearest waypoint in status dialog now working even if waypoint is not
  visible on map
- Climb stats are now calculated relative to total energy height
- File properties are now sorted alphabetically
- Added locking of targets, and target dialog (from task calculator) to
  allow preview of task points and to move targets

Changes from 5.1.2 stable to 5.1.3 beta2
- Fixed bug in waypoint parsing of second file
- Waypoints outside terrain are always loaded if no terrain file
- Marks reset bug fix
- Added condition monitor for start rules
- Changed "V Task" instantaneous to "V Tsk Ins"
- Changed "Speed achieved" to "Speed average" label in status dialog
- Task speed value preserved over reset
- Status dialog allows left/right cursor to change pages
- RASP: Changed wstar color scale, better for strong conditions
- RASP: Sfctemp colour/offset fix
- RASP: only available times are displayed in dialog, half hour times
    supported
- RASP: weather dialog allows "Now" time (auto updated) or set time
- RASP: fixed white-out of display outside RASP range
- RASP: added wblmaxmin (convergence) and blcwbase (Cu cloudbase) to RASP
- Added progress dialog text for initialising terrain tiles (jpg2000)
- "acknowledgment Time" setting was ignored, now correctly used by airspace
  warning manager
- In airspace query status message, top now drawn above base (was the
  other way around)
- Reorganised airspace select and waypoint select dialogs in portrait
  orientation for greater readibility
- Barograph in analysis dialog time axis starts from zero.
- Analysis dialog: sensible output when not valid; remove display of data
   which might be confusing
- Added hourglass cursor for slow events (configuration, airspace lookup,
  OLC optimise, shutdown)
- File xcsoar-startup.log is now proper text file
- Marks files deleted on exit
- Enabled display of battery % for PDAs in status dialog,
  and warning on low battery

---------------------------------------------------------------------

Changes from 5.1.1 beta 7
- Allow for new or edited waypoints if the primary waypoint file is
  in the xcm file or blank ---> generated files become waypoints1.dat
  and waypoints2.dat
- Fixed marks reset
- Start height in status dialog (task rules) is represented as altitude
- Changed "nearest" button in analysis dialog to "warnings"
- Day-acknowledged airspace is always unshaded (outline still drawn)
- Bigger/italic font of labels on analysis page
- Airspace lookup dialog doesn't exit immediately after acknowledging an
  airspace.
- Added dwcrit and wblmaxmin to RASP parameters
- Added "Times" page to status dialog, with separate landing/takeoff/flight times
- Added "Max Height Gain" to status dialog
- Fixed alternate glide bar style in portrait mode

Changes from 5.1.1 beta 6
- Ensure FLARM becomes visible if suppressed and alert level >0
- Added missing port functions for second port
- Prevent 2d fixes from being added to logger buffer
- Bug fixes to port handlers, now task Declaration to external loggers
  stands a chance of working
- Added Volkslogger device
- Added FAI 1000m start rules option
- Thickened green lines in Analysis dialog
- Added display of grid values in Analysis dialog
- Merged status pages into single dialog, and moved weather button to
   where status aircraft used to be.
- New status page "Rules" showing start/finish details
- Fixed minor memory leak in RASP weather loading
- Splash screen on PC works now
- Added COM0 to available ports

Changes from 5.1.1 beta 5
- Preliminary support for RASP overlays
- Task waypoints preserved even if waypoint file is changed
- B50 bug fixes, support now for external cruise/climb switch
- Loads default language file "default.xcl" if it exists and no language
  file is specified.
- Added several missing translations
- Fixed terrain cache method for PDAs with low memory
- Added new polars: Speed Astir, LS-6-18W, LS-8-15, LS-8-18, ASH-26E, ASG29-18, ASW28-18
- Added named tasks
- Added ability to lookup airspaces by name/distance/direction/type
  and acknowledge for whole day.  Access via "Airspace Settings" menu,
  "Lookup" button.

Changes from 5.1.1 beta 4
- Minor bug fix to ballast calculation in B50 vario support
- Fixed baro altitude parser bugs
- Fixed time wrapover with end of month and midnight
- Cleanups of LD limiting functions and filter
- Cleanup of calculation time limits
- Cleanup of calculation code for readability
- Menu translations for waypoint next/previous in abort mode
- Fixed display of FLARM targets beyond 2.5 km
- Display final glide through terrain crosshair on top of everything
  except aircraft.
- Fixed rendering errors at edge of jpg2000 tiles
- Separated Borgelt B50 series devices into their own device (no longer Generic)
- Fixed AAT sector bug
- Force/unforce final glide menu item is hidden if AutoForceFinalGlide is on
- Added some missing translations
- Fixed previous page button bug in waypoint details
- Line drawn from FLARM target to edge of radar display for alert targets,
  makes it easier to see direction to search for traffic.
- Code fixes to device.cpp to prevent crashes with badly written device drivers

Changes from 5.1.1 beta 3:
- Force visibility scan after loading new airspace/topology/waypoints
- Progress bar for jpg2000 loading enabled
- Baro altitude from RMZ/RMA sentences only used if no primary
  baro source from a non-generic device
- Increased string length for parsing waypoints and airspace to 300
- Set GPS position to map center on startup if no home waypoint
- Fixed bug in rendering at very small zoom errors (could lead to crash)
- Rendering is smooth now even for jpg2000 terrain from overview
- Added reset function to MarkLocation event

Changes from 5.1.1 beta 2:
- Consolidated validity checks for info boxes

Changes from 5.1.1 beta 1:
- Fixed terrain shading bands in portrait mode
- Fixed terrain shading near coast boundaries
- Enabled portrait mode for Altair
- Enabled gauge vario in portrait mode for Altair
- Added file size method to zzip
- Added support for loading waypoint files from XCM
- Added support for loading airspace files from XCM (disabled, because too slow)
- Consolidated sizes of strings in ReadString methods
- Airspace parser and bounds fix when airspace goes past 180E

Changes from 5.1.0 beta 3:
- AAT target in sector fixes
- AAT sector/circle radius default value is 500 meters
- AppendTo function bug fix
- Mc Risk bug fix
- Replay finish stats bug fix
- Airspace parser more robust to syntax errors
- % Circling resets on valid start
- Screen unblanked if status message appears
- Terrain color ramp is user configurable (Low lands or mountainous)
- Terrain rendering speedups
- Polygon rendering speedups
- Replay logger bug fix (sometimes gave heading=0)
- New experimental jpeg2000 tiled terrrain loading
- Terrain rendering speedups and improvements
- Task speed unit bitmap fixes
- Fixed problem with declaration time occurring after takeoff time
  due to buffering of pre-takeoff data
- Bigger buttons in landscape mode for non-Altair versions to allow
  room for German translations
- User distance units in waypoint select dialog
- Memory leak in JPG2000 fixed
- Fast sine/cosine speedups
- Terrain rendering speedups
- Additional terrain ramps added (Imhof, ICAO)
- Option in expert configuration to disable the auto start/stop of logger on
  takeoff and landing
- Zip container code added
- "XCM" (XCSoar Map) file format support added
- fixed top line of terrain
- bumped version to 5.1.1beta1
- fixed airspace parser dialog bug


Changes from 5.1.0 beta 2:
- Added code to generate missing translations file on windows PC debug builds
- Grey out of some task specific menu items if in abort mode.
- Style option to draw an arrow body alongwith the arrow head
  under option "Wind Arrow" in Settings->Map Display(Expert)
- Fixed bug in query airspace if inside airspace
- Added gettext() to enumerated parameters

- New notifications: AAT too early, arrival past sunset,
     significant wind change
- Fixed bug in Arm start mode (wasn't advancing)

Changes from 5.1.0 beta 1:
- Speed to fly compensated for risk
- Logger buffered for 60 seconds
- Energy height uses estimated true air speed if no IAS is available
- Support (read-only) for Zander variometer and Tasman Instruments variometer
- Changed scale on final glide bar to +/- 500 meters (was +/- 2000 meters)
- Attempt to resolve slow response with in FLY mode on older PDAs
- Fixed bad line in default.xci

Changes from 5.0.9:
- Added NMEAOut, PosiGraph devices
- Input events for forced cruise/climb displays (etc?)
  (FLARM display forcing)
- Waypoint selection filter by type, and by heading 360 deg
- Smoother scrolling of lists
- Setup dialog for NMEA devices changed.
- If any landable point is visible and reachable, final glide bar goes orange
  if below final glide.
- Menu label macros added: WaypointNext, WaypointPrevious, AdvanceArmed, LoggerActive,
     TerrainTopologyToggleName, SnailTrailToggleName, CheckAirspace, CheckTask,
     CheckWaypointFile, CheckSettingsLockout, CheckReplay, CheckFLARM, CheckTerrain
- Menu labels grey out if actions are unavailable
- Dialog details for AAT vs non-AAT are visible only when AAT is set or not,
  in task calculator, task status, and task waypoint editor
- Fixed restart problems where >10 minutes, still was restarting
- Start/restart now more user friendly.  Auto restart only happens up to first turnpoint
- Fixed bug in ETE calculations when force final glide is on.
- Terrain not rendered in not valid at aircraft
- Fixed bug in waypoint lookup (search by turnpoint)
- Moved some config parameters to "Site" configuration page
- Added advanced vs basic configuration settings
- Added -small startup option for PC
- Fixed bugs in ZigZag wind algorithm, and improved accuracy and response
- Don't draw final glide through terrain icon if no task
- Wind estimate set by user in wind settings dialog (with SAVE button)
  overrides the internal estimate until a new estimate is obtained.
- Minor cleanups of text in dialogs
- Invalid infobox data is greyed out so it doesn't distract user

Changes from 5.0.9 release 1:
- Fixed ETE and final glide calculations for Mc=0, proper compensation
  for wind and unreachable at current Mc etc.
- Fixed task distance rounding to nearest 0.1 units

Changes from 5.0.8:
- Fixed bug in wind initialisation/calculation
- AAT start/finish radials step in 1 degree increments
- Fixes for build on VS2005 (PC)
- Fixed various out of bound bugs for task waypoints
- Fixed display of topology labels
- Fixed AAT distance thread dead lock
- Volkslogger parser fix by Rolf Muller-Nilsen
- Fixed adjustable logger time steps
- Fixed AAT distance bug for final waypoint
- Transparent airspaces are not filled, so airspace below is visible

Changes from 5.0.7:

- FIXED Start arm premature
  messages are confusing though, we don't get notification when re-entering a start
  sector (after arming it), nor when approaching a start line.
- New snail trail mode "Full" which displays entire flight.  In all modes,
  the snail trail is short in circling mode in order to prevent screen clutter.
- New feature: added 'optimise' button to task calculator.  This adjusts the
   range (increases or decreases) so that the estimated task time exceeds the
   assigned task time by less than five minutes.
- FLARM targets on the map are drawn as arrow heads pointing in their track bearing.
- Added missing 'Auto Display Blank' to configuration settings for PDA platform
- Fixed Borgelt B50 sentence parsing (Thanks RMN)
- Bug fix for half hour UTC offsets
- Total energy is calculated from difference in true airspeed to best LD in
  true airspeed
- Task radii expressed in user units
- Bug fix, profile support for PC and PDA restored
- Bug fix, protected use of message in NearestAirspace function with thread lock
- Bug fix, NearestAirspace search array out of bounds due to unsigned int loop
- QNH, Bugs, Ballast and MacCready saved at program exit and restored on startup
- FLARM radar can be selected to display relative altitude or bearing.
- Removed asking whether to delete old log files to make space when logger is started.
  Deleting old log files happens automatically now.

Changes from 5.0.6:
- Max manoeuvering speed set to 300 units in configuration dialog
- System beep and message on task/waypoint advance
- Messages given in arm modes (arm start or arm) as reminders to press arm
  when ready to advance
- Bug fix to waypoint editing (second waypoint file was cleared)
- Warning added to waypoint file save when filtering for
  waypoints outside terrain range is enabled.
- Bug fix, task statistics were not updated after task finish.

Dialogs changed:
- dlgTaskWaypoint.xml
- dlgTaskCalculator.xml
- dlgConfiguration.xml
- dlgConfiguration_L.xml
- dlgTaskOverview_L.xml
- dlgTaskWaypoint_L.xml
- dlgStatusTask.xml
- dlgStatusSystem.xml

Changes from 5.0.0:
- Fixed non-drawing of infobox borders on PPC2002
- Added Declare button on Task Calculator
- Fixed terrain display offset bug in portrait mode
- Map scale increased resolution
- Increased maximum radius/sector size on AAT to 100 km
- "Show gross" vario configuration (default true)
- Color speed chevrons, and larger:
 -- blue pull up (slow down)
 -- red push to earth speed up
- Lightened blue color in infoboxes
- Auto disarm mode message only appears if in arm mode
- Task calculator, shows estimated task speed for remainder of task
- Task calculator, shows effective MacCready
- Task calculator, shows achieved speed
- Task calculator, cancel button restores Mc at entry
- Auto MacCready: climb stats are reset on takeoff
- Previous waypoint selects through all multiple start points
- Bug fix, aat target continuation was only working on first sector
- Autozoom for AAT, distance used in zoom is set by max of
  distance to target and distance to center (so scratch task should
  always be visible in autozoom mode)
- Fixed bug in glide time required (wasn't taking final glide into account)
- AAT areas drawn in reverse sequence so next area is on top,
  previous AAT areas not drawn.
- Zigzag wind disabled if on ground (slow or not flying)
- Wide version of FLARM target display on map (ON/Scaled)
- Achieved MacCready accuracy improvements (was overestimating
  with start circles)
- Achieved maccready, height difference compensation
- AAT projection when in sector
- Task calculator, changed "Range" to "Set range"
- Bug fix, "Nearest airfield changed" problem if two airfields are coincident
- Abort mode bug: multiple waypoints close to home give "nearest airfield
 changed" repeatedly.  Now message is given only if nearest airfield
 is more than 2km from previous one.
- All up Weight is displayed in analysis dialog glide polar page
- Minimum zoom increase in AAT (for autozoom)
- Task speed achieved is average speed dist/time + time
  to climb back to start height.
- Task editor, removing waypoints preserves AAT details of successive
  waypoints
- Fixed TASK_START event
- New infobox for distance to home
- New infobox for speed task achieved
- Added AutoBlank configuration option for PDA versions
- Changed text in task status dialog for clarity
- Changed flap forces cruise to now use landing flap switch, and works
  for switching into cruise and into circling
- Bug fixes to AAT distance calculations
- Added ventus 2cx to polar
- Bug fix, sound volume was set to zero on exit
- Added flap landing to switch dialog
- Added close button to text entry widget on non Altair systems
- Allowed wraparound of letters on text entry dialog
- Minor changes to help text and labels of configuration items for clarity
- Lighter blue/red for inverse mode
- Time/date fix for IGC files (UTC used throughout as per spec)
- North/track up display orientation
- Waypoint select on add-waypoint in task editor
- Arm advance to work outside AAT sector if already been in that sector
- Prevent landing/takeoff detection when GPS is disconnected
- Configuration of lat/lon units
- Changed 'aircraft rego' to 'competition ID' to be consistent with IGC
- Improved cropping of polygons
- Minor bugfixes

Dialogs changed:
 dlgConfiguration.xml
 dlgStartPoint.xml
 dlgTaskWaypoint.xml
 dlgTeamCode.xml
 dlgTextEntry.xml
 dlgWayPointDetails.xml
 dlgWindSettings.xml

Changes from 4.7.7:
- Make terrain file loader check file size, to improve robustness if
  bad file.
- Added text entry dialog
- Added pilot name, aircraft type and rego to configuration dialog
- Added support for team code
- Map zoom improvements
- Fixed bug: Waypoints label in abort
- Fixed bug: Default task at startup if no task defined
- Fixed bug in altair.xci, nearest waypoint details were pan-relative
- Minor UI cleanups (cosmetics)
- Logger inactive when in IGC replay mode
- Circling wind estimator won't update if less than one fix every 2
  seconds.
- Zigzag wind estimate inactive when in IGC replay mode
- Analysis dialog: base/ceiling estimation improvements
- Task speed now altitude compensated
- New task speed instantaneous
- All flight statistics retained when exiting XCSoar and loaded at startup,
   so previous flight can be reviewed later.
- Task is saved when exiting XCSoar and loaded at startup.
  (Default.tsk)
- Removed unused/default processor definitions,
  NEWINFOBOX, NEWAIRSPACEWARNING as this is default now.
- Added support for alternate start points
-  All file paths are now converted to/from local path for that machine
  so registry files can be transferred between PC and PDA/Altair.
-  PC and PDA version all data files now in "My Documents/XCSoarData".
- Thermal locator improvements
- UI change: All reachable landable points arrival heights are shown on map in
   all waypoint label display modes
- Average task speed improvements: compensation for altitude,
      now computes task speed accurately for achieved scorable AAT distance.
- Task page on analysis dialog shows in thick red dashed line the scorable
  AAT paths.
- Fixed bug, task finish detection was previously disabled
- Fixed bug, stats for finished task after reset were not displayed correctly
- Fixed bug, waypoint details dialog arrival height was relative to sea
  level not ground.
- Waypoint details altitude arrival, removed "alt diff mc safety"
- Removed unused menu and dialogs from PC version.
- CatMul-Rom interpolator used for logger replay now, provides better
  reconstructed paths and wind estimates when used with low logging rate.
- Thermal markers shown in cruise mode only at close zoom scales,
  to avoid clutter.
- When infobox colors are enabled, the thermal last 30 second average
  is red when the average is less than 0.5*MACCREADY.  This can be used
  to clearly show when it is time to leave a thermal.
- AAT max/min/target speeds in infoboxes show '---' if minimum time
  remaining is zero.
- Minimum zoom level in autozoom set to reasonable level (1.5km) to
  prevent zooming in too close when going past a turnpoint.
- List items in dialog can be selected with mouse/touchscreen.  Touch twice
  to emulate return key.
- Added configuration option to adjust snail trail width
- Fixed bug, made airfield details parser robust to wrong files.
- Fixed bug, nearest waypoint details did not work for first waypoint
- Fixed bug, airspace warning dialog was not shown from
  'nearest airspace' menu when there was an active acknowledgement
- Fixed bug, PC version crashed if exit via close button and a dialog was
   still open
- Home waypoint always added to abort task list if reachable
- 'Clear' button added to task dialog in landscape mode
- Team Code dialog updates dynamically
- Fixed bug, range/bearing was incorrect sometimes
- Improved rendering of distance to airspace in airspace warning dialog
- Fixed bug, portrait mode text in analysis dialog (some items were cropped)
- Infobox border fixup in portrait mode
- Fixed bug, hang on nearest airspace
- Bearing to target shown in great circle arc
- Fixed bug, in abort mode (introduced just 2 days ago)
- Fixed bug, sound volume was set to zero
- Updates to menu, default.xci for PDA
- Return key now toggles suppression of FLARM radar.  If new traffic appears,
   the suppression is turned off again.
- Fixed bug in PPC2002 infobox selector graphics
- Fixed bug in abort mode (possible cause of crash/hang)
- Task calculator range increments in 5%
- Added infobox for 'Home Distance'
- Auto QNH only activated when not flying for more than 10 seconds
- Button menu fixes for PDA, PC
- (Feature request 1281639) Editing/saving waypoints
- Protected task edit from buffer overruns
- Fixed bug, increased text size for airspace parser
- Disabled CDI gauge as it has no control in the configuration settings and hasn't
  been updated
- Fixed bug, FAI finish sector was incorrect


Dialogs changed:
 ALL dialogs
 dlgHelp.xml

Changes from 4.7.5:
- Added small histeresis to instantenous LD vario
- Airspace parser updates
- Added Cambridge GPS NAV device
- Added option to force cruise on neutral/negative flap (for Vega)
   (Flap forces cruise)
- Terrain contrast/shading improvements
- Snail trail now drawn with outline to improve visibility over terrain
- Added V TAS infobox
- Improvements to wind estimator algorithm
- Vario gauge unit bitmap for knots
- Vega configuration, added page for audio schemes
- Vega configuration, added missing parameter (BaudRateA)
- Altitude AGL uses baro altitude if "Nav by baro altitude"
- New units for task speed (separate from airspeed/wind/ground speed units)
- Added FAI 90 start/finish type
- Added thermal locator (shows centroid of lift when circling), option 'Lift center'
   in configuration options.
- Fixed minor bug, auto macready by average was not working when no
  task was defined.
- Modified least squares algorithm to handle weighted least squares.
- Add 'Append' waypoint function, so users can create a task by selecting
    waypoints from the map in sequence
- Task waypoint move up/down in task waypoint pages.
- Terrain database loaded into memory if sufficient RAM + 5 Meg free
- New smooth shading of terrain, major improvement
- New landscape progress dialog hides screen for cleaner startup
- Default task to home if no task loaded at startup
- Added labels to climb and temperature trace analysis pages
- Added help system.  Press enter for 2 seconds on a dialog property
  to display help text.
- Fixed minor bug, landable points were not always visible for some
  label modes.
- Fixed minor bug, baro altitude set by GPS for IGC replay.
- Online Contest optimisation (analysis page, configuration settings,
   three rule sets available)
- Analysis pages now each have a context-sensitive 'action' button.
- Added handicap to glide polar page for OLC scoring
- Fixed GDI resource leak in animateRectangles
- Fixed memory leak from com port threads not having handles released
- Fixed airspace warning dialog losing focus of previous dialog if opened
- Fixed memory leaks in new airspace warning dialog
  when another dialog is already open.
- Online contest "in progress"
- Added 'Declutter Labels' inputevent and menu item
- Fixed GDI resource leak in WindowControls
- Refinements to screen lat/lon bounds calculations
- Refinements to thread locking (separate LockTaskData from LockFlightData)
- GCE/NMEA queue blocking bug fix
- Added check for 500kb free space on IGC destination, asks user to
  delete old IGC files as required to free up space.
- OLC work (rule interpretations, in-progress only valid if flying)
- Added tab style for infobox border
- Added double buffer for infobox rendering to reduce flicker
- Topology bounds area used for pre-filtering of visibility to improve rendering time
- Toggle terrain map labels button (DeclutterLabels)
- Thread locking improvements to reduce latency
- Computed arrival height AGL at Mc0 Mc safety Mc current
- Startup/shutdown messages saved in xcsoar-startup.log
- Fixed bug, short task duration estimates when Mc=0 or unreachable
  in cruise at current Mc setting due to drift.
- Fixed bug, spurious touchscreen detect when pressing menu buttons
- (Feature request 1463308) Auto-mark thermal
- (Feature request 1444335) configurable max/min zoom --> better zoom
   levels available now.

Dialogs changed:
 dlgConfiguration.xml
 dlgWindSettings.xml
 dlgVario.xml
 dlgAirspaceWarning.xml
 dlgWaypointOutOfTerrain.xml
 dlgAirspaceWarning.xml

Changes from 4.7.4:
- Fixed total energy compensation (final glide) when on ground
- Fixed minor bug, silly ETE values were presented when Mc=0 in AAT
  in Task Calculator
- AutoMc disabled if in abort mode
- Fixed: Thermal profile showing distortion (negative values?)
- Fixed: Mc=0 Est task time on task calculator
- Fixed: Trail hang
- Fixed: PC registry not recognising all registry values correctly!
- Auto Mc modes: final glide, set to average, both
- Vario gauge averager should switch to netto averager if not in circling mode
- sam's bug fixes and new features
  --> legbearing bug
  --> New airspace dialog
  --> Waypoints out of terrain
- Fixed: AAT radius display in analysis page shows distortion
- Fixed: Waypoint infobox shows bearing to waypoint, not to target (for AAT)
- Fixed: Vario gauge chevrons not always appearing when they should,
  now chevrons always drawn if vario is in non-circling mode
- Fixed: Averager jumps around too much
- Added configuration setting to determine whether to ask/exclude/include
  waypoints out of terrain range.
- Added LD vario infobox

Changes from 4.7.3:
- Added Auto QNH function
- Minor improvements to robustness
- Added preliminary support for vega voice
- Limits on altitude/speed for start, altitude for finish
  (Feature request 1444340)
- Changed AutoWind from bool to enum: Manual, Circling, ZigZag, Both
- Added zig zag wind estimator
- Added option to use of barometric altitude for all nav functions
- ** (Feature request 1403702) Configuration option for logger timestep
- FLARM gauge, show colors for threat levels
- Fixed bug, Start/Finish radius drawn half size
- Fixed bug, v task calculations if selecting a previous waypoint after
    starting
- Added detection of valid start, now in task status dialog if
    start wasn't valid, the start time shows "INVALID"
- Added safety McReady for use in calculating reachable fields and
   display of arrival heights, and in abort mode.  Option to use
   current Mc value for safety McReady when in abort mode.
- (Feature request 1278082) Ellipsoid error correction.  Now
  detects if ellipsoid/geoid offset is produced by GPS.  If not,
  it applies geoid correction.
- Added basic support for Cambridge GPS-NAV as a GPS source only

Changes from 4.7.2:
- Fixed bug: Disabling of airspace warnings by individual types was
   ignored.  Now working correctly.
- Proper handling of PGRMZ with respect to QNH and when altimeter
   also available from variometer

Changes from 4.7.0:
- Changed "Bugs" to "Clean" in basic settings so meaning is clearer
- Changed "Device 1" etc to "Device A" in configuration settings so meaning
  is clearer
- Fixed (Bug 1388996) Airspace outline black option ignored
- (Feature request 1370449) Configuration of autozoom at startup
- (Feature request 1430326) configuration of sys time set by GPS
- Force final glide mode, input event
- Auto force final glide mode option, forces final glide as soon as
  you are above final glide.
- Startup reliability fixes
- Terrain offset fixes
- FLARM gauge minor fixes (draws aircraft beyond 2km at 2km)
- Added Ventus2C polar
- Added missing vega configuration parameters
- Fixed PGRMZ parsing to set BaroAltitude, not Altitude
- Airspace warnings etc uses baro altitude if available
- Removed dead code in parser.cpp
- Removed "stall" from switch dialog
- Changed "airbrake extended" to "airbrake locked" in switch dialog
- Added devices for Vega and AltairPro

Changes from 4.6 to 4.7:
- Ballast also shown as volume in liters in basic settings dialog
- Vario 30 s averager uses vario if available, otherwise altitude.
- IGC file date is system date, should be reset to GPS time on first lock
- FLARM radar limits range to 2k limit (shows aircraft beyond 2k as at 2k)
- Log file renamed "xcsoar-debug.log"


Changes from 4.5 to HEAD:

- Statistics/flight reset on takeoff
- Major speed improvements to rendering, synchronisation between threads,
  final glide through terrain calculations, snail trail
- Display "AUX" on screen when in auxiliary infobox mode
- Warning if attempting to change a task once it is declared.
- Added glide computer event for final glide through terrain
- Added german sector type
- Task-alterations are queried if already declared to external device
- All MessageBoxes now use new dialog system (when available)
- Redundancy (dropout) and handling multiple GPS sources,
  better autodetection of Vega.
- Improvements to labels in map display, so we don't get so many
  waypoint labels writing over each other.
- Gauge vario hides on fullscreen.
- Option to lock out configuration settings in flight
- Minor speedups to map drawing (removed several redundant floating point operations)
- Added finish line and finish area detection, this does nothing other
  than bring up a status message currently.
- Configuration option for user defined menu/button timeout
- Added Airspace Settings to input events, allows user to switch on/off
   display and warnings for each airspace type
- Warn the user when changing input, language, status files that they need to
  restart (in new dialog system)
- "Arm start" option
- Added user defined checklist text dialog (and corresponding inputevent)
- Waypoint advancing can now be manual, automatic (as before), or requiring
   'arming' each waypoint to be advanced.
- Text in airspace details has scrolling
- New Waypointselect dialog allows scrolling in list box
- Added option for autozoom optionally on at startup
  (in new config dialog)
- Added option for speed command driven by dolphin speed or block maccready
  (in new config dialog), this is shown in VOpt infobox
- Added in new dialog system a vario configuration page for Vega
- Added UTC offset configuration parameter for Altair
- Added task status dialog
- Added drawing of task in analysis dialog
- 'Target' offset for each AAT waypoint
- 'Run' inputevent so people can execute another program from XCSoar.  Program
  must exit before XCSoar continues
- Added 'autoadvance' option (default true) to allow disabling of
  automatic waypoint advances
- AAT sectors now drawn as shaded segments
- Total energy height compensation for kinetic energy in final glide
- Name in task display also shows names of landpoints/airports
- Added LoadProfile to inputevents, so we can have menu buttons
   trigger pilot/region specific settings
- Windows PC port using Visual studio 6.
- When terrain file is valid, only waypoints within terrain area are loaded
- All waypoint labels shown when in pan mode
- Added 'pan' to nearestWaypoint inputevent, to return item nearest to
    center of screen if in pan mode.
- Force redraw of map if not redrawn for 5 seconds (due to gps not connected)
- FLARM status, FLARM aircraft display on map
- Added FLARM TRAFFIC and FLARM NOTRAFFIC glide computer events
- Added basic FLARM status support in parser and Status dialog
- Filter out "Railway station" as miscpop label
- Added infoboxes to support temperature acquisition and traces
- Added atmospheric analysis (temperature trace, convection estimation)
- Snail trail uses netto vario if available
- Added NMEA processing and NE (NMEA Events) into InputEvents
- Minor terrain rendering fixes at close zoom levels
- Improvements to topology polygon rendering
- Added ETA infoboxes (as distinct from ETE)
- Default task (Default.tsk) file may be loaded automatically at startup
   if present (through InputEvent TaskLoad on STARTUP_REAL/STARTUP_SIMULATOR)
- Chevrons only on if airspeed available

- Fixed bug 1467530 Installation to Storage Card
- Fixed bug 1457674 Airspace Display - Danger Areas Obscured
- Fixed bug 1444806 Final Glide L/D
- Fixed bug 1433504 Start line
- Fixed bug 1433497 AAT-sector areas not being displayed
- Fixed bug 1430954 Waypoints with same name.
- Fixed bug 1420989 AAT not enabled when loading a task
- Fixed bug 1399143 Incorrect lat/long display
- Fixed bug 1395611 AAT Area masks display
- Fixed bug 1389003 Airspace area with many points
- Fixed bug 1382036 Profile Load missing data
- Fixed bug 1376376 Bugs - the six legged kind
- Fixed minor memory leak in shape labels
- Fixed minor memory leak in new dialog system
- Fixed bug, array out of bounds in inputevent
- Fixed bug, strange circling lockout (maybe)
- Fixed bug, airspace visibility (airspace wasn't warning if not visible)
- Fixed bug, superpan with autozoom
- Fixed bug in default.xci "Marginal final glide" now reads "Below final glide"
- Fixed bug in final glide alert, now has low pass filter to prevent
  too many alerts when using Auto Mc.
- Fixed bug in startup, program locks calculation/display before starting up
  to ensure everything is initialised properly.
- Fixed bug in FAI task sector auto advancement
- Fixed bug, start line works now
- Fixed bug in task save/load, also clears task on error when loading
- Fixed bug in wind speed infobox units display (now uses aircraft speed units)
- Fixed bug, AAT Areas were drawn on top of everything, including task lines.
- Fixed bug in profile save routine (bad \r\n encoding)
- Fixed spurious captions in subtitle infoboxes
- Fixed bug, "1m" in baro altitude infobox for alternate user units
- Fixed bug, snail trail was never red in sink, now working properly
- Fixed bug in topology bounds refresh
- Fixed bug BUG 1366197: Second Airspace File now works
- Fixed bug in display of more than 500 airspace areas
- Fixed bug in bringing up WaypointDetails from SelectedWaypoint when not
  using infoboxes
- Fixed bug, temp trace max temperature now relative to ground offset
- Fixed memory leak in new dialog system (bitmap unnecessary)
- Fixed display of airfield details in new dialog
- Fixed bug BUG 1368752: Fix display orientation for square displays e.g. hp 6515 (untested)
- Fixed bug BUG 1305089: Sound restored at exit
- Fixed bug in arrival altitude calculation with respect to bugs
- Fixed bug in local time display
- Fixed daylight savings bug
- Fixed BUG 1366492: Improved landing detection by checking altitude AGL to avoid false
  landings when flying in high winds
- Seeding random NMEA static strings from Input Events
- Triggering events from NMEA substring matches (may be limited to certain
  types due to performance limitations).


Changes from 4.22 to 4.5

- Fix waypoint parsing - make it completely bullet proof
- Package and release fonts (part of standard cab/exe)
- Button & Event mapping - default and legacy
  	legacy = same as version 4.22
	default = changed from 4.22...
		APP1 = Show button menu (was Full Screen)
		APP3 = Full Screen (was Vario Sounds Toggle)
		Take Off = Start logger (was manually)
		Landing = Stop logger (was manually)
		Info Box Control = Show labels (were hidden)
- Allow display of screen mode (Normal, Auxiliary, Full)
- Fix spelling of MacCready (it was McCready).
  (reference: http://www.achievement.org/autodoc/page/mac0bio-1)
- Exit simulator if battery lower than 20% (warning < 30%)
- Fixed crash during Waypoint details, when none selected
- Reduce length of labels where possible
- Change default.xci buttons to stay consistent between modes,
  removed some defatul modes changes
- Added sensible default sounds to play during Glide Computer Events
  (\My Documents\XCSoarData\ - Start_Simulator,Start_Real,Takeoff,Landing,
  FinalGlide,Tiptoe - .wav)
- Default.xci updated to hide Main button and map closely to 4.3 (APP1 does Main/)
- Fixed a number of memory leaks and buffer overruns in parsing data files
- Fixed Input Events label corruption. Fixed associated debug failure when
  comparing uninitialized variables.
- Modified variable names for Language and Status (more sensible)
- Use windows device time instead of GPS time in simulator
- Fixed spurious button press bug
- Status messages can be acknowledged by touching them
- Fixed message disappearing problem after 1 second (when airspace warnings were off)
- RETURN key in default.xci needs to be mapped
- Default set of status messages - now automatically generated from default.xcs
- Enable secondary files clear button
- Arbitrary DLL Load and Function calls from InputEvents
- Config files (input, language and status) now support "\r\n" strings correctly
- PlaySound now supports external WAV files automatically. Also allows WAV files
  to be referenced as Input Events - assumes local resource unless ends in ".wav"
- Automatically lookup localised "My Documents" directory to support multiple
  language releases of Pocket PC
- Version number (build date) is automatically generated for non-released versions
- Added debounce timeout registry setting in settings->interface files
- Added input menu timeout
- Added new status message interface (thread-safe, single window, ability
  to repeat messages and acknowledge)
- Fixed hard-coded screen coordinates in PolygonVisible function
- Airspace warnings now use new message class
- Added method to find nearest airspace boundary (interior or exterior)
- Input event to display info on nearest airspace boundary (interior or exterior)
- Renamed fixed "longditude" and "lattitude" spelling mistakes
- Display speed-to-fly bar only if flying
- Debugging of input events file when in simulator mode
- Added glide computer events for entering and leaving airspace
- Added glide computer events for task start and next waypoint
- Audio vario sound updates
- Allow acknowledgement of individual airspaces, and per-day
- Fix acknowledgement bug when re-entering airspace
- Minor font adjustments
- "GPS 2D fix" changed to "GPS waiting for fix"
- New high-visibility icons for flight modes by Simon Taylor.
- Blinking logger icon when logger is active.
- Code cleanups, eliminated BOOL occurances
- Fixed missing sentances in IGC file, so now loadable by TaskNav
- Added "Logger note blahblah" event to put a pilot note in IGC log file.
- Speed-to-fly climb mode bug fix
- Thermal band mode fix
- Audio vario sound updates
- Fixed waypoint arrival altitude bug
- New airspace parser, faster and more robust
- New language customisation
- New status message customisation
- Wind algorithm improvements especially at low wind speeds
- Analysis dialog now has page for wind at altitude
- Fixed defaulting to cruise mode when no waypoint active
- Miscellaneous dialog cleanups
- Snail trail colour scales to visible range to make colors more vibrant
- Safe recovery from critical errors when loading files
- Fixed bug of polar loading on multiple lines
- Fixed ordering of Menu buttons when using cursor to navigate
- Blanking improvements (prevent timeout advancing when any dialog is active)
- Added Auxiliary infobox display, accessible from APP_KEY1, which now
  toggles through normal (mode-specific) infoboxes, auxiliary infoboxes,
  and fullscreen.
- Settings->Task start line/cylinder labels change dynamically to avoid
  confusion
- AutoMcready improvements, fix for overshoot hunting
- "Reset infobox defaults" button from Settings->Load Profile
- Moved handling of bug degradation to sink model to make it consistent
  everywhere.
- Optimised display of titles in infoboxes to prevent over-use of gettext
- Added units display to AAT settings to avoid confusion
- New functions to save/restore registry from text file
- Save/Load profile uses registry save/restore code
- New button input event system
- Fix infobox reset to defaults
- Allow reset of flight start time when relaunching
- Takeoff/landing events, can be hooked up to autostart logger


Changes from 4.21 to 4.22

- Fixed bug when airspace warning display is not refreshed when another
  window overlaps it.
- New "Analysis" pages showing barograph, thermal history and glide polar
- Fixed bug in snail trail, IGC logger update rate
- Additional waypoint file can be specified for competition waypoints
- Fixed font for message box, status dialog
- Minor bugfixes in vario comms thread processing
- Implemented Borgelt B50 vario parsing (untested)
- Improvements to performance and latency of audio
- Terrain cache updates
- File loading improvements
- New wind vector graphics
- New labels with Mc0 arrival height above safety arrival height for
  reachable airfields
- Updated aircraft graphics
- Proper units display in dialogs.
- All configuration options now can be expressed in custom units
- New Netto vario infobox
- New dolphin speed-to-fly infobox
- Improved audio vario sounds
- Speed-to-fly director chevrons on right of screen when connected to
  vario with ASI source.
- Fixed rare bugs in McCready calculation
- Fixed bug in terrain rendering, where level of detail was previously
   set at default, and didn't change with zoom.
- Airspace parser made faster, so binary airspace loader now disabled


Changes from 4.2 to 4.21

- Better recovery of bluetooth GPS after switching device off and on
- Marked points appended to file 'xcsoar-marks.txt'
- CDI display configurable
- Settings->Display split into two pages
- Sunset time shown in waypoint details
- AAT and airspace areas drawn below waypoints and topology
- Messagebox enhancements
- MODIS Satelite images now co-located with waypoint file
- Launcher now uninstalls/reinstalls properly.
- Proper spelling of McCready (sorry, Paul!)
- Display blanking automatically after one minute of UI inactivity if in
  battery mode, reactivated with key press
- New GPS status icons, less obtrusive.
- Aircraft disappears when GPS is not connected
- New "Status" summary page from main menu, giving aircraft position,
  nearest waypoint range/bearing, local sunset time, GPS status
- Additional airspace file can be specified for NOTAM airspace updates
- Settings->File page split into two (map data separated off)
- Snail trail toggles between no trail, long trail, and short trail


Summary of new features since v4.0

- Fullscreen mode (app button 1 in map mode); app button 2 now
  toggles snail trail
- Terrain shading via phong model, direction set by wind direction
- Wind vectors multiple for 10 knot increments
- Saving/loading wind to registry
- Time aloft infobox (in Waypoint Group)
- New wind calculation method
- Rendering of airspace with cross-hatches and optional black outline
- Added pilot/aircraft information in logger
- Added "Remove" button on waypoint details task page
- Acknowledge airspace warnings
- Audio settings page
- Graduated snail trail color and thickness
- Abort/resume of tasks
- Added netto vario calculations
- Added smart zooming (zooms back out when waypoint changes if in autozoom)
- Added installer and launcher
- Bring up menu with double click on map window
- Can fly in simulator mode by dragging on screen
- Improved colour selector now displays currently chosen colours
- Added calculation of glider heading from bearing and wind
- Added infoboxes: G-load, time of flight, UTC time, local time, LD to next waypoint
- Adjusted infobox descriptions and titles.
- Added infoboxes: Time to next waypoint, time to task completion


Fixed buges and code improvements

- Sound files are now in the code as resources, so no need for Audio directory
- Filtering of files:
   Waypoints [.txt]
   Airspace [.txt]
   Terrain [.dat]
   Topology [.tpl]
   Polars [.plr]
- Reduced extraneous refresh of navboxes
- Font size improvements
- Second COMM port disabled if set equal to port 1
- Audio thread is suspended when quiet
- Auto McReady now working again
- Improvements to topology handling
- Better terrain color map
- Terrain shading works with elevation files of any resolution.
- Terrain at sea level or below is rendered as water.
- Minor improvements to thread safety
- Larger Menu page buttons
- Fixed McReady speed calculation with zero distance
- Fixed bugs: Samuel Gisiger (Airspace not displaying, extraneous
  selection of waypoints at zoom levels)
- Improved map window responsiveness (only re-drawn when necessary, avoiding
  CPU waste of unnecessary re-draws).
- Many hard-wired constants relocated to Sizes.h file
- Waypoint labels have white background so not obscured by terrain
- Labels of topological features now supported
- Fast loading of airspace at startup using binary file
- Wind calculation more reliable
- Fast loading of all startup files<|MERGE_RESOLUTION|>--- conflicted
+++ resolved
@@ -1,4 +1,3 @@
-<<<<<<< HEAD
 Version 7.0 - not yet released
 * LUA scripting
 * user interface
@@ -27,12 +26,9 @@
 * Kobo
   - support Kobo Glo HD
 
-Version 6.8.4 - not yet released
-=======
 Version 6.8.4 - 2016/05/18
 * airspace cross-section
   - use airspace visibility configuration (#3751)
->>>>>>> f621dfe1
 * data files
   - accept "Military Aerodrome Traffic Zone" (MATZ) airspaces in
     OpenAir files (#3732)
