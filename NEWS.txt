<<<<<<< HEAD
Version 7.0 - not yet released
* LUA scripting
* user interface
  - screen layout with 12 infoboxes on the left, vario+3 infoboxes on right
  - new translation: Traditional Chinese
* data files
  - optimise the terrain loader
  - support runway width in CUP files
* devices
  - parse wind from standard NMEA sentence WMV
  - driver for XC Tracer Vario
  - driver for KRT2 radio
  - driver for Air Control Display altimeter
  - show detailed error message in device list
  - FLARM/OGN - make it possible to set/download registered device database
  - device manager: show flag if device provides data from
      environmental sensors (temperature, humidity)
  - combine traffic from all FLARM devices (support both FLARM and OGN devices on board)
  - GliderLink: new driver
  - AirControlDisplay: read radio frequencies from PAAVS,COM sentence
* weather
  - merge all weather data in one dialog
  - allow showing both terrain and RASP
  - RASP download from various well-known providers
  - show satellite images from pc_met (Deutscher Wetterdienst)
  - show wave forecast from pc_met (Deutscher Wetterdienst)
* calculations
  - merge redundant waves
  - task restart
* tracking
  - use DNS to resolve SkyLines server IP (#2604)
  - enable SkyLines traffic display on Windows
  - add option to show SkyLines traffic names on the map
  - show thermals obtained from the XCSoar Cloud server
* analysis
  - enhanced graphics: minor tics, color scheme, layout
  - key labels drawn on lines in several pages
  - task turnpoint label drawn on relevant pages
  - barogram: improved working band ceiling and floor calculation
  - climb history: new display uses time of climb as width of bars
  - new page: vario histogram in climb and cruise mode
  - new page: maccready cross-country speed
  - glide polar: dolphin speed line drawn on polar
* map display
  - new display: glide range line drawn to working floor
* thermal band
  - new algorithm, with improved statistics
  - separate active climb and encounter-averaged bands
* infoboxes
  - added ":1" unit for gradient type displays
  - new infobox: % time non-circling climb
  - new infobox: % climb chart showing proportions of time spent circling climb (gray), cruise,
      climbing cruise (green), circling non-climb (orange)
  - improved auto-scaling of vario-like graphical infoboxes
  - new infobox: "Number Of Satellites"
  - new infoboxes for radio frequencies, including setting the frequencies
* Windows
  - drop support for Windows CE
  - require Windows Vista or later
  - allow starting multiple XCSoar instances
* Linux
  - drop support for SDL 1.2
  - display rotation
* Android
  - drop support for ARMv6 and MIPS CPUs
* Kobo
  - support Kobo Glo HD
* Raspberry Pi
  - resizable mouse cursor

Version 6.8.13 - not yet released
=======
Version 6.8.13 - 2020/04/08
>>>>>>> 00532f67
* devices
  - LX: fix buffer overflow
  - LX: support downloading flights from LX7000 Pro IGC
* Android
  - use the full screen on very narrow/wide displays
* Kobo
  - fix build failure with GCC 9
  - switch from glibc to Musl
* WinCE
  - build with GCC 9
* allow the hyphen in XCI files

Version 6.8.12 - 2019/04/30
* weather
  - update source URLs for METARs and TAFs (https://)
* Android
  - increase targetSdkVersion to 26 (required by Google Play)
  - request storage and GPS permissions on Android 6+
  - fix crash when permission to use GPS is revoked
  - fix notification on Android 8+
* Task Editor
  - fixed task editor crashes (Ticket 3930).
* devices
  - IMI: raise max payload size to 2kB
* fix IGC logger crash when no date is available

Version 6.8.11 - 2018/08/18
* terrain
  - fix yet another crash bug (libJasper)
* Android
  - fix crash on Android 8 due to overzealous seccomp filter

Version 6.8.10 - 2017/10/07
* terrain
  - fix crash bug (6.8.9 regression)

Version 6.8.9 - 2017/10/05
* terrain
  - fix several crash bugs
* fix two crash bugs
* Kobo
  - fix internet access (#3869)
  - support for Kobo Glo HD Refurbished

Version 6.8.8 - 2017/09/09
* data files
  - support "GSEC" in OpenAir files
* weather
  - update source URLs for METARs and TAFs
* devices
  - CAI302: fix waypoint download (#3830)
  - IMI: fix PGRMZ parsing (was interpreted as altitude, now is pressure altitude)
  - LX: fix Nano 3 task declaration (#3858)
* Kobo
  - support for Kobo Aura Edition 2
  - support for Kobo Glo Refurbished
  - fix Wi-Fi on recent Kobo firmware releases (#3850)
  - fix USB storage compatibility with Windows 10
* Raspberry Pi
  - fix Raspbian Stretch compatibility
* Raspberry Pi / Cubieboard
  - fix for freeze on shutdown (#3679)

Version 6.8.7 - 2016/08/12
* data files
  - fix freeze after loading malformed topography file
* tracking
  - SkyLines: fix SkyLines tracking on non-Android
  - SkyLines: fix two buffer overflow bugs
  - new client for the experimental "XCSoar Cloud"
* Android
  - remove the deprecated crash dumper

Version 6.8.6 - 2016/07/22
* calculations
  - show takeoff time after landing (#3786)
* user interface
  - fix graphics error on FLARM gauge
  - fix crash in waypoint label renderer (#3781)
  - fix several crashes in waypoint editor (#3553, #3784)
  - fix crash in task manager
  - use task speed unit for OLC speed InfoBox (#3785)
* devices
  - EW: use first 6 characters of turn point names (was: 3)
  - EW: fix broken umlauts in turn point names
  - LX: fix Nano 3 firmware 2.0 compatibility (#3764)
* settings
  - adjust range and step size of terrain/arrival safety height settings
* map
  - increase upper limit of the number of waypoint labels displayed
* Android
  - fix crash due to Bluetooth LE connect failure
* Kobo
  - support USB-OTG for Kobo Glo HD and Kobo Touch 2.0

Version 6.8.5 - 2016/06/12
* calculations
  - update circling percentage only when flying
  - fix circling height gain calculation
* user interface
  - fix "kg/m^2" and "lb/ft^2" unit display
  - fix inverse colors in horizon page
  - reduce CPU load of some InfoBoxes (#3757)
* calculations
  - add option to disable external wind (#3693, #3773)
* devices
  - fix crash on malformed NMEA time stamp
* Android
  - improve Bluetooth LE compatibility (#3745)
* Kobo
  - reduce ghosting on old Kobo models; regression due to screen
    flashing fix in 6.8.4 (#3756)

Version 6.8.4 - 2016/05/18
* airspace cross-section
  - use airspace visibility configuration (#3751)
* data files
  - accept "Military Aerodrome Traffic Zone" (MATZ) airspaces in
    OpenAir files (#3732)
* devices
  - CAI302: fix "airspace" marker in waypoint uploader (#3750)
* calculations
  - improve landing detection at high wind speeds (#3748)
* logger
  - fix crash in NMEA logger
* user interface
  - Australian units for weight are kg
* Windows
  - fix terrain loader (#3747)
* Android
  - fix crash bug in IOIO driver (#3744)
  - fix crash bug on Android 1.6 (#3742)
* Kobo
  - eliminate screen flashing on Kobo Glo HD, Kobo Touch 2.0
  - support battery status on Kobo Glo HD, Kobo Touch 2.0

Version 6.8.3 - 2016/03/09
* map
  - fix distorted terrain when zoomed out
  - fix missing airspaces in cross section (#3537)
* calculations
  - update SIS-AT to 2016 scoring rules
  - fix landing time display (#3690)
  - fix AAT range display
* data files
  - use correct "comment" field for OziExplorer files
  - relax file format detection for OziExplorer files
  - fix bogus arrival heights on watched waypoints when GPS unavailable
  - fix crash in airspace parser
  - fix crash in XML parser
  - save user.cup after edit (#3701)
* devices
  - GTAltimeter: remove unmaintained driver (#3661)
* Kobo
  - support Kobo Glo HD, Kobo Touch 2.0
* fix crash in SkyLines tracking

Version 6.8.2 - 2015/09/19
* Rubik R-26S polar
* user interface
  - save settings after copy&pasting an InfoBox set (#3649)
* map
  - fix crash in the topography renderer
* calculations
  - fix task progress display after finish achieved (#3657)
* devices
  - fix wrong baud rate after task declaration (#3654)
* Android
  - support the "escape" key (#3647)
  - fix all RS232 permissions on Android (#3648)
* Kobo
  - fix wrong IP address display (#3650)
* Raspberry Pi / Cubieboard
  - support digit and letter keys (#3611)

Version 6.8.1 - 2015/08/27
* fix freeze bug when starting without GPS fix
* fix crash with empty xcsoar-checklist.txt file
* devices
  - fix TCP port on Windows (#3428)
* Windows
  - fix the airspace file parser (#3633)
* Kobo
  - fix overlapping text (#3634)
* Android
  - fix USB-RS232-OTG permissions on Android

Version 6.8 - 2015/08/18
* data files
  - optimise the topography loader
  - faster RASP map change
  - show all RASP maps
  - fix comments in TNP files
  - ignore trailing whitespace in airspace files (#3546)
  - store user-edited waypoints and markers in "user.cup"
* devices
  - remove option "Ignore checksum"
  - CAI302: add sink tone configuration
  - LX: implement LXNAV Nano3 task declaration (#3295)
  - LX: remove support for LX1600 pass-through mode
  - ATR833: new driver
  - Volkslogger: support DAeC keyhole declaration
  - Westerboer VW921: remove buggy driver (#3215)
  - added TCP port 2000 to portlist (part of #3326)
  - support LXNAV V7 pass-through mode (#1913, #2808, #2919)
* calculations
  - wave assistant
  - use maximum speed configured in plane setup as limit for calculations
  - use WGS84 earth ellipsoid for distance calculations (#2809)
  - remove setting "Prefer external wind"
  - reduce EKF wind latency
  - fix bogus value in "Nearest Airspace H" InfoBox (#3589)
  - obey the maximum start speed (#2841)
* airspace cross-section
  - sync map & cross-section view zoom setting (#2913)
* infoboxes
  - add "Fin MC0 AltD" infobox (#2824)
  - add "Next arrow" infobox (#3128)
* task editor
  - added one-click task reversal (#1730)
  - show name of loaded/saved tasks in dialog title (#1924)
  - support large legs in the FAI triangle renderer (#3413)
  - task calculator moved to "Status" dialog
  - markers can be used in tasks and for "goto"
* map
  - allow "Mark Drop" while panning
  - airspace labels
* user interface
  - allow horizontal speeds in m/s
  - allow mass in lb, wing loading in lb/ft^2
  - download data files from site configuration
  - remove support for custom status files
  - merge airspace warning buttons "ACK Warn" and "ACK Space" (#1086)
  - show airspace warning at bottom (#1378, #2628, #3275)
  - profile manager
  - password-protected profiles (#851)
  - checklist remembers last opened list (#3110)
  - use configured coordinate format in waypoint editor
  - remove custom font support, replaced with global "text size" setting
  - improved font sizes
  - improved font renderer
  - display rotation for Raspberry Pi and Cubieboard (#3238)
  - use /dev/input/event* on Raspberry Pi and Cubieboard (#3179)
  - support mouse wheel on Raspberry Pi and Cubieboard
  - scale touchscreen coordinates to screen size
  - bigger icons on high-dpi screens (#2795, #3267, #3397, #3540)
  - improved keypad support (#3281)
  - new translation: Simplified Chinese
* tracking
  - new option disables tracking while roaming on the cell network
  - queue SkyLines tracking fixes while data connection is unavailable
  - fix SkyLines traffic display on southern hemisphere (#3601)
  - show SkyLines traffic even if we have no GPS fix yet
  - show nearby waypoint in SkyLines traffic list
  - show altitude in list (#3606)
  - show all nearby traffic (#2814)
  - pass vehicle name to LiveTrack24
* Linux
  - Wayland support
* Android
  - fix IOIO connection on Android 4.x (#2959, #3260)
  - support IOIO-OTG with the Android device in USB host mode
  - support IOIO over Bluetooth
  - support Bluetooth LE
  - timeout for the HTTP client (e.g. LiveTrack24)
* Kobo
  - menu button
  - add UI allowing the start of external scripts to KoboMenu (#3194)
  - support Wifi with WEP (#3138)
  - support open Wifi networks (#3391)
  - support USB-OTG
  - export data partition via USB storage
  - support the Kobo Aura screen (#3490)

Version 6.7.9 - 2015/07/03
* user interface
  - fix crash in task editor
  - fix crash while panning the map
  - improved font renderer
* data files
  - fix comments in TNP files
* calculations
  - faster triangle score calculation
  - fix crash in triangle score calculation (#3576)
* Android
  - timeout for the HTTP client (e.g. LiveTrack24)
* Kobo
  - enable crash dumps in XCSoarData/crash/

Version 6.7.8 - 2015-05-22
* user interface
  - draw gray title bar on inactive dialogs
  - improved dialog button placement
  - fix missing buttons in terrain configuration (#3421)
* task
  - support large legs in the FAI triangle renderer (#3413)
  - make "Cruise efficiency" read-only
* devices
  - fix crash when downloading flight without "logs" folder
* Linux
  - support Raspberry Pi 2
  - show ports renamed by udev

Version 6.7.7 - 2015/02/20
* airspace
  - accept airspaces of class RMZ in OpenAir format files (#3437)
  - fix wrong AGL height due to longitude east/west wraparound (#3468)
* infoboxes
  - fix data for OLC infoboxes if "OLC League" is used (#3461)
* calculations
  - fix handicap factor for "OLC League" scores
  - fix reach calculation problems at border of map (#3239)
  - simplified EKF wind algorithm (#3062)
* input events
  - allow '_' character in event identifiers (#3464)
* replay
  - fix replay progress while replay is paused (#3446)

Version 6.7.6 - 2014/10/18
* tracking
  - updated SkyLines server IP
* user interface
  - fix crash when switching pages with cross section (#3012, #3231, #3395)
* devices
  - LX: relax download timeout (#3199)
  - OpenVario: new device driver
  - Vaulter: new device driver
* replay
  - accept "$GNRMC" in replay of NMEA files
* calculations
  - improve circling detection when using some external NMEA devices (#3360, #3372)
* configuration
  - report missing plane configuration file in log file

Version 6.7.5 - 2014/06/09
* fix crash in task manager (#3305)
* work around crash on Windows (PC) (#3284)
* devices
  - fixed attitude data handling
  - properly detect LXNAV Nano 3
  - FLARM: fix declaration with asterisk in task point name (#3323)
* airspace
  - assume all airspaces are active if day of week is not known
  - restore "Repetitive Sound" setting on startup (#3308)
* Android
  - fix crash when opening IOIO port (#3309)
  - allow reconnecting IOIO sensors
* tasks
  - fix loading of some tasks from .cup files

Version 6.7.4 - 2014/04/11
* map
  - fix topography rendering for polygon shapes (#3245)
  - fix SDL clipped polygon rendering algorithm (#3250)
* devices
  - Westerboer: ignore implausible values from buggy devices
* logger
  - create "logs" directory automatically for external flight downloads
* user interface
  - show status message when switching to next turnpoint (#3270)
* airspace
  - relax parsing of TNP airspace files (#3272)
* infoboxes
  - don't use depreciated content in default configuration (#3278)

Version 6.7.3 - 2014/01/22
* tracking
  - changed host for DHV tracking server (#3208)
* user interface
  - fix missing battery info in status panels
* map
  - fix disappearing observation zones at left/top screen border (#3212)
  - fix RASP display
* devices
  - LX: improved logger handshake (#3199)
  - LX: auto-retry after errors during IGC download
* Android
  - load XCSoarData from external SD card if available (#3198)
* Kobo
  - fix touch screen bug (#3195, #3204, #3211)

Version 6.7.2 - 2013/12/19
* user interface
  - fix crash in alternates list (#3146)
  - new translation: Slovenian
* infoboxes
  - fix "Fin Dist" infobox for GOTO tasks (#3152)
* configuration
  - increase upper limit for plane wing area (#3154)
  - fix saving of custom polars (#3173)
* waypoints
  - correctly handle S latitudes and W longitudes in waypoint editor (#3155)
  - fix saving waypoints to cup format files from waypoint editor
* devices
  - auto-reconnect TCP client (#3127)
  - handle time warps in NMEA replay
  - another midnight wraparound bug fix (#2973)
* Android
  - enable Vivante workaround for GC600 (#3184)
  - faster map renderer (#3124)
  - improved font quality
  - enable cursor key navigation in dialogs (#3133)
* Kobo
  - fix misassigned passphrase in WiFi dialog (#3151)
  - work around Kobo Touch N905B kernel crash in display driver (#3145)
  - work around Kobo Touch N905B touch screen bug
  - the "Home" button opens the menu
  - mount /dev/pts for telnetd (#3135)
  - fix crash in file manager and METAR/TAF dialog (#3078)

Version 6.7.1 - 2013/10/11
* replay
  - fix crash replaying an IGC file with no B record extensions (#3107)
* data files
  - save the previous log file in "xcsoar-old.log"
* user interface
  - new translation: Lithuanian
* devices
  - CAI302: work around transmission errors during IGC file download (#3074)
* Android
  - fix crash in "credits" dialog on Android 4 (#3106)
  - work around Vivante GPU texture bugs (#1995, #2228, #2990, #2998, #3105)
* Kobo
  - fix passphrase entry in WiFi setup (#3053)
  - fix compatibility with old Kobo firmware

Version 6.7 - 2013/09/30
* new target: Kobo e-book readers
* user interface
  - resizable main window
  - added AutoZoom gesture (up-down)
  - obsolete configuration pages "devices", "polar", "logger info" removed
  - new page: "horizon" (#1592)
  - default page gesture changed right/left sense according to other xc ui interaction pattern
  - pressing the Escape key in task manager switches to "Close" tab (#2877)
  - separate font for dialogs (#723, #2806)
  - repetitive airspace warning sound (#2952)
  - never close dialogs due to display rotation
  - disable custom fonts on Altair
  - improve small dialog font on Altair
  - fix loading translations on Linux (#2041)
* map
  - terrain countour lines (#2451)
  - continue loading terrain/topography without GPS fix (#2723)
  - suppress drawing duplicate topography labels
  - draw projected path when turning
  - additional zoom levels (#3037)
  - global "don't fill airspace" setting (#3047)
  - fix rendering errors when some airspaces have no border (#3045)
  - fix distinct page zoom in conjunction with circling zoom (#2907)
* infoboxes
  - new content "Speed task last hour"
  - new content "Next distance (nominal)"
  - new content "Takeoff distance" (#3059)
  - new panel for "Team code" provides quick access to team code settings (#2899)
  - new content "OLC speed" (#2352)
* tasks
  - custom "start requires arm" setting (#2782)
  - new option to disable OLC optimisation
  - MAT: ask user whether to add turn points while flying over it
  - update the calculator without a GPS fix (#2876)
  - fix task speed and time estimates before task start (#2876, #2906)
  - show "arm advance" button when manual arming is necessary (#1729)
  - support the OLC/DMSt 500km triangle threshold (#2963)
  - render finish point as achieved when task is finished (#2140)
  - subtract start/finish cylinder radius from task distance (#2308)
  - fix parsing of .cup task files
* route planner
  - ignore inactive and acknowledged airspaces (#2866)
* calculations
  - add more weight to zig-zag wind compared to circling wind
  - enable circling wind calculation in IGC replay (#2672)
  - fix OLC triangle display (#2775)
* waypoint editor
  - delete waypoint implemented
  - CUP file support added
* devices
  - enabling/disabling devices on-the-fly
  - "debug" button
  - more robust midnight wraparound handling (#2857)
  - new driver from Cambridge L-Nav
  - support TCP client connection
* Android
  - support IOIO via OpenAccessory (Android 4.x)
  - support USB host mode and USB-RS232 adapters on the Nook (#2886)
  - show Bluetooth name instead of MAC address in device list
  - enable fast refresh mode on Nook Simple Touch
* Analysis
  - a retrospective task is compiled that summarises waypoints the aircraft has 
    visited (within 15km radius).  These waypoints are drawn on OLC page of analysis dialog.
* data files
  - default profile is called "default.prf" instead of "xcsoar-registry.prf"
  - log file is called "xcsoar.log" instead of "xcsoar-startup.log"
  - fix name truncation when saving a waypoint file on Windows (#3096)

Version 6.6.5 - 2013/08/21
* user interface
  - reduce flickering in system configuration
* map
  - reduce CPU usage of airspace and topography renderer
* tasks
  - remove keyhole from the BGA start sector zone
* devices
  - enable Nook's internal GPS for mock locations (#2999)
* configuration
  - fix loading home waypoint on longitudes bigger than 90 degrees

Version 6.6.4 - 2013/07/11
* map
  - fix stuttering terrain on Windows CE
  - fix multi-touch pan gesture (#2684)
* calculations
  - improve robustness of the zig-zag wind algorithm (#2961)
* devices
  - FLARM: work around a Garrecht TRX-1090 firmware bug (#2745, #2749)
  - LX: faster LXNAV Nano detection over Bluetooth (#2819)
  - Volkslogger: increase timeout to calculate security (#2910)
  - fix bogus error message after pressing "Cancel"
  - show Bluetooth name instead of MAC address in device list

Version 6.6.3 - 2013/07/02
* map
  - fill FAI triangle areas on Windows
* devices
  - FLARM: improve task declaration reliability
  - LX: support Nano firmware 2.10 (#2819)
* Android
  - fix compatibility issue with Android 2.2
  - detect when internal GPS is lost on Android 2.3 and older (#2929)
* user interface
  - fix unit display for pressure in flight setup dialog (#2933)
* data files
  - added "Pilatus B4" polar

Version 6.6.2 - 2013/06/12
* map
  - fix misplaced topography labels (#2564)
  - fix keyboard panning with track up (#2908)
* infoboxes
  - ensure that the unit symbol is visible
  - fix ballast display in vario gauge (#2911)
* tasks
  - update all settings after task type change
* devices
  - Volkslogger: fix IGC file download on Windows CE
  - EWmicroRecorder: fix corrupt task declaration (#2921)
  - fix potential crash when garbage is received from device
  - fix IOIO reconnect
  - generate G record even when first device has no GPS (#2849)
* cross section
  - also display unknown airspace types (#2884)
* Raspberry Pi
  - fix instant crash (#2922)
* Altair
  - never override data path (#2509)
* Android
  - faster startup

Version 6.6.1 - 2013/05/08
* cross section
  - fix airspace display after display rotation (#2825)
* user interface
  - fix malformed name in airspace warning dialog (#2813)
  - don't lost focus to waypoint list on Altair (#2835)
  - don't forget map zoom when returning to map (#2805)
* devices
  - indicate duplicate devices in list
  - allow using more than one TCP/UDP device
  - fix spurious errors after IOIO baud rate change (#2733, #2754)
  - K6Bt: fix configured baud rate setup on Android (#2836)
  - work around Android 2.3 Bluetooth crash bug
* tasks
  - prevent moving target out of the cylinder (#2794)
* configuration
  - fix regression with polar configuration (#2803)
* support gcc 4.8

Version 6.6 - 2013/04/23
* map
  - optional distinct map zoom on each page (#1603)
  - add label selection "Task waypoints & airfields"
  - allow configuration of "Final glide bar" display (#2554)
  - new snail trail option "Vario-scaled dots and lines"
  - topography icons
  - don't draw pan info over north arrow (#2765)
* cross section
  - show airspace names (#1149, #2390)
  - use glide polar instead of current glide ratio (#2687)
* infoboxes
  - green InfoBox distance when inside observation zone (#2560)
  - limit the InfoBox aspect ratio
  - new InfoBox styles "Shaded" (#1852), "Glass" (#2466)
  - waypoint details button in target dialog (#1967)
  - show distance in radial InfoBox comment (#2577)
  - new InfoBox "ATC radial" with distance in nautical miles (#2269, #2706)
  - improved wind edit panel (#2770)
* user interface
  - replay fast-forward
  - new waypoint location editor (#343)
  - show required glide ratio in waypoint details (#1573)
  - add airspace ack button to map item list (#2139)
  - additionally show airspace altitude in feet (#2379)
  - show more files in replay file picker (#2582)
  - clicking with Ctrl key pressed moves the simulator (#199)
  - vario bar at the right edge of the map
* tasks
  - MAT tasks (#563)
  - custom symmetric quadrant (#2125)
  - AAT keyhole (#1687)
  - add AST point option "Score exit" (#2544)
  - optimise start point
  - allow up to 30 turn points in racing tasks
  - local time for task start open/close time (#2645)
  - enforce the task start open/close time (#2678)
  - fix start auto-advance
* calculations
  - improve the circling wind algorithm (#2690)
* devices
  - Volkslogger: support IGC file download (#1972)
  - Volkslogger: declaration no longer erases waypoint database from logger
  - CAI302: support uploading all waypoint file types (#2054)
  - V7: support for QNH synchronization to V7 vario
* Android
  - faster map renderer on some Android devices
* other
  - new polars for two G 102 Astir variants (#2701)
  - new option "auto bugs" increases bug setting every hour (#1526)
* configuration
  - fix saving of configuration values in non-metric setups (#2771)

Version 6.5.4 - 2013/04/10
* devices
  - Volkslogger: increase timeout for reading flight list
  - V7: fix QNH change
* logger
  - fix failing IGC logger (#2658, #2735, #2736, #2746, #2751)

Version 6.5.3 - 2013/03/26
* user interface
  - eliminate flickering in the cross section on Windows
  - fix wrong radial display in target dialog
  - start at terrain center when there's no GPS fix and no home location
* task
  - fix line OZ rounding error (#2599)
* devices
  - FLARM: fix IGC file download on firmware 5.09 (#2619)
* Android
  - fix crash with Hebrew language
* Mac OS X
  - fix crash on startup (#2607, #2667)
  - show missing serial ports, hide internal devices (#2668)
* infoboxes
  - fix rendering of thermal assistant aircraft symbol (#2702)

Version 6.5.2 - 2013/03/15
* user interface
  - fix hang during startup (#2662, #2663)
  - fix freeze in dialogs (#2664)
  - automatically re-enable manual wind controls (#2336)
  - fix crash after connecting FLARM (#2669)

Version 6.5.1 - 2013/03/12
* infoboxes
  - fix MacCready adjustment for non-metric units (#2654)
* user interface
  - fix bogus "restart XCSoar" messages
  - fix cross section render error on some OpenGL chips (#2631, #2661)
  - allow gestures in cross section (#2655)
* devices
  - fix crash in Android Bluetooth driver (#2636, #2656)
  - fix NMEA input on Android Bluetooth Server
* data files
  - use the terrain cache even when the system clock is wrong
  - fix G record regression (#2657)

Version 6.5 - 2013/03/08
* map
  - lower zoom levels possible while circling (#1120)
  - draw FAI triangle areas (#1563)
  - optimise the terrain renderer
  - added "Wind Up" display orientation
  - high-resolution terrain renderer (Android/Linux only)
  - kinetic panning (Android/Linux only)
  - new terrain color ramp "Gaudy"
* calculations
  - don't detect landing while climbing in a wave (#1330, #2289, #2406)
  - basic support for the contest "DMSt" (#2208)
* tasks
  - add task start countdown (#136, #1080)
  - optimise racing tasks for minimum distance
  - allow observation zone sizes up to 200km (#2401)
  - always use "arrival safety height" when calculating arrival heights
    for intermediate task turnpoints
* devices
  - LX: support flight download from LXNAV Nano (#2085)
  - LX: support flight download from LX5000/LX7000 pro IGC
  - LX: read bugs setting from the LX160 vario (#2167)
  - Android/IOIO: support BMP085 sensor (DroidSoar V2)
  - Android/IOIO: support MS5611 pressure sensor
  - added driver for Levil AHRS device
  - Leonardo: read indicated airspeed from PDGFTL1 sentence
  - C-Probe: read IAS/TAS from the device
  - K6Bt: fix baud rate switching with various drivers
  - K6Bt: fix configured baud rate setup on Android
* data files
  - added MATZ airspace class (#2530)
  - integrated handicaps from DAEC 2012
* logger
  - auto-flush IGC logger after every fix
* user interface
  - preselect first item with details in map item list for
    faster access (#2069, #2207)
  - non-modal FLARM radar (with InfoBoxes and menu)
  - show FAI triangle sectors in task manager
  - can drag modal dialogs
  - short click opens InfoBox dialog
  - support keyboard input on desktop computer
  - improved angle input (e.g. wind direction, sector radials)
  - faster map initialisation during startup
  - reduce audio vario latency
  - better bold fonts on Linux
  - add page option to show cross section below map
  - allow pages with FLARM radar and thermal assistant
  - double click on vario opens main menu
  - allow opening main menu while panning
  - new translations: Hebrew, Vietnamese
* infoboxes
  - added thermal assistant infobox
  - inverse colors for wind arrow infobox and flarm gauge (#2337)
* track friends via internet connection (SkyLines live tracking)
* SkyLines tracking enabled on Windows CE
* Android
  - check if external storage is mounted
* Documentation
  - started a French translation of the manual
  - included an almost complete German translation of the manual

Version 6.4.6 - 2013/01/23
* devices
  - Leonardo: fixed vario parser for the $c sentence
  - C-Probe: fixed temperature offset bug
  - GTAltimeter: fixed vario parser
  - SerialPort: fixed lockup/hang problem when closing for some CE devices (#2515)
* user interface
  - sort airspaces properly in the airspace list dialog (#2528)
* infoboxes
  - fixes broken wind arrow display in some situations (#2295)
  - fix font scaling on screen rotation change (Android/Linux OpenGL)
* data files
  - fixed arc airspace approximation threshold handling (#2360)
* configuration
  - save waypoint label display configuration changed from menu (#2548)

Version 6.4.5 - 2012/12/14
* calculations
  - fix rounding error in convex boundary calculation (#2477)
* devices
  - Vega: fix MacCready setting feedback loop (#1218, #2490)
* user interface
  - faster gesture drawing
  - fix crash in InfoBox page setup (#2122)
  - allow scrolling the check list on Altair (#1289)
* map
  - fix crash in terrain renderer with broken map file (#2478)
* data files
  - added "LAK-12" polar

Version 6.4.4 - 2012/11/15
* devices
  - CAI302: longer timeout for "CLEAR LOG"
* user interface
  - fix font preview in configuration dialog
  - fix the Escape key on Altair
  - fix wind InfoBox dialog layout (#2192)
  - add missing "Switch InfoBox" button (#2246)
* Android
  - fix text rendering on some PowerVR GPUs
* Windows
  - fix garbled screen area in task manager (#2272)

Version 6.4.3 - 2012/11/01
* devices
  - fix freeze bug on device reconnect
  - LXNAV Nano: fix crash in Nano configuration dialog
  - LXNAV V7: fix NMEA setup over Bluetooth
  - Colibri/LX20: fix LXN/FIL to IGC conversion (#2262)
* user interface
  - fix the download manager on Samsung phones

Version 6.4.2 - 2012/10/17
* calculations
  - contest: relax altitude difference check (#2348)
  - improve take-off and landing detection (#2391)
* devices
  - CAI302, B800: fix ballast command (#2387)
  - IOIO: fix baud rate switching, fixes LXNAV V7 and Volkslogger (#2277)
* data files
  - added polar of "Ka 6E" and corrected the "Ka 6CR" one (#2327)
  - added polars of "AK-8" and "Blanik L13-AC" (#2329)
* map
  - suspend the map renderer while thermal assistant is shown
* user interface
  - closing the XCSoar window cancels the current modal dialog (was
    broken on Windows)
  - fix off-by-one bug in combo list (#2382)
  - fix map updates in replay/simulator on Linux (#2236)
  - fix file manager on new XCSoarData directory
  - fix excess error messages in file manager (#2395)
  - validate UTF-8 in xcsoar-checklist.txt (#2396)

Version 6.4.1 - 2012/08/30
* calculations
  - fix "final GR" calculation (#2256)
  - improved great circle vector calculation precision
* map
  - new option to disable the wind arrow
* data files
  - increased arc airspace resolution for large radiuses
* devices
  - fix potential crash in I/O thread
  - fix date/time parsing in Flytec device driver
  - Volkslogger: fix task declaration over Bluetooth
  - CAI GPS-NAV: work around timing problem
  - LX: fix Colibri/LX20 declaration problems
  - Westerboer: support for smaller steps in MC value setting
  - improved Bluetooth support on Windows CE
  - work around Windows CE serial port driver bug, fixes freeze during
    Nano task declaration (#2255)
* user interface
  - remove duplicate "trail drift" setting (#2252)
  - fix flarm teamcolor saving (#2291)
  - fix flarm targets in map item list (#2267)
* logger
  - IGC B record is invalid ("V") with just 2D fix
  - log pressure altitude in IGC files
* fix crash on low battery in simulator mode (#2306)

Version 6.4 - 2012/07/31
* calculations
  - Contest: add FFVV NetCoupe (#1648)
  - Contest: optionally include next task point in OLC classic/plus
    score calculation (#1561)
* devices
  - support up to 6 devices
  - buffered serial port I/O
  - FLARM: new FLARM setup dialog
  - added drivers for GliderTools GT Altimeter and Compass C-Probe
  - LXNAV V7 and Nano configuration dialog
* data files
  - removed support for separate terrain/topography files, now XCM only
* map
  - configurable airspace rendering (#1847)
  - "dots for sink" trail styles
  - weather stations on the map (#1487)
* user interface
  - added "Airspace On/Off" menu button
  - save Flarm team mates in the profile (#1997)
  - added para- and hang glider and aircraft symbols (#1626)
  - audio vario (#1576)
  - improved airspace list rendering
  - configurable map item list (#1936)
  - "GoTo" button in map item list (#2069)
  - show corresponding waypoint file in waypoint details dialog (#1624)
  - show gesture path while dragging
  - file manager, can download data files
  - new option to disable the "final glide" display mode
* infoboxes
  - added automatic altitude infobox (baro. altitude with GPS fallback)
  - added wind arrow infobox (#1598)
* Android
  - support x86 and MIPS CPUs
  - Bluetooth server for NMEA out

Version 6.3.11 - 2012/07/27
* calculations
  - fix freeze in glide solver
  - fix transition in small cylinder for key hole observation zones
    (e.g. BGA, #2229)
  - fix AAT buttons in new tasks (#2183)
* data files
  - fix crash in CUP task loader
* map
  - fix rounding error in annulus renderer (#2221)
  - redraw map after target was moved (#2216)
  - fix bogus "around terrain: -1" map element (#2205)
  - fix waypoint label style when no map is loaded

Version 6.3.10 - 2012/07/20
* calculations
  - fix rounding error in sector angle calculation (#2102, #2209)

Version 6.3.9 - 2012/07/18
* calculations
  - show AAT/target info before the first GPS fix (#2183)
* data files
  - fix crash in the "Status File" loader
* devices
  - plausibility tests for NMEA input
  - fixed Westerboer VW921 airspeed reading

Version 6.3.8 - 2012/06/22
* fix broken graphics (#2182, #2184, #2185)

Version 6.3.7 - 2012/06/21
* calculations
  - show altitude difference to target point, not area centre
  - enforce the 150 minutes limit for OLC league (#2174)
  - fix airspace warnings on old ARM CPUs (#2127)
* devices
  - LX: improved LXNav V7 support
  - skip failed devices for task declaration
* replay
  - fix parsing of flight date in IGC files
* Android
  - fix crash during METAR download (#2156)
  - fix map flipping (#2154)

Version 6.3.6 - 2012/06/06
* calculations
  - fix task start arming inconsistency
  - fix crash in thermal locator (#2137)
  - consider head wind in STF only if MacCready setting is zero
* devices
  - fix NMEA out
* data files
  - added "ASW-28 (15m)" polar (#1919)
* user interface
  - ignore double clicks when mouse/finger has moved
  - the "back" key returns focus to map
* Windows
  - check for XCSoarData in the XCSoar.exe directory (#2136)
* Android
  - fix crash on IOIO reconnect (#2130)
  - fix interference of two or more IOIO UARTs (#2107)
  - eliminate delay from IOIO connect

Version 6.3.5 - 2012/05/31
* calculations
  - fix rounding error in task minimum search for finish lines (#2102)
* devices
  - fix crash on connection failure during flight download (#2107)
* map
  - fix horizontal terrain stripes (#1745)
* Android
  - fix compatibility with Android 1.6
  - fix hanging IOIO/Bluetooth connection
  - fix crash in FLARMNet dialog
  - save crash dumps in directory "XCSoarData/crash/";
    this requires the Android permission "READ_LOGS"

Version 6.3.4 - 2012/05/24
* calculations
  - fix overflow in ETE/ETA calculations on big tasks (#2066)
  - fix bogus landing detection right after takeoff (#2081)
* task manager
  - fix FAI start/finish line length (#2079)
* devices
  - CAI302: fix connection lost after MacCready update (#2029)
* user interface
  - increase double click interval to 500ms (#2088)
  - fix UTC offset preview (#2082)
* map
  - sanitise map scale (#2086)
  - fix crash on topography triangulation failure (#2089)
* Android
  - fix profile path on Samsung devices with external SD card (#2051)

Version 6.3.3 - 2012/05/05
* calculations
  - use arrival height instead of terrain safety height for MC0 Alt.D
    (#1991, #1992)
  - fix arrival heights on map when no terrain is available (#2018)
* user interface
  - refresh the device list automatically
* Android
  - fix crash after too many network failures (#1957)
  - improve the pressure sensor's Kalman filter
  - fix Bluetooth/IOIO receive data truncation
  - reduce the risk of getting killed by the Android Activity Manager
* logger
  - Fix logging of "start" events
  - Fix logging of "before takeoff position fixes" in IGC logs (#2052)

Version 6.3.2 - 2012/04/26
* devices
  - FLARM: fix flight download (#2024)
* user interface
  - improved list colors, white text on dark blue background
  - limit form field labels that are too wide (#2025)
* Android
  - apply a Kalman filter to the pressure reading (#1928)

Version 6.3.1 - 2011/04/19
* calculations
  - fix crash with far away task (#1969)
  - fix high speed remaining when wind drift is disabled (#1962)
  - fix crash when scrolling beyond the poles (#2005)
  - fix airspace activity (day of week) calculation
* devices
  - allow standard NMEA sentences to begin with 'P'
  - add missing NMEA checksum verifications
  - Borgelt: send bugs and ballast to the B800 (#1940)
  - Borgelt: read the ballast setting from the B800 (#1940)
  - LX: support the LXNav V7
  - Flymaster: initiate NMEA mode
  - AltairPro: relax timeouts
  - FLARM: relax timeouts
  - fix timeouts on Windows CE (FLARM driver and others) (#1970)
  - ignore garbage at the beginning of NMEA lines
  - fix the NMEA out driver (for Altair double seater and others) (#1982)
* logger
  - fix format of IGC 'C' records for takeoff/landing (ambiguous spec) (#1993)
  - fix landing time in flight logger (#2012)
* map
  - don't fill acked airspaces (#1958)
  - fix display of full-circle annulus (#2000)
* task manager
  - fix rename/delete function for task files (#1985)
  - also clear optional starts with "Clear All" button (#2014)
* waypoints
  - add all examined waypoints to recently used waypoint list (#2009)
* Linux
  - fix HTTP networking bugs
* Android
  - fix hanging shutdown after IOIO connection failure
  - fix saving of airspace colors (workaround for android compiler bug) (#1954)
* Windows
  - fix double key presses on Windows CE / PPC2000
* Altair
  - recover focused dialog control (#1868)

Version 6.3 - 2012/03/29
* calculations
  - real-time OLC score
  - configurable permanent polar degradation
  - finish: allow flight to boundary (reenabled)
* devices
  - COM port monitor
  - fix for TCP port on Windows
  - added separate FLARM driver for declaration and IGC file download
  - FLARM: generate checksums for task declaration
  - added driver for the Westerboer VW921/VW922 devices
  - added driver for the FlyNet variometer
  - allow up to 4 devices
  - LX: support the LX Color Vario
  - LX: send QNH and ballast to device
  - LX: send keep-alives while in flight list
  - LX: support LX1600 pass-through mode
  - send/receive bugs setting to/from device, if driver support it
  - support for K6-Bt baud rate switching
  - CAI302: units editor
  - CAI302: write waypoint database to CAI302
  - CAI302: baud rate switching
  - Flytec: correct airspeed and ground speed factor
* map
  - airspace rendering fixed
  - show new map items list on click
  - reduce map jiggling, improved E Ink display support
  - multi-touch drag triggers pan
  - waypoint labels: support "required glide ratio" instead of
    "arrival height"
* user interface
  - show METAR data in natural language
  - sort METAR stations by name
  - added kinetic scrolling for non-WinCE platforms
  - enable font anti-aliasing on Linux and Mac OS X
  - show airspaces in the task manager
  - larger form rows on touch screens
  - added UTM coordinate format
  - single click in target dialog moves the target
  - dpi-aware dialog layout
  - show units in the analysis dialog
  - optional full-screen mode on Linux
* logger
  - added "Start only" option for auto logger
* data files
  - added support for CompeGPS waypoint files
* internet
  - added LiveTrack24 live tracking
* Windows
  - use XCSoarData folder on removable drives/cards if available
* Android
  - support reverse screen modes for Galaxy Tab
  - support baro sensor
  - fix profile saving bug after initial installation
  - improve Bluetooth and IOIO error handling
* Altair
  - fix configuration dialog navigation
* LX MiniMap
  - support for the hardware buttons

Version 6.2.6 - 2012/02/25
* calculations
  - fix bogus terrain warnings
  - fix incorrect expiration of wind data, e.g. for temporary manually
    overridden automatic wind calculations results
  - fix auto MacCready calculation
* devices:
  - Vega: fix Vega configuration dialog
  - Android: don't auto-reopen the internal GPS periodically
  - Android: fix deadlock when internal GPS is disabled
  - fix rare crash bug during task declaration
* fix parsing of weather station codes read from profile
* Altair:
  - fix a few broken dialog hot keys
* Windows
  - allow configuring the UTC offset on Windows CE

Version 6.2.5 - 2012/01/27
* calculations
  - fix time calculation when goal is above aircraft
  - fix speed to fly when goal is below aircraft
  - fix minor OLC miscalculation
  - enable the logger ID on all platforms
  - prevent spikes and jumps during IGC replay
* infoboxes
  - fix display of "FIN ETE VMG" and "WP ETE VMG"
* user interface
  - enable 5 InfoBoxes on the right in landscape mode
* settings
  - fix handling negative UTC offsets
* devices:
  - fix regression in EW MicroRecorder task declaration
  - EW MicroRecorder: make task declaration cancellable
* Android
  - fix black screen after resume
* Windows
  - fix freeze on the Windows Mobile "Today" screen

Version 6.2.4 - 2011/12/24
* calculations
  - fix arrival altitude calculation when goal is above aircraft
  - take terrain safety height into account for start point
  - calculate final glide MacCready even when no thermal was measured yet
  - fix rare crash in AutoMacCready calculation
  - converge AutoMacCready to zero when goal is unreachable
  - fix crash with far away task
  - fix crash in terrain reach calculator
* devices
  - Borgelt: send MacCready to B800 with CAI302 protocol
  - Flytec: fixed the $FLYSEN parser (more data, including GPS)
* Android
  - fix bogus long InfoBox clicks
  - fix crash after resuming
  - don't reveal InfoBoxes after rotating the display during pan
* Windows
  - work around startup problem on hx4700 with Windows Mobile 5
* Altair
  - fix crash in InfoBox cursor movement
* user interface
  - restore the current menu after rotating the display
  - fix sorting by filename in file selector of task manager
  - allow modification of some additional infobox values with up/down keys
    (or volume keys on android devices).
  - fix crash in the .xci file parser
  - new translation: Korean
* map
  - performance improvements for large maps
  - redraw map after terrain cache update
* settings
  - load configured METAR/TAF stations on startup
  - remember UTC offsets > +12 hours.

Version 6.2.3 - 2011/11/19
* calculations
  - show correct "next distance" even if glide solver fails
  - don't discard manual wind when auto wind is disabled
  - don't discard manual wind until a new estimate is calculated
  - fix memory leak
* user interface
  - reduce menu flickering
  - fix crash in waypoint list dialog when waypoints have large comments
  - prevent waypoint editing if waypoint file is read-only
  - fix clipped task display on wide screens
* map
  - speed up the map renderer
  - reduce memory usage on PPC2000
* data files
  - Automatically try to detect character encoding of airfield details file
  - speed up waypoint/airspace loading
* logger
  - Added competition id to IGC file output
* Linux
  - display error message when fonts could not be loaded
* Mac OS X
  - initial public release, distributed in a DMG package

Version 6.2.2 - 2011/11/04
* devices
  - save the "bulk baud rate" setting
  - don't auto-restart NMEAOut and XCOM760
* calculations
  - fix instant L/D formula
  - fix malformed F records in IGC files
  - minor fix for FLARM stealth calculations
  - fix auto QNH formula
  - fix reach/route arrival calculations with strong wind
* user interface
  - fixed several minor bugs in the plane database dialog
  - fix MacCready steps for knots and ft/min
  - manual and translation updates
  - support "airspace margin" setting for "All below"
  - fix crash in font editor
* data files
  - fixed bugs in TNP airspace file parsing
* Android
  - acquire "Vibrate" permission

Version 6.2.1 - 2011/09/26
* faster METAR and TAF download
* devices
  - FLARM: clear old barometric altitude as soon as FLARM is detected
* user interface
  - show validation errors before task declaration
* Windows / Altair
  - restore the "Enter" key in dialogs (knob click on Altair)
* Android
  - fix hang on quit
  - fix screen corruption when rotating the progress screen
  - fix startup crash with manual display orientation
  - fix memory leak in network code
  - implement timeout in network code
* Mac OS X
  - fix clock query
  - store data in ~/XCSoarData

Version 6.2 - 2011/09/08
* devices
  - Android IOIO
  - Android: support native serial ports and USB-RS232 adapters
  - added task declaration support for the IMI ERIXX logger
  - improved support for the Digifly Leonardo
  - auto-detect serial ports on Windows CE
  - serial port support on UNIX
  - CAI302: fix byte order bug on PC
  - CAI302: IGC file download
  - IMI ERIXX: IGC file download
  - LX/Colibri: IGC file download
  - LX: support baud rate switching
  - Volkslogger: fix task declaration on PC
  - Vega: update vario when there is no GPS fix
  - PosiGraph: task declaration
  - device declaration can be cancelled
  - reconnect individual devices after failure or timeout
  - device manager dialog, with manual reconnect
* calculations
  - dry mass is seperated from the polar reference mass
  - airspace distance miscalculations fixed
  - new wind algorithm "EKF", replacing ZigZag
  - OLC calculation speedup
* user interface
  - added support for reverse portrait/landscape screen orientations
  - multiple flarm team mates and teams possible
  - nearest airspace distance info boxes
  - better font for large info box values
  - airspace warnings: show vertical distance if above/below
  - profiles are not incremental anymore; initial support for editable
    user profiles
  - MacCready InfoBox: scale increments according to user unit
  - METAR and TAF
* map
  - redraw terrain only if needed (saves battery power)
  - airspace rendering optimised
* data files
  - auto-detect the character encoding in waypoint/airspace files
* tasks
  - allow finish height in MSL or AGL

Version 6.1.5 - 2011/08/20
* data files
  - fixed arcs in TNP airspace files
* devices
  - fixed temperature reading from Altair/Vega and Westerboer devices
* calculations
  - airspace distance miscalculations fixed
  - fixed builtin polars with points above 200 km/h
* Android
  - fix timer crash

Version 6.1.4 - 2011/07/30
* memory leaks fixed
* calculations
  - fix miscalculation in start point chooser
  - finish: revert "allow flight to boundary" for now
* map
  - fix for the aircraft symbol
  - airspace rendering optimised
  - disable huge topography files on PPC2000 and Altair
* Android
  - fix text rendering on Adreno GPUs
  - fix another suspend/resume crash
  - clip the unit symbol in info boxes
  - smooth CPU usage info box
* Altair:
  - fix upside down screen

Version 6.1.3 - 2011/07/14
* devices
  - fix task declaration on PC
  - LX: correct byte alignment for task declaration
* calculations
  - reduce memory usage
  - finish: allow flight to boundary
  - Racing task, FAI Task: allow 11 turnpoints
  - task: support AGL maximum start height
* user interface
  - translation updates
  - new translations: Japanese, Ukrainian
  - support mouse wheel on Linux
  - fix duplicate text input in edit controls on PC
  - update info boxes after leaving full-screen
  - fix PNA model type
* map
  - fix map location when all devices fail
* Android
  - support hardware keyboard in custom XCI files
  - clip text in the "credits" dialog
  - catch Java exceptions in the text renderer
  - reduce texture memory usage on newer GPUs
  - fix terrain rendering on Mali-400 (Samsung Galaxy S II)

Version 6.1.2 - 2011/06/28
* devices
  - workaround for GPGGA/GPRMC clock difference
* calculations
  - reduce memory usage further
  - fix boundary routine of the key hole zone
  - set system clock only from a real GPS fix
  - set system clock again after device reconnect
  - MacCready setting defaults to safety MacCready on startup
* user interface
  - change low battery thresholds
  - manual and translation updates
  - fix UTC offset setting
  - fix overlapped InfoBox text
  - translation updates
* map
  - fixed coast line display (areas below zero no longer flooded)
* Linux
  - fix broken textures on GPUs with power-of-two dimensions
* Android
  - enable sound effects on task start, arm turn, GPS connection
  - continue calculations while airspace warning is displayed
* Altair
  - the Escape button saves dialogs (such as InfoBox setup)

Version 6.1.1 - 2011/06/01
* calculations
  - fix arrival heights which are below the safety height
  - reduce memory usage
  - fixed several bugs in the teamcode calculation and display
* user interface
  - new option for large glider symbol
  - re-enable the team bearing diff InfoBox
  - fix crash in the waypoint editor
* Windows
  - workaround for PPC2000 bug that caused lockups
* Android
  - fix crash bug after orientation change and resume
  - support non-standard SD card mount points
* Altair
  - fix UI lag
  - fix default task on startup
  - optionally load XCSoarData from USB drive
  - swap "ACK Warn" / "ACK Space" hot keys
  - disallow the on-screen keyboard
  - fix clipped cursor in text entry dialog
  - fix default font for "important topology"

Version 6.1 - 2011/05/19
* devices
  - CAI302: read QNH setting
  - Vega: send configured QNH to Vega
  - allow disabling a device explicitly
  - listen for NMEA on TCP port
  - automatically restart FLARM after declaration
  - Stealth mode detection of other FLARM targets
* user interface
  - "pan to" button in waypoint dialog
  - waypoint selection screen shows last used waypoints if no filter is set
  - change the info box geometry without restarting XCSoar
  - change the display orientation without restarting XCSoar
  - tabbed Task dialog with icons or text on tabs per settings
  - new InfoBox configuration dialog
  - configurable aircraft symbol
  - new translations: Danish, Norwegian Bokmal, Romanian
* route planning
  - new optional minimum-time route planning around airspace and terrain.  
    - allows avoidance or terrain, airspace or both
    - takes final glide and cruise-climb portions of flight into account
  - Configuration in Route Planner page of settings.  
    - Feature is by default disabled.
    - See settings help text for configuration options
  - Limitations of current version:
    - does not update the final glide bar, task times etc for any obstacle deviations
    - does not handle aircraft or destination location inside airspace
    - does not allow paths with course deviations greater than 90 degrees each leg.
    - some "jumping" of the solution may be experienced as altitude/location changes.
* reach (glide terrain footprint)
    - new engine for calculating the where the glider can fly in final glide,
      formerly known as the glide terrain footprint, now referred to as 'reach'.
    - this can calculate the reach around terrain obstacles
    - landable waypoints visible on the map are marked according to whether they are
      reachable
    - the reach calculation is configurable, turning search can be disabled if
      running on low-powered devices.
* map
  - north arrow is automatically hidden in north-up mode
  - added configurable slope shading (off/fixed/wind/sun)
  - autozoom uses stepless zooming and has configurable upper distance bound
  - "north up" map orientation now respects "glider position offset"
    by configuring a "shifting axis", i.e.
    - shifting based on bearing to target (i.e. North orientated "target up")
    - shifting based on average of recent ground track
      (i.e. North orientated "track up")
  - the estimated thermal position is now used as map center during circling
  - a selection of which waypoint labels are displayed is now possible
    (All, Task & Landables, Task and None).
  - different rendering of roads based on importance (major, normal, minor)
  - a different font is used for rendering important topology labels (i.e. big cities)
  - landables can be displayed with runway heading and proportional length if the
    necessary data is contained in the waypoint files
  - glide terrain range line more detailed, uses 50 radial points rather than 20
  - added option to display track bearing line in map
  - optional transparent airspace rendering
  - terrain ramp auto-scaling disabled
* data files
  - support for SeeYou .CUP task files in the task manager
  - support for GPSDump/FS FormatGEO and FormatUTM waypoint files (.wpt)
  - support for OziExplorer/CompeGPS waypoint files (.wpt)
  - added airspace class G
  - wing area field is read from extended polar files if available
  - zander files: description field is used for additional airport detection
  - added frequency parsing for airspace files
    - TNP: RADIO field
    - OpenAir: AR command
  - the frequency and runway heading/length given in cup files are now displayed
  - use runway heading and length contained in cup waypoint files
  - for WELT2000 generated winpilot waypoint files (.dat) use runway heading
* task
  - new Task Manager and calculator dialogs
  - FAI Triangle filter when adding turnpoints
  - added BGA start point sector
  - added AAT inner radius sector
  - configurable alternate sorting 
    - by arrival altitude
    - along task direction
    - along home direction
  - "long-click" in task turnpoint zone displays Target dialog
  - "arm advance" menu buttons removed.  Next/previous buttons function as normal
    for turnpoints (including startpoints) not requiring arming, for those that do
    require arm, "next" reads and functions as "arm" on first press and once armed,
    reads and functions as "next".  "previous" reads and functions as "previous" if
    not armed, "disarm" if armed.
  - time margin of AAT optimisation is configurable under "Default task turnpoints" page, expert mode
    as "Optimisation Margin" option.
  - auto goto task: when no task is defined then on takeoff, if there is a waypoint
    within 1km of the takeoff location, a goto task pointing back to this location
    is automatically created.
* infoboxes
  - new graphical infoboxes
    - barogram
    - vario trace
    - netto vario trace
    - thermal circling trace
    - thermal band
    - task progress
  - new infoboxes:
    - time below maximum task start height
    - wp and task ETE assuming ground speed is maintained
* Android
  - support landscape/portrait switching
* Dialog updates
  - Analysis dialog shows multiple contest (OLC etc) results
  - Analysis dialog includes a thermal band graph
  - Waypoint select dialog allows filtering by start/finish
  - Airspace warning dialog only shows buttons suitable for the respective airspace item, 

Version 6.0.10 - 2011-04-29
* fix crash in flarm teammate setting
* user interface
  - enable gestures by default
  - show the primary data directory in the configuration dialog
* calculations
  - fix wind direction on glide terrain line
  - enable warnings for GND airspaces when AGL altitude is negative
* Android
  - fix two crash bugs on sound effect
* Altair
  - correct key handling behaviour in Lists
  - prevent wraparound of cursor navigation

Version 6.0.9 - 2011-04-06
* devices
  - work around iPaq Bluetooth driver bug
* map
  - fix for hanging map on slow hardware
* Windows
  - fix setting the system time from GPS
  - PPC2000: major performance improvement
  - more backslash path fixes on Windows CE
* Android
  - don't require GPS and Bluetooth on Android Market
  - implement the battery InfoBox
  - internal GPS: show "waiting for fix" until location is obtained
  - allow SD card installation
  - "Droid Sans" is the default Android font
  - enable font preview
  - dead hardware keys fixed
  - implement sound effects

Version 6.0.8 - 2011/03/23
* don't estimate thermal source for skewed thermals
* devices
  - CAI302: fix task declaration on Android
  - EW microRecorder: minor task declaration fix
* configuration
  - Units: fix "feet per minute" support
  - save the "Auto Logger" setting
* Windows
  - use backslash for paths on Windows CE
* Android
  - calculate WGS84 to real altitude (internal GPS)
  - fix incorrect airspace warning repetitions
  - auto-reconnect to Bluetooth GPS after timeout
  - support the acceleration sensor
* Linux
  - more dialog improvements
  - fix bold font rendering
  - case insensitive file name matching

Version 6.0.7 - 2011/03/12
* devices
  - EW microRecorder: timeout during connect
  - EW microRecorder: increase RX timeout
  - EW microRecorder: insert new declaration into old EW-USER.TXT
* map
  - Airspace: support alternative OpenAir coordinate format
  - allow zooming in to 1 km
* replay: don't execute recorded input events
* Windows
  - hide the task bar on Windows CE Core
* Android
  - disable auto-restart on various Android configuration events
  - import time from internal GPS correctly
  - read internal GPS accuracy
  - the "back" hardware key cancels dialogs
  - map the volume keys to cursor up/down
* Linux
  - improved button and checkbox rendering
  - dialog keyboard navigation implemented
  - enable keyboard repeat

Version 6.0.6 - 2011/03/04
* devices:
  - fix declaration crash in Volkslogger, EW, CAI302, CAI GPS NAV
  - EW: remove duplicate newline in declaration output
* map
  - Airspace: add option to re-enable stencil buffer on PPC2000
* other
  - select waypoint: update heading filter only on large changes
  - reduce dialog memory usage
* Windows
  - compile vali-xcs.exe as console application
* Android
  - fix crash due to invalid UTF-8 labels
  - more pause/resume crash fixes
  - take advantage of ARMv7 CPUs
  - dialogs are modal now
* Linux
  - implement the serial port

Version 6.0.5 - 2011/02/26
* devices:
  - EWMicroRecorder: fix hang during task declaration
  - FLARM: parse PGRMZ as altitude above 1013.25 hPa
* user interface
  - scale the "Today Screen" buttons on large screens
  - fix page numbers in satellite image renderer
  - generate satellite file name from original waypoint id
* map
  - terrain: permanently disable failed tiles
  - terrain: fix "unexpected marker segment type" error
  - AAT: don't draw "dead zone" on ancient hardware (PPC2000)
  - Airspace: disable stencil buffer on ancient hardware (PPC2000)
* Android
  - fix bitmap loading on Samsung Galaxy Tab
  - show Bluetooth device names in configuration dialog
  - larger default fonts
  - improved airspace rendering
* Altair
  - fix dialog hot keys
  - task editor: bind F5/F6 to move up/down

Version 6.0.4 - 2011/02/19
* devices
  - EWMicroRecorder: parse PGRMZ as altitude above 1013.25 hPa
  - FlymasterF1: convert pressure to altitude
  - FlymasterF1: don't override the baro altitude of the primary device
  - LX: parse LXWP0 as altitude above 1013.25 hPa
  - Zander: PZAN1 contains QNH altitude
  - Zander: verify checksum
  - don't force cruise mode when no Vega/B50 is present
* user interface
  - prevent potential crash while using flarm radar dialogs
  - improve behaviour if "circling zoom" is disabled
  - vario: fix circling mode display
* map
  - enable terrain and topology by default
  - Terrain: load fewer raster tiles on Altair
* task
  - abort: for non-final glide options, don't prefer airports
  - task manager: reduce memory usage
  - olc: DHV-XC contest optimisation
  - olc: SIS-AT 2011 contest optimisation
* configuration
  - don't forget the home airport after a configuration change
* Android
  - device: support NMEA over Bluetooth RFCOMM
  - more pause/resume crash fixes
  - don't process hardware keys twice
  - fix bitmap loading on Android 2.3

Version 6.0.3 - 2011/02/02
* devices
  - EW, Volkslogger: restart I/O thread after declaration failure
  - CAI302: check for I/O errors during declaration
  - Volkslogger: enable task declaration
  - Condor: fixed wind direction processing
* user interface
  - Language: translation updates
  - Auto zoom: don't disable in circling mode
  - more airspace rendering fixes for Android
* map
  - Terrain: load more raster tiles on modern devices (second try)
* Android
  - keep display backlight on, don't suspend
  - support extra large displays (tablets)
  - allow task switching
  - disallow multiple instances of XCSoar
  - show notification icon while running
  - implement "Quit" properly
  - enable cruise/climb mode switching
  - use the external SD card on Samsung Galaxy
  - show on-screen keyboard buttons
  - fix profile breakage
  - show flarm and thermal assistant gauge
  - show text in splash screen

Version 6.0.2 - 2011/01/20
* devices
  - more robust NMEA checksum parser
  - CAI302: restart I/O thread after declaration failure
  - CAI302: parse PCAID baro altitude if "!w" unavailable
  - Condor: read wind from LXWP0
* user interface
  - Language: translation updates
  - Language: add Spanish translation
  - Language: add Russian translation
  - Language: translations Czech, Greek, Croatian, Italian, Serbian,
    Swedish imported from LK8000
  - Window: disable sunken window edges on HP31x
  - Target: adjust map layout
* map
  - Waypoints: more reliable waypoint decluttering
  - Topology: fix rendering bug
  - Terrain: reduce slope shading artefacts
  - Terrain: load more raster tiles on modern devices
  - Task: fix crash when drawing deformed sectors
* data files
  - Fixed potential crash while reading airfields files
  - Added more polars (Hang gliders, DG1000, Blanik, Jantar, ...)
* Android / Linux / OpenGL
  - enable translations
  - fix dialog titles
  - support big displays (tablets)
  - implement check boxes (for enabling "Expert" mode)
  - fix airspace rendering

Version 6.0.1 - 2010/12/26
* map
  - task, glide terrain: fix rendering bugs
* user interface
  - Language: translation updates
  - Language: always fall back to resource data
  - Language: enable translation on PPC2000/PPC2003
  - dialog "Switches": portrait mode layout fixed
  - dialog "Statistics": draw trace on task page
* terrain / topology
  - minor memory leak fixed
* glide computer
  - new built-in polars: IS28B2 and SZD30

Version 6.0 - 2010/12/19
* build system
  - compile with gcc / mingw32 / mingw32ce instead of Visual C++
* data files
  - support for SeeYou and Zander waypoint files
  - support for TNP airspace files
  - when started from SD card, XCSoarData is stored on SD card, too
  - when a XCSoarData directory exists on SD card, it is preferred
* devices
  - Altair Pro: task declaration
  - new drivers:
    - Flymaster F1
    - Flytec
    - ILEC SN10
    - Leonardo
  - NMEA logger and NMEA replay
* terrain / topology
  - cached terrain load during startup (faster)
  - incremental (faster) terrain/topology updates
  - faster terrain/topology rendering
  - slope shading can be turned off
  - auto-scale terrain colors
* user interface
  - mouse gestures
  - translation compatible with gettext / libintl
  - language auto-detection
  - configurable temperature unit (Fahrenheit)
  - configurable trail colors
* gauges
  - new FLARM radar screen
  - thermal assistant
* task
  - full rewrite of the engine, new task editor
  - support more task types
  - saved tasks are XML
  - alternates list
  - instant OLC score
  - OLC plus rules
  - instant AAT optimization

Changes from 5.2.2:
PAOLO:
- colorful vario gauge by Paolo (for FIVV only)
- (minor) infobox config layout in configuration
TOBIAS:
- ballast dump works outside task calculator
- start task info
ROB DUNNING:
- Font editing patch
- Allow DebugStore to use varargs and convert all ca
- Allow StartupStore to use varargs and convert all.patch
- Fix font in checklist dialog
- Allow synce pcp to be overridden via make

JMW:
- Added Condor device

Changes from 5.1.9beta9:
- Fixed bug in tasman vario gauge display
- Clearer display of flarm target climb rate
- renamed variables to improve readibility
- Added option to enable/disable FLARM radar separately from map
- Removed option to display trapezoidal relative altitude on FLARM radar
- Fixed LDNext bug
- Compatibility for widescreen displays courtesy of Rob Dunning
- PNA port work courtesy of Paul Coolwind
- Fixed SZD55 polar (more accurate) courtesy Luke Szczepaniak
- Added DG-300 polar courtesy Paul Coolwind

Changes from 5.1.9beta8:
- Info on persist load/save in startup log
- Clear logs if not enough space for persist
- Persist save of cruise efficiency
- Fixed mc speed bug when cruise efficiency modified

Changes from 5.1.9beta7:
- Draggable targets on touchscreen version
- Cursor toggle mode in landscape target dialog
- AAT Time to go resets to zero on cleared task
- AAT Time to go never negative
- Fixed bug in waypoint exclude outside terrain checking
- Fixed bug in time calculations with short final legs in task
  (final glide around multiple points).

Changes from 5.1.9beta6:
- added clear button to task editor dialog in portrait mode,
  courtesy Jacques Fournier
- added missing infobox copy/paste buttons in portrait mode
- added display of wing loadings for built in polars
- added GRecord stuff to Altair
- updated copyright text to source code
- moved close button in basic settings to left to improve usability on PNA
- FLARM targets display of average climb rate courtesy Lars H
- Team code position shown on map courtesy Lars H
- GRecord updates for Altair, PNA
- FLARM on-map display updates
- Button labels update for PNA
- Fixed minor bugs in calculator re ete (energy height not used in fractional calculations)
- Restart time now one hour
- Fixed bug in display of start in analysis page (barograph)
- Selective fine control of float attributes
- Added LAK17-15, Lak17-18, ASG29-15 (mod from ASW27-W)
- Display weight info on glide polar page
- FLARM declaration bug fix

Changes from 5.1.9beta2:
- Alternate text entry methods
- Can now use flarm database, courtesy Lars H
- Added copy/paste to infoboxes in configuration dialog
- Flymaster F1 bug fix (vario units)
- Porting to cegcc with Russell King
- Task/leg times to go etc only shown if task is completeable at current Mc
- Infobox selector has items sorted alphabetically
- Multiple start points ensure the current start is in the list.
- Draw cross in final glide bar if unreachable at current MC
- Initial support for XCOM760 radio
- Added input event to add temporary landable waypoint
- Goto function now allows tasks to be resumed
- Bug fix in DD.dddd waypoint edit format
- enabled use of flarmnet ids in flarm display (courtesy Lars H)
- Added input event to switch orientation modes
- added support for declarations to IGC approved FLARM devices
- added missing help for new infoboxes
- added control of circling zoom to input events
- battery voltage infobox for Altair (others to follow)
- added Ventus CM17.6 polar
- added duo discus XT polars courtesy Derrek Ruddock
- added option to set 800x480 resolution for ipaq 310 testing
- mods to allow configuration of Vega in portrait mode
- robustness enhancements (avoid buffer overrun in long waypoint comments)
- build script
- version bump
- More porting to cegcc; allow O3 optimisation, variable initialisation

Changes from 5.1.9beta1:
- Added Flymaster F1 device
- Fixed bug in AutoQNH
- Finer units in task rules dialog

Changes from 5.1.8:
- Draw red line on thermal band at start height when there's a start
  height limit and on start waypoint
- Touching list forms in the scrollbar area moves to that position in the list
- Don't display meters in airspace altitudes as well as feet unless meters is
  the user altitude unit.
- FL altitudes rounded to nearest 10 units to ease readability
- Zander support split off into its own device
- Fixed IAS of Zander (km/h -> m/s)
- Fixed bug in declaration to EW micro
- Added ASG29E-18 polar

--------------------


Changes from 5.1.7 beta6:
- Projected track line in AAT mode when track from last turn >10 degrees off target
- Allow start through top of start sector
- Bug fix, baro and GNSS altitude in log files swapped
- Fixed lockup on auto shutdown in simulator mode when out of batteries
- Higher colour contrast snail trail
- Changed "Ack for day?" to YES/NO/CANCEL
  (NO unacknowledges for day)
- Airspaces drawn closed if open
- Added UNL (unlimited) airspace top as used in wgc08
- Fixed lock/unlocking of targets in portrait mode
- Fixed direction of arrows on task line in AAT mode

Changes from 5.1.7 beta6:
- Energy height referenced to Mc speed to fly
- Fixes to airspace rendering in analysis dialog
- DMS/DMmmm/DDdddd units in waypoint edit
- Added proper dialog for airspace queries
- Prevent log points > 500 m from being added to snail trail or OLC store
- Minor Auto Mc improvements
- Ballast in basic settings has a timer, activated/deactivated
  by pressing ENTER, which progressively reduces ballast according to
  the rate set in the configuration settings (dump time).  Timer is only
  active while the basic settings dialog is open.
- AAT/FAI Sector rendering on screen now more accurate
- Bug fixes and cosmetic cleanups to airspace warning dialog
- Final glide through terrain status message warning logic improved
- Enhancements to thermal profile band and risk MC with respect to flying in
  mountains
- Added option for final glide terrain line to shade terrain outside glide range

Changes from 5.1.7 beta4:
- Airspace display in analysis dialog sped up slightly
- Airspace queries report MSL referenced height as MSL instead of "Alt"

Changes from 5.1.7 beta2:

- Task speed instantaneous improvements
- Fixed bug in start height reference in dialogs
- Added terrain height to barograph in analysis dialog
- Pressing ENTER on Mc value in task calculator sets it to time-averaged
  climb rate from circling
- Support for AGL airspace, now tested
- Bug fix in parsing airspace "M"/"MSL"
- Some graphical cleanups
- Pressing ENTER on range value in task calculator does optimise
- Auto Mc (final glide) won't wind down to zero the first time final
  glide is achieved.  It will wind down to zero after that though.
- Energy height used in achieved speed, cruise efficiency calcs
- When off-course by more than 10 degrees, shows distance penalty
  in % for that leg along track line on map.
- Cruise efficiency stays at user-set value; if the field is selected and press ENTER, then the value will be calculated (and set to that value).
- Fixed minor bug in energy height compensation of thermal stats
- Minor improvements to analysis dialog
- Improvements to task speed instantaneous (new, more robust algorithm)
- Airspace AGL supported (not tested), will add terrain height at center of airspace to base.
- Analysis dialog shows mc speed, sink rate on glide polar page
- Analysis dialog shows terrain height in airspace page
- Allow auto mc to function when no task defined
- Added task rules dialog from task start point
- Added height reference for Start max height rule (allows MSL or AGL)
- Increased accuracy of terrain footprint
- Added LS6-15 polar
- Cruise efficiency displayed and adjustable in task calculator.  The cruise efficiency
  is the increased average speed of the glider in cruise, due to dolphining or flying in
  rising air.  It is calculated and displayed in the task calculator.
  If the value is edited, then it will be used subsequently in arrival time calculations.
- Added g load estimation when acceleromter not connected
- Added experimental distance vario infobox.
  This is the the difference in height required to complete the task divided by the time step.
- Improved task speed instantaneous
- Hour glass used in nearestairspace input event, since this can take a few
  seconds.
- White bold (a la Google maps) on task waypoint labels
- Added input event "GotoLookup" which allows a single menu item to bring up the waypoint select
  dialog, and if a waypoint is selected, it will Goto and clear task.
  See pc.xci for example (it replaces the "Task Save" button)
- Fixed situation where auto Mc can wind down after task start due to manoeuvering near start
- When logger is started, if the task hasn't been saved, it is saved to the default task.

Changes from 5.1.7 beta1:
- Vario gauge shows thick red/blue line for sink/lift
- Last thermal stats only used if thermal gain > 0 and
  thermal time > 45 seconds.  This prevents spurious entries for ignored
  thermals, or for quick pullups in thermals without sustained turns.
- Not just airports but landpoints can now have "airfield" details

Changes from 5.1.6:
- Map scale display for non-metric units
- Fixed initialisation of AAT properties when adding waypoints from
  waypoint dialog

-------------------------------------------------------

Changes from 5.1.5 beta 6:
- Snail trail rendering improvements:
  -- removed 'wobble' of snail trail from long time ago
  -- don't crop partially visible lines
- Bug fix in AAT sector detection when start angle > end angle
- "Speed remaining" in status dialog renamed to "Speed estimated" as
  it gives the estimated final speed of the task
- Increased size of up/down arrows in FLARM gauge
- In target dialog, can move target up/down/left/right on Altair with
    DISP/CFG/F5/F6 keys, on PC with 2/3/6/7 keys
- Added blue line of constant distance arc in AAT sectors
- Fixed bug in LD vario and LD GPS calculations
- Added LX sentance (LXWP0) to support Condor
- Fixed bug in auto mc
- Task speed stats reset on task start/restart.

Changes from 5.1.5 beta 5:
- In target dialog, north up and north track modes cause screen orientation
  to be north-up
- Calculations in the target dialog is based on a timer now rather than triggered
  on change, to prevent calculations slowing down the refresh.

Changes from 5.1.5 beta 4:
- Infoboxes (AA Time, Task Time To Go, Next Time To Go,
             Task Arrival Time, AA Delta Time)
  now use consistent color format:
     black/white: AAT est > min time
     blue: AAT est turning now > min time
     red: AAT est < min time
- Task editor/overview page shows file name of task in caption, and shows '*'
   if task is edited and not saved.
- Bug fixes to tasman instruments vario
- Text entry dialog uses larger font
- Flight logger can use short file name, if "Logger short file" is true.
- Flight logger gets ID from 3-letter logger ID
  in System config, if not set this defaults to 'AAA'.
- AAT zero range (nominal) task is displayed thin green dashed,
  target task is displayed in thick green dashed
- Added new infobox "Thermal All / TC All" for gps vario averaged across
  all time spent in circling mode.
- Speedups and bug fixes to effective/achieved Mc calculations.
  achieved Mc is no longer influenced by gliding off high starts.
- AAT optimiser more accurate for setting range to 5 mins over min time,
  faster, and more robust.
- Prevented re-start of snail trail on minimum height if OLC disabled
- Full snail trail (OLC) data thinning bug fixes

Changes from 5.1.5 beta 3:
- "Smart averager", averager resets on cruise/climb transition
- Display AAT sizes next to waypoints in task edit
- Set AAT default size from sector size setting
- Target radial setting can wrap around
- "Target locked" is in target dialog now
- Improved robustness of AAT optimise buttons etc
- "Target" instead of "Mark Location" on default menu of Altair/PC
- Snail trail color scale fixes
- Target details cleared when changing a turnpoint
- AAT nominal task is displayed thick green dashed,
  target task is displayed in thin green dashed

Changes from 5.1.5 beta 2:
- Task speed statistics reset on task restart
- Draw vertical lines on analysis dialog barograph and task speed
  where legs started
- Locked targets are unlocked as soon as the AAT area is entered

Changes from 5.1.5 beta 1:
- Changed ExternalTriggerCruise to enum, so it can be off,
    "flap", or "SC" (speed command).
  Existing value of true is equivalent to "flap".
- Draw centroid/'bmw' symbol at targets in AAT task
- Calculate AAT time to go if turning now while in sector, then
   going to remaining targets after this.
- AA dT infobox goes blue if task time > AAT time + 5 minutes when in sector
   and pilot turns now.
  Therefore, particularly in last AAT sector, when AA dT is blue,
  it is reasonably safe to turn now, even if the target is deeper in the
  sector.  (only if color infoboxes are on)
- Set waypoint bearing and best cruise track to first leg bearing
  when in start sector, so blue arrow points to first target, and
  so does screen orientation.

Changes from 5.1.4:
- Target dialog steps in 2% and 2 degrees instead of 5.
- AAT target direction and best cruise track arrow (blue) extends
  towards task line from previous target through aircraft when advancing
  the target (aircraft is going past target)
- Less wandering of AAT target while in sector due to shift along track
- AAT delta T goes red when going under time
- Failure to load a task keeps old start/finish/aat properties

Changes from 5.1.3 beta9:
- Cleaned up portrait waypoint select and airspace select/control dialogs.
- When circling and in target dialog, orient towards waypoint
- Cleaned up compilation warnings for include files that aren't used
- Added display of 30s average glide angle to airspace page of analysis dialog
- Added labels "h" and "D" to airspace page of analysis dialog
- Added E/W, N/S fields to waypoint edit dialog
- Task editor asks whether added waypoints are the finish points,
  means user doesn't need to go back into AAT turnpoints after adding them
- Reorganised fields in task editor waypoint properties for more intuitive
  ordering.
- When adding waypoints from task editor, don't show misc buttons in turnpoint
  dialog (e.g. details, move up/down, select, remove) since they're not
  required here.
- Task editor, removed move down/up buttons when at extremities of task
- Added 2 more airspace patterns
- Added AA delta T infobox
- Fixed bug where North/Track method was not being saved
- Increased status message delay time for default messages to 2.5 seconds

Changes from 5.1.3 beta8:
- Added support for declaration to EW MicroRecorder
- Added instantaneous task speed to analysis dialog
- Fixed instantaneous task speed calc


Changes from 5.1.3 beta7:
- Cleaner startup and shutdown
- Task calculator and target pages from analysis dialog hides analysis dialog
- Fixed some ranges and units in configuration dialogs
- Fixed greying out of previous waypoint menu
- Fixed hang on exit on PPC2000/PPC2002 platforms
- Cleaned up display of waypoint and task list columns
- Fixed netto vario calculation when not flying or very slow
- Added TE probe calibration to vega configuration
- OLC handicap factor limited to values between 50 and 150 %
- Task overview dialog hides when launching calculator and analysis dialog
  so target display works from there.
- Fixed acceleration compensation for netto vario calculation when used
  with a vario that doesn't supply netto but does supply acceleration
- Auto positioning of targets when behind target inside AAT sector is disabled
  when target dialog is open
- TC Avg infobox now shown in red if value < 2/3 of Mc
- Risk Mc used in colored info boxes (TC 30s, TC av) instead of absolute Mc
- Allow negative times in infoboxes and dialogs (in particular for AAT
  time to go)
- AAT time to go infobox can be negative (e.g. in excess of min time)

Changes from 5.1.3 beta6:
- G load factoring for polar etc take absolute value of G, in case
   meter (or aircraft!) is upside down
- Fixed airspace query message when inside airspace area but below/above it

Changes from 5.1.3 beta5:
- Fix to target dialog when active waypoint changes while dialog is active
- Fixed help on infoboxes final glide and auxiliary page
- Added highlighting of selected item in lists etc, to improve
  readability
- Added seconds to infoboxes in comment line
- Added big infobox display mode, activated in Altair/PC via escape then F1.
- Added ASSERTs to xml parsing to check for memory problems
- Fixed some aspects of Vega demo handling
- Cleaned up program exit
- Changes to vega vario config dialog

Changes from beta4:
- Fixed waypoint save when using xcm files
- Added estimated achieved speed and ETE to target dialog
- Moved teamcode button to Info page 2, replaced with target dialog
- Write "No data" on analysis dialog when no data available to display
- Changed progress dialog from TOPMOST to TOP so other dialogs (e.g. error
  dialogs) don't get obscured by it.

Changes from beta3 to beta 4:
- Added delay/protection in launcher to try to prevent XCSoar being
  started twice.
- LD vario was wrong sign (negative down), now fixed.
- Prevent crash on start with xcm files that have oversized tiles
- Circling % takes turn rate into account to prevent bad stats due
  to flap switches and dolphin soaring
- Added relative altitude arrows to FLARM gauge in Bearing mode
- Nearest waypoint in status dialog now working even if waypoint is not
  visible on map
- Climb stats are now calculated relative to total energy height
- File properties are now sorted alphabetically
- Added locking of targets, and target dialog (from task calculator) to
  allow preview of task points and to move targets

Changes from 5.1.2 stable to 5.1.3 beta2
- Fixed bug in waypoint parsing of second file
- Waypoints outside terrain are always loaded if no terrain file
- Marks reset bug fix
- Added condition monitor for start rules
- Changed "V Task" instantaneous to "V Tsk Ins"
- Changed "Speed achieved" to "Speed average" label in status dialog
- Task speed value preserved over reset
- Status dialog allows left/right cursor to change pages
- RASP: Changed wstar color scale, better for strong conditions
- RASP: Sfctemp colour/offset fix
- RASP: only available times are displayed in dialog, half hour times
    supported
- RASP: weather dialog allows "Now" time (auto updated) or set time
- RASP: fixed white-out of display outside RASP range
- RASP: added wblmaxmin (convergence) and blcwbase (Cu cloudbase) to RASP
- Added progress dialog text for initialising terrain tiles (jpg2000)
- "acknowledgment Time" setting was ignored, now correctly used by airspace
  warning manager
- In airspace query status message, top now drawn above base (was the
  other way around)
- Reorganised airspace select and waypoint select dialogs in portrait
  orientation for greater readibility
- Barograph in analysis dialog time axis starts from zero.
- Analysis dialog: sensible output when not valid; remove display of data
   which might be confusing
- Added hourglass cursor for slow events (configuration, airspace lookup,
  OLC optimise, shutdown)
- File xcsoar-startup.log is now proper text file
- Marks files deleted on exit
- Enabled display of battery % for PDAs in status dialog,
  and warning on low battery

---------------------------------------------------------------------

Changes from 5.1.1 beta 7
- Allow for new or edited waypoints if the primary waypoint file is
  in the xcm file or blank ---> generated files become waypoints1.dat
  and waypoints2.dat
- Fixed marks reset
- Start height in status dialog (task rules) is represented as altitude
- Changed "nearest" button in analysis dialog to "warnings"
- Day-acknowledged airspace is always unshaded (outline still drawn)
- Bigger/italic font of labels on analysis page
- Airspace lookup dialog doesn't exit immediately after acknowledging an
  airspace.
- Added dwcrit and wblmaxmin to RASP parameters
- Added "Times" page to status dialog, with separate landing/takeoff/flight times
- Added "Max Height Gain" to status dialog
- Fixed alternate glide bar style in portrait mode

Changes from 5.1.1 beta 6
- Ensure FLARM becomes visible if suppressed and alert level >0
- Added missing port functions for second port
- Prevent 2d fixes from being added to logger buffer
- Bug fixes to port handlers, now task Declaration to external loggers
  stands a chance of working
- Added Volkslogger device
- Added FAI 1000m start rules option
- Thickened green lines in Analysis dialog
- Added display of grid values in Analysis dialog
- Merged status pages into single dialog, and moved weather button to
   where status aircraft used to be.
- New status page "Rules" showing start/finish details
- Fixed minor memory leak in RASP weather loading
- Splash screen on PC works now
- Added COM0 to available ports

Changes from 5.1.1 beta 5
- Preliminary support for RASP overlays
- Task waypoints preserved even if waypoint file is changed
- B50 bug fixes, support now for external cruise/climb switch
- Loads default language file "default.xcl" if it exists and no language
  file is specified.
- Added several missing translations
- Fixed terrain cache method for PDAs with low memory
- Added new polars: Speed Astir, LS-6-18W, LS-8-15, LS-8-18, ASH-26E, ASG29-18, ASW28-18
- Added named tasks
- Added ability to lookup airspaces by name/distance/direction/type
  and acknowledge for whole day.  Access via "Airspace Settings" menu,
  "Lookup" button.

Changes from 5.1.1 beta 4
- Minor bug fix to ballast calculation in B50 vario support
- Fixed baro altitude parser bugs
- Fixed time wrapover with end of month and midnight
- Cleanups of LD limiting functions and filter
- Cleanup of calculation time limits
- Cleanup of calculation code for readability
- Menu translations for waypoint next/previous in abort mode
- Fixed display of FLARM targets beyond 2.5 km
- Display final glide through terrain crosshair on top of everything
  except aircraft.
- Fixed rendering errors at edge of jpg2000 tiles
- Separated Borgelt B50 series devices into their own device (no longer Generic)
- Fixed AAT sector bug
- Force/unforce final glide menu item is hidden if AutoForceFinalGlide is on
- Added some missing translations
- Fixed previous page button bug in waypoint details
- Line drawn from FLARM target to edge of radar display for alert targets,
  makes it easier to see direction to search for traffic.
- Code fixes to device.cpp to prevent crashes with badly written device drivers

Changes from 5.1.1 beta 3:
- Force visibility scan after loading new airspace/topology/waypoints
- Progress bar for jpg2000 loading enabled
- Baro altitude from RMZ/RMA sentences only used if no primary
  baro source from a non-generic device
- Increased string length for parsing waypoints and airspace to 300
- Set GPS position to map center on startup if no home waypoint
- Fixed bug in rendering at very small zoom errors (could lead to crash)
- Rendering is smooth now even for jpg2000 terrain from overview
- Added reset function to MarkLocation event

Changes from 5.1.1 beta 2:
- Consolidated validity checks for info boxes

Changes from 5.1.1 beta 1:
- Fixed terrain shading bands in portrait mode
- Fixed terrain shading near coast boundaries
- Enabled portrait mode for Altair
- Enabled gauge vario in portrait mode for Altair
- Added file size method to zzip
- Added support for loading waypoint files from XCM
- Added support for loading airspace files from XCM (disabled, because too slow)
- Consolidated sizes of strings in ReadString methods
- Airspace parser and bounds fix when airspace goes past 180E

Changes from 5.1.0 beta 3:
- AAT target in sector fixes
- AAT sector/circle radius default value is 500 meters
- AppendTo function bug fix
- Mc Risk bug fix
- Replay finish stats bug fix
- Airspace parser more robust to syntax errors
- % Circling resets on valid start
- Screen unblanked if status message appears
- Terrain color ramp is user configurable (Low lands or mountainous)
- Terrain rendering speedups
- Polygon rendering speedups
- Replay logger bug fix (sometimes gave heading=0)
- New experimental jpeg2000 tiled terrrain loading
- Terrain rendering speedups and improvements
- Task speed unit bitmap fixes
- Fixed problem with declaration time occurring after takeoff time
  due to buffering of pre-takeoff data
- Bigger buttons in landscape mode for non-Altair versions to allow
  room for German translations
- User distance units in waypoint select dialog
- Memory leak in JPG2000 fixed
- Fast sine/cosine speedups
- Terrain rendering speedups
- Additional terrain ramps added (Imhof, ICAO)
- Option in expert configuration to disable the auto start/stop of logger on
  takeoff and landing
- Zip container code added
- "XCM" (XCSoar Map) file format support added
- fixed top line of terrain
- bumped version to 5.1.1beta1
- fixed airspace parser dialog bug


Changes from 5.1.0 beta 2:
- Added code to generate missing translations file on windows PC debug builds
- Grey out of some task specific menu items if in abort mode.
- Style option to draw an arrow body alongwith the arrow head
  under option "Wind Arrow" in Settings->Map Display(Expert)
- Fixed bug in query airspace if inside airspace
- Added gettext() to enumerated parameters

- New notifications: AAT too early, arrival past sunset,
     significant wind change
- Fixed bug in Arm start mode (wasn't advancing)

Changes from 5.1.0 beta 1:
- Speed to fly compensated for risk
- Logger buffered for 60 seconds
- Energy height uses estimated true air speed if no IAS is available
- Support (read-only) for Zander variometer and Tasman Instruments variometer
- Changed scale on final glide bar to +/- 500 meters (was +/- 2000 meters)
- Attempt to resolve slow response with in FLY mode on older PDAs
- Fixed bad line in default.xci

Changes from 5.0.9:
- Added NMEAOut, PosiGraph devices
- Input events for forced cruise/climb displays (etc?)
  (FLARM display forcing)
- Waypoint selection filter by type, and by heading 360 deg
- Smoother scrolling of lists
- Setup dialog for NMEA devices changed.
- If any landable point is visible and reachable, final glide bar goes orange
  if below final glide.
- Menu label macros added: WaypointNext, WaypointPrevious, AdvanceArmed, LoggerActive,
     TerrainTopologyToggleName, SnailTrailToggleName, CheckAirspace, CheckTask,
     CheckWaypointFile, CheckSettingsLockout, CheckReplay, CheckFLARM, CheckTerrain
- Menu labels grey out if actions are unavailable
- Dialog details for AAT vs non-AAT are visible only when AAT is set or not,
  in task calculator, task status, and task waypoint editor
- Fixed restart problems where >10 minutes, still was restarting
- Start/restart now more user friendly.  Auto restart only happens up to first turnpoint
- Fixed bug in ETE calculations when force final glide is on.
- Terrain not rendered in not valid at aircraft
- Fixed bug in waypoint lookup (search by turnpoint)
- Moved some config parameters to "Site" configuration page
- Added advanced vs basic configuration settings
- Added -small startup option for PC
- Fixed bugs in ZigZag wind algorithm, and improved accuracy and response
- Don't draw final glide through terrain icon if no task
- Wind estimate set by user in wind settings dialog (with SAVE button)
  overrides the internal estimate until a new estimate is obtained.
- Minor cleanups of text in dialogs
- Invalid infobox data is greyed out so it doesn't distract user

Changes from 5.0.9 release 1:
- Fixed ETE and final glide calculations for Mc=0, proper compensation
  for wind and unreachable at current Mc etc.
- Fixed task distance rounding to nearest 0.1 units

Changes from 5.0.8:
- Fixed bug in wind initialisation/calculation
- AAT start/finish radials step in 1 degree increments
- Fixes for build on VS2005 (PC)
- Fixed various out of bound bugs for task waypoints
- Fixed display of topology labels
- Fixed AAT distance thread dead lock
- Volkslogger parser fix by Rolf Muller-Nilsen
- Fixed adjustable logger time steps
- Fixed AAT distance bug for final waypoint
- Transparent airspaces are not filled, so airspace below is visible

Changes from 5.0.7:

- FIXED Start arm premature
  messages are confusing though, we don't get notification when re-entering a start
  sector (after arming it), nor when approaching a start line.
- New snail trail mode "Full" which displays entire flight.  In all modes,
  the snail trail is short in circling mode in order to prevent screen clutter.
- New feature: added 'optimise' button to task calculator.  This adjusts the
   range (increases or decreases) so that the estimated task time exceeds the
   assigned task time by less than five minutes.
- FLARM targets on the map are drawn as arrow heads pointing in their track bearing.
- Added missing 'Auto Display Blank' to configuration settings for PDA platform
- Fixed Borgelt B50 sentence parsing (Thanks RMN)
- Bug fix for half hour UTC offsets
- Total energy is calculated from difference in true airspeed to best LD in
  true airspeed
- Task radii expressed in user units
- Bug fix, profile support for PC and PDA restored
- Bug fix, protected use of message in NearestAirspace function with thread lock
- Bug fix, NearestAirspace search array out of bounds due to unsigned int loop
- QNH, Bugs, Ballast and MacCready saved at program exit and restored on startup
- FLARM radar can be selected to display relative altitude or bearing.
- Removed asking whether to delete old log files to make space when logger is started.
  Deleting old log files happens automatically now.

Changes from 5.0.6:
- Max manoeuvering speed set to 300 units in configuration dialog
- System beep and message on task/waypoint advance
- Messages given in arm modes (arm start or arm) as reminders to press arm
  when ready to advance
- Bug fix to waypoint editing (second waypoint file was cleared)
- Warning added to waypoint file save when filtering for
  waypoints outside terrain range is enabled.
- Bug fix, task statistics were not updated after task finish.

Dialogs changed:
- dlgTaskWaypoint.xml
- dlgTaskCalculator.xml
- dlgConfiguration.xml
- dlgConfiguration_L.xml
- dlgTaskOverview_L.xml
- dlgTaskWaypoint_L.xml
- dlgStatusTask.xml
- dlgStatusSystem.xml

Changes from 5.0.0:
- Fixed non-drawing of infobox borders on PPC2002
- Added Declare button on Task Calculator
- Fixed terrain display offset bug in portrait mode
- Map scale increased resolution
- Increased maximum radius/sector size on AAT to 100 km
- "Show gross" vario configuration (default true)
- Color speed chevrons, and larger:
 -- blue pull up (slow down)
 -- red push to earth speed up
- Lightened blue color in infoboxes
- Auto disarm mode message only appears if in arm mode
- Task calculator, shows estimated task speed for remainder of task
- Task calculator, shows effective MacCready
- Task calculator, shows achieved speed
- Task calculator, cancel button restores Mc at entry
- Auto MacCready: climb stats are reset on takeoff
- Previous waypoint selects through all multiple start points
- Bug fix, aat target continuation was only working on first sector
- Autozoom for AAT, distance used in zoom is set by max of
  distance to target and distance to center (so scratch task should
  always be visible in autozoom mode)
- Fixed bug in glide time required (wasn't taking final glide into account)
- AAT areas drawn in reverse sequence so next area is on top,
  previous AAT areas not drawn.
- Zigzag wind disabled if on ground (slow or not flying)
- Wide version of FLARM target display on map (ON/Scaled)
- Achieved MacCready accuracy improvements (was overestimating
  with start circles)
- Achieved maccready, height difference compensation
- AAT projection when in sector
- Task calculator, changed "Range" to "Set range"
- Bug fix, "Nearest airfield changed" problem if two airfields are coincident
- Abort mode bug: multiple waypoints close to home give "nearest airfield
 changed" repeatedly.  Now message is given only if nearest airfield
 is more than 2km from previous one.
- All up Weight is displayed in analysis dialog glide polar page
- Minimum zoom increase in AAT (for autozoom)
- Task speed achieved is average speed dist/time + time
  to climb back to start height.
- Task editor, removing waypoints preserves AAT details of successive
  waypoints
- Fixed TASK_START event
- New infobox for distance to home
- New infobox for speed task achieved
- Added AutoBlank configuration option for PDA versions
- Changed text in task status dialog for clarity
- Changed flap forces cruise to now use landing flap switch, and works
  for switching into cruise and into circling
- Bug fixes to AAT distance calculations
- Added ventus 2cx to polar
- Bug fix, sound volume was set to zero on exit
- Added flap landing to switch dialog
- Added close button to text entry widget on non Altair systems
- Allowed wraparound of letters on text entry dialog
- Minor changes to help text and labels of configuration items for clarity
- Lighter blue/red for inverse mode
- Time/date fix for IGC files (UTC used throughout as per spec)
- North/track up display orientation
- Waypoint select on add-waypoint in task editor
- Arm advance to work outside AAT sector if already been in that sector
- Prevent landing/takeoff detection when GPS is disconnected
- Configuration of lat/lon units
- Changed 'aircraft rego' to 'competition ID' to be consistent with IGC
- Improved cropping of polygons
- Minor bugfixes

Dialogs changed:
 dlgConfiguration.xml
 dlgStartPoint.xml
 dlgTaskWaypoint.xml
 dlgTeamCode.xml
 dlgTextEntry.xml
 dlgWayPointDetails.xml
 dlgWindSettings.xml

Changes from 4.7.7:
- Make terrain file loader check file size, to improve robustness if
  bad file.
- Added text entry dialog
- Added pilot name, aircraft type and rego to configuration dialog
- Added support for team code
- Map zoom improvements
- Fixed bug: Waypoints label in abort
- Fixed bug: Default task at startup if no task defined
- Fixed bug in altair.xci, nearest waypoint details were pan-relative
- Minor UI cleanups (cosmetics)
- Logger inactive when in IGC replay mode
- Circling wind estimator won't update if less than one fix every 2
  seconds.
- Zigzag wind estimate inactive when in IGC replay mode
- Analysis dialog: base/ceiling estimation improvements
- Task speed now altitude compensated
- New task speed instantaneous
- All flight statistics retained when exiting XCSoar and loaded at startup,
   so previous flight can be reviewed later.
- Task is saved when exiting XCSoar and loaded at startup.
  (Default.tsk)
- Removed unused/default processor definitions,
  NEWINFOBOX, NEWAIRSPACEWARNING as this is default now.
- Added support for alternate start points
-  All file paths are now converted to/from local path for that machine
  so registry files can be transferred between PC and PDA/Altair.
-  PC and PDA version all data files now in "My Documents/XCSoarData".
- Thermal locator improvements
- UI change: All reachable landable points arrival heights are shown on map in
   all waypoint label display modes
- Average task speed improvements: compensation for altitude,
      now computes task speed accurately for achieved scorable AAT distance.
- Task page on analysis dialog shows in thick red dashed line the scorable
  AAT paths.
- Fixed bug, task finish detection was previously disabled
- Fixed bug, stats for finished task after reset were not displayed correctly
- Fixed bug, waypoint details dialog arrival height was relative to sea
  level not ground.
- Waypoint details altitude arrival, removed "alt diff mc safety"
- Removed unused menu and dialogs from PC version.
- CatMul-Rom interpolator used for logger replay now, provides better
  reconstructed paths and wind estimates when used with low logging rate.
- Thermal markers shown in cruise mode only at close zoom scales,
  to avoid clutter.
- When infobox colors are enabled, the thermal last 30 second average
  is red when the average is less than 0.5*MACCREADY.  This can be used
  to clearly show when it is time to leave a thermal.
- AAT max/min/target speeds in infoboxes show '---' if minimum time
  remaining is zero.
- Minimum zoom level in autozoom set to reasonable level (1.5km) to
  prevent zooming in too close when going past a turnpoint.
- List items in dialog can be selected with mouse/touchscreen.  Touch twice
  to emulate return key.
- Added configuration option to adjust snail trail width
- Fixed bug, made airfield details parser robust to wrong files.
- Fixed bug, nearest waypoint details did not work for first waypoint
- Fixed bug, airspace warning dialog was not shown from
  'nearest airspace' menu when there was an active acknowledgement
- Fixed bug, PC version crashed if exit via close button and a dialog was
   still open
- Home waypoint always added to abort task list if reachable
- 'Clear' button added to task dialog in landscape mode
- Team Code dialog updates dynamically
- Fixed bug, range/bearing was incorrect sometimes
- Improved rendering of distance to airspace in airspace warning dialog
- Fixed bug, portrait mode text in analysis dialog (some items were cropped)
- Infobox border fixup in portrait mode
- Fixed bug, hang on nearest airspace
- Bearing to target shown in great circle arc
- Fixed bug, in abort mode (introduced just 2 days ago)
- Fixed bug, sound volume was set to zero
- Updates to menu, default.xci for PDA
- Return key now toggles suppression of FLARM radar.  If new traffic appears,
   the suppression is turned off again.
- Fixed bug in PPC2002 infobox selector graphics
- Fixed bug in abort mode (possible cause of crash/hang)
- Task calculator range increments in 5%
- Added infobox for 'Home Distance'
- Auto QNH only activated when not flying for more than 10 seconds
- Button menu fixes for PDA, PC
- (Feature request 1281639) Editing/saving waypoints
- Protected task edit from buffer overruns
- Fixed bug, increased text size for airspace parser
- Disabled CDI gauge as it has no control in the configuration settings and hasn't
  been updated
- Fixed bug, FAI finish sector was incorrect


Dialogs changed:
 ALL dialogs
 dlgHelp.xml

Changes from 4.7.5:
- Added small histeresis to instantenous LD vario
- Airspace parser updates
- Added Cambridge GPS NAV device
- Added option to force cruise on neutral/negative flap (for Vega)
   (Flap forces cruise)
- Terrain contrast/shading improvements
- Snail trail now drawn with outline to improve visibility over terrain
- Added V TAS infobox
- Improvements to wind estimator algorithm
- Vario gauge unit bitmap for knots
- Vega configuration, added page for audio schemes
- Vega configuration, added missing parameter (BaudRateA)
- Altitude AGL uses baro altitude if "Nav by baro altitude"
- New units for task speed (separate from airspeed/wind/ground speed units)
- Added FAI 90 start/finish type
- Added thermal locator (shows centroid of lift when circling), option 'Lift center'
   in configuration options.
- Fixed minor bug, auto macready by average was not working when no
  task was defined.
- Modified least squares algorithm to handle weighted least squares.
- Add 'Append' waypoint function, so users can create a task by selecting
    waypoints from the map in sequence
- Task waypoint move up/down in task waypoint pages.
- Terrain database loaded into memory if sufficient RAM + 5 Meg free
- New smooth shading of terrain, major improvement
- New landscape progress dialog hides screen for cleaner startup
- Default task to home if no task loaded at startup
- Added labels to climb and temperature trace analysis pages
- Added help system.  Press enter for 2 seconds on a dialog property
  to display help text.
- Fixed minor bug, landable points were not always visible for some
  label modes.
- Fixed minor bug, baro altitude set by GPS for IGC replay.
- Online Contest optimisation (analysis page, configuration settings,
   three rule sets available)
- Analysis pages now each have a context-sensitive 'action' button.
- Added handicap to glide polar page for OLC scoring
- Fixed GDI resource leak in animateRectangles
- Fixed memory leak from com port threads not having handles released
- Fixed airspace warning dialog losing focus of previous dialog if opened
- Fixed memory leaks in new airspace warning dialog
  when another dialog is already open.
- Online contest "in progress"
- Added 'Declutter Labels' inputevent and menu item
- Fixed GDI resource leak in WindowControls
- Refinements to screen lat/lon bounds calculations
- Refinements to thread locking (separate LockTaskData from LockFlightData)
- GCE/NMEA queue blocking bug fix
- Added check for 500kb free space on IGC destination, asks user to
  delete old IGC files as required to free up space.
- OLC work (rule interpretations, in-progress only valid if flying)
- Added tab style for infobox border
- Added double buffer for infobox rendering to reduce flicker
- Topology bounds area used for pre-filtering of visibility to improve rendering time
- Toggle terrain map labels button (DeclutterLabels)
- Thread locking improvements to reduce latency
- Computed arrival height AGL at Mc0 Mc safety Mc current
- Startup/shutdown messages saved in xcsoar-startup.log
- Fixed bug, short task duration estimates when Mc=0 or unreachable
  in cruise at current Mc setting due to drift.
- Fixed bug, spurious touchscreen detect when pressing menu buttons
- (Feature request 1463308) Auto-mark thermal
- (Feature request 1444335) configurable max/min zoom --> better zoom
   levels available now.

Dialogs changed:
 dlgConfiguration.xml
 dlgWindSettings.xml
 dlgVario.xml
 dlgAirspaceWarning.xml
 dlgWaypointOutOfTerrain.xml
 dlgAirspaceWarning.xml

Changes from 4.7.4:
- Fixed total energy compensation (final glide) when on ground
- Fixed minor bug, silly ETE values were presented when Mc=0 in AAT
  in Task Calculator
- AutoMc disabled if in abort mode
- Fixed: Thermal profile showing distortion (negative values?)
- Fixed: Mc=0 Est task time on task calculator
- Fixed: Trail hang
- Fixed: PC registry not recognising all registry values correctly!
- Auto Mc modes: final glide, set to average, both
- Vario gauge averager should switch to netto averager if not in circling mode
- sam's bug fixes and new features
  --> legbearing bug
  --> New airspace dialog
  --> Waypoints out of terrain
- Fixed: AAT radius display in analysis page shows distortion
- Fixed: Waypoint infobox shows bearing to waypoint, not to target (for AAT)
- Fixed: Vario gauge chevrons not always appearing when they should,
  now chevrons always drawn if vario is in non-circling mode
- Fixed: Averager jumps around too much
- Added configuration setting to determine whether to ask/exclude/include
  waypoints out of terrain range.
- Added LD vario infobox

Changes from 4.7.3:
- Added Auto QNH function
- Minor improvements to robustness
- Added preliminary support for vega voice
- Limits on altitude/speed for start, altitude for finish
  (Feature request 1444340)
- Changed AutoWind from bool to enum: Manual, Circling, ZigZag, Both
- Added zig zag wind estimator
- Added option to use of barometric altitude for all nav functions
- ** (Feature request 1403702) Configuration option for logger timestep
- FLARM gauge, show colors for threat levels
- Fixed bug, Start/Finish radius drawn half size
- Fixed bug, v task calculations if selecting a previous waypoint after
    starting
- Added detection of valid start, now in task status dialog if
    start wasn't valid, the start time shows "INVALID"
- Added safety McReady for use in calculating reachable fields and
   display of arrival heights, and in abort mode.  Option to use
   current Mc value for safety McReady when in abort mode.
- (Feature request 1278082) Ellipsoid error correction.  Now
  detects if ellipsoid/geoid offset is produced by GPS.  If not,
  it applies geoid correction.
- Added basic support for Cambridge GPS-NAV as a GPS source only

Changes from 4.7.2:
- Fixed bug: Disabling of airspace warnings by individual types was
   ignored.  Now working correctly.
- Proper handling of PGRMZ with respect to QNH and when altimeter
   also available from variometer

Changes from 4.7.0:
- Changed "Bugs" to "Clean" in basic settings so meaning is clearer
- Changed "Device 1" etc to "Device A" in configuration settings so meaning
  is clearer
- Fixed (Bug 1388996) Airspace outline black option ignored
- (Feature request 1370449) Configuration of autozoom at startup
- (Feature request 1430326) configuration of sys time set by GPS
- Force final glide mode, input event
- Auto force final glide mode option, forces final glide as soon as
  you are above final glide.
- Startup reliability fixes
- Terrain offset fixes
- FLARM gauge minor fixes (draws aircraft beyond 2km at 2km)
- Added Ventus2C polar
- Added missing vega configuration parameters
- Fixed PGRMZ parsing to set BaroAltitude, not Altitude
- Airspace warnings etc uses baro altitude if available
- Removed dead code in parser.cpp
- Removed "stall" from switch dialog
- Changed "airbrake extended" to "airbrake locked" in switch dialog
- Added devices for Vega and AltairPro

Changes from 4.6 to 4.7:
- Ballast also shown as volume in liters in basic settings dialog
- Vario 30 s averager uses vario if available, otherwise altitude.
- IGC file date is system date, should be reset to GPS time on first lock
- FLARM radar limits range to 2k limit (shows aircraft beyond 2k as at 2k)
- Log file renamed "xcsoar-debug.log"


Changes from 4.5 to HEAD:

- Statistics/flight reset on takeoff
- Major speed improvements to rendering, synchronisation between threads,
  final glide through terrain calculations, snail trail
- Display "AUX" on screen when in auxiliary infobox mode
- Warning if attempting to change a task once it is declared.
- Added glide computer event for final glide through terrain
- Added german sector type
- Task-alterations are queried if already declared to external device
- All MessageBoxes now use new dialog system (when available)
- Redundancy (dropout) and handling multiple GPS sources,
  better autodetection of Vega.
- Improvements to labels in map display, so we don't get so many
  waypoint labels writing over each other.
- Gauge vario hides on fullscreen.
- Option to lock out configuration settings in flight
- Minor speedups to map drawing (removed several redundant floating point operations)
- Added finish line and finish area detection, this does nothing other
  than bring up a status message currently.
- Configuration option for user defined menu/button timeout
- Added Airspace Settings to input events, allows user to switch on/off
   display and warnings for each airspace type
- Warn the user when changing input, language, status files that they need to
  restart (in new dialog system)
- "Arm start" option
- Added user defined checklist text dialog (and corresponding inputevent)
- Waypoint advancing can now be manual, automatic (as before), or requiring
   'arming' each waypoint to be advanced.
- Text in airspace details has scrolling
- New Waypointselect dialog allows scrolling in list box
- Added option for autozoom optionally on at startup
  (in new config dialog)
- Added option for speed command driven by dolphin speed or block maccready
  (in new config dialog), this is shown in VOpt infobox
- Added in new dialog system a vario configuration page for Vega
- Added UTC offset configuration parameter for Altair
- Added task status dialog
- Added drawing of task in analysis dialog
- 'Target' offset for each AAT waypoint
- 'Run' inputevent so people can execute another program from XCSoar.  Program
  must exit before XCSoar continues
- Added 'autoadvance' option (default true) to allow disabling of
  automatic waypoint advances
- AAT sectors now drawn as shaded segments
- Total energy height compensation for kinetic energy in final glide
- Name in task display also shows names of landpoints/airports
- Added LoadProfile to inputevents, so we can have menu buttons
   trigger pilot/region specific settings
- Windows PC port using Visual studio 6.
- When terrain file is valid, only waypoints within terrain area are loaded
- All waypoint labels shown when in pan mode
- Added 'pan' to nearestWaypoint inputevent, to return item nearest to
    center of screen if in pan mode.
- Force redraw of map if not redrawn for 5 seconds (due to gps not connected)
- FLARM status, FLARM aircraft display on map
- Added FLARM TRAFFIC and FLARM NOTRAFFIC glide computer events
- Added basic FLARM status support in parser and Status dialog
- Filter out "Railway station" as miscpop label
- Added infoboxes to support temperature acquisition and traces
- Added atmospheric analysis (temperature trace, convection estimation)
- Snail trail uses netto vario if available
- Added NMEA processing and NE (NMEA Events) into InputEvents
- Minor terrain rendering fixes at close zoom levels
- Improvements to topology polygon rendering
- Added ETA infoboxes (as distinct from ETE)
- Default task (Default.tsk) file may be loaded automatically at startup
   if present (through InputEvent TaskLoad on STARTUP_REAL/STARTUP_SIMULATOR)
- Chevrons only on if airspeed available

- Fixed bug 1467530 Installation to Storage Card
- Fixed bug 1457674 Airspace Display - Danger Areas Obscured
- Fixed bug 1444806 Final Glide L/D
- Fixed bug 1433504 Start line
- Fixed bug 1433497 AAT-sector areas not being displayed
- Fixed bug 1430954 Waypoints with same name.
- Fixed bug 1420989 AAT not enabled when loading a task
- Fixed bug 1399143 Incorrect lat/long display
- Fixed bug 1395611 AAT Area masks display
- Fixed bug 1389003 Airspace area with many points
- Fixed bug 1382036 Profile Load missing data
- Fixed bug 1376376 Bugs - the six legged kind
- Fixed minor memory leak in shape labels
- Fixed minor memory leak in new dialog system
- Fixed bug, array out of bounds in inputevent
- Fixed bug, strange circling lockout (maybe)
- Fixed bug, airspace visibility (airspace wasn't warning if not visible)
- Fixed bug, superpan with autozoom
- Fixed bug in default.xci "Marginal final glide" now reads "Below final glide"
- Fixed bug in final glide alert, now has low pass filter to prevent
  too many alerts when using Auto Mc.
- Fixed bug in startup, program locks calculation/display before starting up
  to ensure everything is initialised properly.
- Fixed bug in FAI task sector auto advancement
- Fixed bug, start line works now
- Fixed bug in task save/load, also clears task on error when loading
- Fixed bug in wind speed infobox units display (now uses aircraft speed units)
- Fixed bug, AAT Areas were drawn on top of everything, including task lines.
- Fixed bug in profile save routine (bad \r\n encoding)
- Fixed spurious captions in subtitle infoboxes
- Fixed bug, "1m" in baro altitude infobox for alternate user units
- Fixed bug, snail trail was never red in sink, now working properly
- Fixed bug in topology bounds refresh
- Fixed bug BUG 1366197: Second Airspace File now works
- Fixed bug in display of more than 500 airspace areas
- Fixed bug in bringing up WaypointDetails from SelectedWaypoint when not
  using infoboxes
- Fixed bug, temp trace max temperature now relative to ground offset
- Fixed memory leak in new dialog system (bitmap unnecessary)
- Fixed display of airfield details in new dialog
- Fixed bug BUG 1368752: Fix display orientation for square displays e.g. hp 6515 (untested)
- Fixed bug BUG 1305089: Sound restored at exit
- Fixed bug in arrival altitude calculation with respect to bugs
- Fixed bug in local time display
- Fixed daylight savings bug
- Fixed BUG 1366492: Improved landing detection by checking altitude AGL to avoid false
  landings when flying in high winds
- Seeding random NMEA static strings from Input Events
- Triggering events from NMEA substring matches (may be limited to certain
  types due to performance limitations).


Changes from 4.22 to 4.5

- Fix waypoint parsing - make it completely bullet proof
- Package and release fonts (part of standard cab/exe)
- Button & Event mapping - default and legacy
  	legacy = same as version 4.22
	default = changed from 4.22...
		APP1 = Show button menu (was Full Screen)
		APP3 = Full Screen (was Vario Sounds Toggle)
		Take Off = Start logger (was manually)
		Landing = Stop logger (was manually)
		Info Box Control = Show labels (were hidden)
- Allow display of screen mode (Normal, Auxiliary, Full)
- Fix spelling of MacCready (it was McCready).
  (reference: http://www.achievement.org/autodoc/page/mac0bio-1)
- Exit simulator if battery lower than 20% (warning < 30%)
- Fixed crash during Waypoint details, when none selected
- Reduce length of labels where possible
- Change default.xci buttons to stay consistent between modes,
  removed some defatul modes changes
- Added sensible default sounds to play during Glide Computer Events
  (\My Documents\XCSoarData\ - Start_Simulator,Start_Real,Takeoff,Landing,
  FinalGlide,Tiptoe - .wav)
- Default.xci updated to hide Main button and map closely to 4.3 (APP1 does Main/)
- Fixed a number of memory leaks and buffer overruns in parsing data files
- Fixed Input Events label corruption. Fixed associated debug failure when
  comparing uninitialized variables.
- Modified variable names for Language and Status (more sensible)
- Use windows device time instead of GPS time in simulator
- Fixed spurious button press bug
- Status messages can be acknowledged by touching them
- Fixed message disappearing problem after 1 second (when airspace warnings were off)
- RETURN key in default.xci needs to be mapped
- Default set of status messages - now automatically generated from default.xcs
- Enable secondary files clear button
- Arbitrary DLL Load and Function calls from InputEvents
- Config files (input, language and status) now support "\r\n" strings correctly
- PlaySound now supports external WAV files automatically. Also allows WAV files
  to be referenced as Input Events - assumes local resource unless ends in ".wav"
- Automatically lookup localised "My Documents" directory to support multiple
  language releases of Pocket PC
- Version number (build date) is automatically generated for non-released versions
- Added debounce timeout registry setting in settings->interface files
- Added input menu timeout
- Added new status message interface (thread-safe, single window, ability
  to repeat messages and acknowledge)
- Fixed hard-coded screen coordinates in PolygonVisible function
- Airspace warnings now use new message class
- Added method to find nearest airspace boundary (interior or exterior)
- Input event to display info on nearest airspace boundary (interior or exterior)
- Renamed fixed "longditude" and "lattitude" spelling mistakes
- Display speed-to-fly bar only if flying
- Debugging of input events file when in simulator mode
- Added glide computer events for entering and leaving airspace
- Added glide computer events for task start and next waypoint
- Audio vario sound updates
- Allow acknowledgement of individual airspaces, and per-day
- Fix acknowledgement bug when re-entering airspace
- Minor font adjustments
- "GPS 2D fix" changed to "GPS waiting for fix"
- New high-visibility icons for flight modes by Simon Taylor.
- Blinking logger icon when logger is active.
- Code cleanups, eliminated BOOL occurances
- Fixed missing sentances in IGC file, so now loadable by TaskNav
- Added "Logger note blahblah" event to put a pilot note in IGC log file.
- Speed-to-fly climb mode bug fix
- Thermal band mode fix
- Audio vario sound updates
- Fixed waypoint arrival altitude bug
- New airspace parser, faster and more robust
- New language customisation
- New status message customisation
- Wind algorithm improvements especially at low wind speeds
- Analysis dialog now has page for wind at altitude
- Fixed defaulting to cruise mode when no waypoint active
- Miscellaneous dialog cleanups
- Snail trail colour scales to visible range to make colors more vibrant
- Safe recovery from critical errors when loading files
- Fixed bug of polar loading on multiple lines
- Fixed ordering of Menu buttons when using cursor to navigate
- Blanking improvements (prevent timeout advancing when any dialog is active)
- Added Auxiliary infobox display, accessible from APP_KEY1, which now
  toggles through normal (mode-specific) infoboxes, auxiliary infoboxes,
  and fullscreen.
- Settings->Task start line/cylinder labels change dynamically to avoid
  confusion
- AutoMcready improvements, fix for overshoot hunting
- "Reset infobox defaults" button from Settings->Load Profile
- Moved handling of bug degradation to sink model to make it consistent
  everywhere.
- Optimised display of titles in infoboxes to prevent over-use of gettext
- Added units display to AAT settings to avoid confusion
- New functions to save/restore registry from text file
- Save/Load profile uses registry save/restore code
- New button input event system
- Fix infobox reset to defaults
- Allow reset of flight start time when relaunching
- Takeoff/landing events, can be hooked up to autostart logger


Changes from 4.21 to 4.22

- Fixed bug when airspace warning display is not refreshed when another
  window overlaps it.
- New "Analysis" pages showing barograph, thermal history and glide polar
- Fixed bug in snail trail, IGC logger update rate
- Additional waypoint file can be specified for competition waypoints
- Fixed font for message box, status dialog
- Minor bugfixes in vario comms thread processing
- Implemented Borgelt B50 vario parsing (untested)
- Improvements to performance and latency of audio
- Terrain cache updates
- File loading improvements
- New wind vector graphics
- New labels with Mc0 arrival height above safety arrival height for
  reachable airfields
- Updated aircraft graphics
- Proper units display in dialogs.
- All configuration options now can be expressed in custom units
- New Netto vario infobox
- New dolphin speed-to-fly infobox
- Improved audio vario sounds
- Speed-to-fly director chevrons on right of screen when connected to
  vario with ASI source.
- Fixed rare bugs in McCready calculation
- Fixed bug in terrain rendering, where level of detail was previously
   set at default, and didn't change with zoom.
- Airspace parser made faster, so binary airspace loader now disabled


Changes from 4.2 to 4.21

- Better recovery of bluetooth GPS after switching device off and on
- Marked points appended to file 'xcsoar-marks.txt'
- CDI display configurable
- Settings->Display split into two pages
- Sunset time shown in waypoint details
- AAT and airspace areas drawn below waypoints and topology
- Messagebox enhancements
- MODIS Satelite images now co-located with waypoint file
- Launcher now uninstalls/reinstalls properly.
- Proper spelling of McCready (sorry, Paul!)
- Display blanking automatically after one minute of UI inactivity if in
  battery mode, reactivated with key press
- New GPS status icons, less obtrusive.
- Aircraft disappears when GPS is not connected
- New "Status" summary page from main menu, giving aircraft position,
  nearest waypoint range/bearing, local sunset time, GPS status
- Additional airspace file can be specified for NOTAM airspace updates
- Settings->File page split into two (map data separated off)
- Snail trail toggles between no trail, long trail, and short trail


Summary of new features since v4.0

- Fullscreen mode (app button 1 in map mode); app button 2 now
  toggles snail trail
- Terrain shading via phong model, direction set by wind direction
- Wind vectors multiple for 10 knot increments
- Saving/loading wind to registry
- Time aloft infobox (in Waypoint Group)
- New wind calculation method
- Rendering of airspace with cross-hatches and optional black outline
- Added pilot/aircraft information in logger
- Added "Remove" button on waypoint details task page
- Acknowledge airspace warnings
- Audio settings page
- Graduated snail trail color and thickness
- Abort/resume of tasks
- Added netto vario calculations
- Added smart zooming (zooms back out when waypoint changes if in autozoom)
- Added installer and launcher
- Bring up menu with double click on map window
- Can fly in simulator mode by dragging on screen
- Improved colour selector now displays currently chosen colours
- Added calculation of glider heading from bearing and wind
- Added infoboxes: G-load, time of flight, UTC time, local time, LD to next waypoint
- Adjusted infobox descriptions and titles.
- Added infoboxes: Time to next waypoint, time to task completion


Fixed buges and code improvements

- Sound files are now in the code as resources, so no need for Audio directory
- Filtering of files:
   Waypoints [.txt]
   Airspace [.txt]
   Terrain [.dat]
   Topology [.tpl]
   Polars [.plr]
- Reduced extraneous refresh of navboxes
- Font size improvements
- Second COMM port disabled if set equal to port 1
- Audio thread is suspended when quiet
- Auto McReady now working again
- Improvements to topology handling
- Better terrain color map
- Terrain shading works with elevation files of any resolution.
- Terrain at sea level or below is rendered as water.
- Minor improvements to thread safety
- Larger Menu page buttons
- Fixed McReady speed calculation with zero distance
- Fixed bugs: Samuel Gisiger (Airspace not displaying, extraneous
  selection of waypoints at zoom levels)
- Improved map window responsiveness (only re-drawn when necessary, avoiding
  CPU waste of unnecessary re-draws).
- Many hard-wired constants relocated to Sizes.h file
- Waypoint labels have white background so not obscured by terrain
- Labels of topological features now supported
- Fast loading of airspace at startup using binary file
- Wind calculation more reliable
- Fast loading of all startup files<|MERGE_RESOLUTION|>--- conflicted
+++ resolved
@@ -1,4 +1,3 @@
-<<<<<<< HEAD
 Version 7.0 - not yet released
 * LUA scripting
 * user interface
@@ -69,10 +68,7 @@
 * Raspberry Pi
   - resizable mouse cursor
 
-Version 6.8.13 - not yet released
-=======
 Version 6.8.13 - 2020/04/08
->>>>>>> 00532f67
 * devices
   - LX: fix buffer overflow
   - LX: support downloading flights from LX7000 Pro IGC
