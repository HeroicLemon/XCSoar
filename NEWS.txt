--- conflicted
+++ resolved
@@ -1,4 +1,3 @@
-<<<<<<< HEAD
 Version 7.0 - not yet released
 * LUA scripting
 * user interface
@@ -57,10 +56,7 @@
 * Kobo
   - support Kobo Glo HD
 
-Version 6.8.9 - not yet released
-=======
 Version 6.8.9 - 2017/10/05
->>>>>>> f7a0ff86
 * terrain
   - fix several crash bugs
 * fix two crash bugs
