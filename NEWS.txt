<<<<<<< HEAD
Version 7.0 - not yet released
* LUA scripting
* user interface
  - screen layout with 12 infoboxes on the left, vario+3 infoboxes on right
  - new translation: Traditional Chinese
  - new Logger-setting "CoPilot"
  - new setting "Thermal Averager needle"
  - select position of Thermal Assistant
  - new setting "Cruise/Circling mode switch period"
* data files
  - optimise the terrain loader
  - support runway width in CUP files
* devices
  - parse wind from standard NMEA sentence WMV
  - driver for XC Tracer Vario
  - driver for KRT2 radio
  - driver for Air Control Display altimeter
  - show detailed error message in device list
  - FLARM/OGN - make it possible to set/download registered device database
  - device manager: show flag if device provides data from
      environmental sensors (temperature, humidity)
  - combine traffic from all FLARM devices (support both FLARM and OGN devices on board)
  - GliderLink: new driver
  - AirControlDisplay: read radio frequencies from PAAVS,COM sentence
  - driver for LXNano modified, so declaration contains copilot
* weather
  - merge all weather data in one dialog
  - allow showing both terrain and RASP
  - RASP download from various well-known providers
  - show satellite images from pc_met (Deutscher Wetterdienst)
  - show wave forecast from pc_met (Deutscher Wetterdienst)
* calculations
  - merge redundant waves
  - task restart
* tracking
  - use DNS to resolve SkyLines server IP (#2604)
  - enable SkyLines traffic display on Windows
  - add option to show SkyLines traffic names on the map
  - show thermals obtained from the XCSoar Cloud server
* analysis
  - enhanced graphics: minor tics, color scheme, layout
  - key labels drawn on lines in several pages
  - task turnpoint label drawn on relevant pages
  - barogram: improved working band ceiling and floor calculation
  - climb history: new display uses time of climb as width of bars
  - new page: vario histogram in climb and cruise mode
  - new page: maccready cross-country speed
  - glide polar: dolphin speed line drawn on polar
* map display
  - new display: glide range line drawn to working floor
* thermal band
  - new algorithm, with improved statistics
  - separate active climb and encounter-averaged bands
* infoboxes
  - improved formula for the title font size
  - added ":1" unit for gradient type displays
  - new infobox: % time non-circling climb
  - new infobox: % climb chart showing proportions of time spent circling climb (gray), cruise,
      climbing cruise (green), circling non-climb (orange)
  - improved auto-scaling of vario-like graphical infoboxes
  - new infobox: "Number Of Satellites"
  - new infoboxes for radio frequencies, including setting the frequencies
* Windows
  - drop support for Windows CE
  - require Windows Vista or later
  - allow starting multiple XCSoar instances
* Linux
  - drop support for SDL 1.2
  - display rotation
* Android
  - drop support for ARMv6 and MIPS CPUs
* Kobo
  - support Kobo Glo HD
* Raspberry Pi
  - resizable mouse cursor
=======
Version 6.8.18 - not yet released
* Android
  - support devices with aspect ratio greater than 16:9
* Raspberry Pi
  - autodetect display orientation
>>>>>>> 1c2b1efa

Version 6.8.17 - 2020/09/22
* tracking
  - SkyLines: update tracking IP address
* terrain
  - fix several crash bugs (JasPer)

Version 6.8.16 - 2020/07/26
* input events
  - fix two crash bugs with malformed files
* user interface
  - fix crash bug in waypoint editor
* devices
  - added ports 8880, 8881, 8882 to tcp-client
* glide computer
  - fix crash bug
* terrain
  - fix several crash bugs (JasPer)
* Android
  - fix several crash bugs
  - fix rendering errors on very wide text lines

Version 6.8.15 - 2020/06/13
* user interface
  - vario: fix overlapping text lines
* tracking
  - SkyLines: update tracking IP address
* support for long-form `DTE` header in IGC files
* Windows
  - fix buffer overflow causing crashes in the waypoint dialog
* Raspberry Pi
  - support 64 bit kernels
  - Raspberry Pi 4 support
  - detect display dimensions and scale user interface accordingly
* macOS
  - add macOS Catalina font path

Version 6.8.14 - 2020/05/14
* user interface
  - fix average needle color in inverted mode
* Android
  - compatibility with Android 9
  - request all permissions without manual restarts
  - fix crash bug
* Kobo
  - fix crash bug

Version 6.8.13 - 2020/04/08
* devices
  - LX: fix buffer overflow
  - LX: support downloading flights from LX7000 Pro IGC
* Android
  - use the full screen on very narrow/wide displays
* Kobo
  - fix build failure with GCC 9
  - switch from glibc to Musl
* WinCE
  - build with GCC 9
* allow the hyphen in XCI files

Version 6.8.12 - 2019/04/30
* weather
  - update source URLs for METARs and TAFs (https://)
* Android
  - increase targetSdkVersion to 26 (required by Google Play)
  - request storage and GPS permissions on Android 6+
  - fix crash when permission to use GPS is revoked
  - fix notification on Android 8+
* Task Editor
  - fixed task editor crashes (Ticket 3930).
* devices
  - IMI: raise max payload size to 2kB
* fix IGC logger crash when no date is available

Version 6.8.11 - 2018/08/18
* terrain
  - fix yet another crash bug (libJasper)
* Android
  - fix crash on Android 8 due to overzealous seccomp filter

Version 6.8.10 - 2017/10/07
* terrain
  - fix crash bug (6.8.9 regression)

Version 6.8.9 - 2017/10/05
* terrain
  - fix several crash bugs
* fix two crash bugs
* Kobo
  - fix internet access (#3869)
  - support for Kobo Glo HD Refurbished

Version 6.8.8 - 2017/09/09
* data files
  - support "GSEC" in OpenAir files
* weather
  - update source URLs for METARs and TAFs
* devices
  - CAI302: fix waypoint download (#3830)
  - IMI: fix PGRMZ parsing (was interpreted as altitude, now is pressure altitude)
  - LX: fix Nano 3 task declaration (#3858)
* Kobo
  - support for Kobo Aura Edition 2
  - support for Kobo Glo Refurbished
  - fix Wi-Fi on recent Kobo firmware releases (#3850)
  - fix USB storage compatibility with Windows 10
* Raspberry Pi
  - fix Raspbian Stretch compatibility
* Raspberry Pi / Cubieboard
  - fix for freeze on shutdown (#3679)

Version 6.8.7 - 2016/08/12
* data files
  - fix freeze after loading malformed topography file
* tracking
  - SkyLines: fix SkyLines tracking on non-Android
  - SkyLines: fix two buffer overflow bugs
  - new client for the experimental "XCSoar Cloud"
* Android
  - remove the deprecated crash dumper

Version 6.8.6 - 2016/07/22
* calculations
  - show takeoff time after landing (#3786)
* user interface
  - fix graphics error on FLARM gauge
  - fix crash in waypoint label renderer (#3781)
  - fix several crashes in waypoint editor (#3553, #3784)
  - fix crash in task manager
  - use task speed unit for OLC speed InfoBox (#3785)
* devices
  - EW: use first 6 characters of turn point names (was: 3)
  - EW: fix broken umlauts in turn point names
  - LX: fix Nano 3 firmware 2.0 compatibility (#3764)
* settings
  - adjust range and step size of terrain/arrival safety height settings
* map
  - increase upper limit of the number of waypoint labels displayed
* Android
  - fix crash due to Bluetooth LE connect failure
* Kobo
  - support USB-OTG for Kobo Glo HD and Kobo Touch 2.0

Version 6.8.5 - 2016/06/12
* calculations
  - update circling percentage only when flying
  - fix circling height gain calculation
* user interface
  - fix "kg/m^2" and "lb/ft^2" unit display
  - fix inverse colors in horizon page
  - reduce CPU load of some InfoBoxes (#3757)
* calculations
  - add option to disable external wind (#3693, #3773)
* devices
  - fix crash on malformed NMEA time stamp
* Android
  - improve Bluetooth LE compatibility (#3745)
* Kobo
  - reduce ghosting on old Kobo models; regression due to screen
    flashing fix in 6.8.4 (#3756)

Version 6.8.4 - 2016/05/18
* airspace cross-section
  - use airspace visibility configuration (#3751)
* data files
  - accept "Military Aerodrome Traffic Zone" (MATZ) airspaces in
    OpenAir files (#3732)
* devices
  - CAI302: fix "airspace" marker in waypoint uploader (#3750)
* calculations
  - improve landing detection at high wind speeds (#3748)
* logger
  - fix crash in NMEA logger
* user interface
  - Australian units for weight are kg
* Windows
  - fix terrain loader (#3747)
* Android
  - fix crash bug in IOIO driver (#3744)
  - fix crash bug on Android 1.6 (#3742)
* Kobo
  - eliminate screen flashing on Kobo Glo HD, Kobo Touch 2.0
  - support battery status on Kobo Glo HD, Kobo Touch 2.0

Version 6.8.3 - 2016/03/09
* map
  - fix distorted terrain when zoomed out
  - fix missing airspaces in cross section (#3537)
* calculations
  - update SIS-AT to 2016 scoring rules
  - fix landing time display (#3690)
  - fix AAT range display
* data files
  - use correct "comment" field for OziExplorer files
  - relax file format detection for OziExplorer files
  - fix bogus arrival heights on watched waypoints when GPS unavailable
  - fix crash in airspace parser
  - fix crash in XML parser
  - save user.cup after edit (#3701)
* devices
  - GTAltimeter: remove unmaintained driver (#3661)
* Kobo
  - support Kobo Glo HD, Kobo Touch 2.0
* fix crash in SkyLines tracking

Version 6.8.2 - 2015/09/19
* Rubik R-26S polar
* user interface
  - save settings after copy&pasting an InfoBox set (#3649)
* map
  - fix crash in the topography renderer
* calculations
  - fix task progress display after finish achieved (#3657)
* devices
  - fix wrong baud rate after task declaration (#3654)
* Android
  - support the "escape" key (#3647)
  - fix all RS232 permissions on Android (#3648)
* Kobo
  - fix wrong IP address display (#3650)
* Raspberry Pi / Cubieboard
  - support digit and letter keys (#3611)

Version 6.8.1 - 2015/08/27
* fix freeze bug when starting without GPS fix
* fix crash with empty xcsoar-checklist.txt file
* devices
  - fix TCP port on Windows (#3428)
* Windows
  - fix the airspace file parser (#3633)
* Kobo
  - fix overlapping text (#3634)
* Android
  - fix USB-RS232-OTG permissions on Android

Version 6.8 - 2015/08/18
* data files
  - optimise the topography loader
  - faster RASP map change
  - show all RASP maps
  - fix comments in TNP files
  - ignore trailing whitespace in airspace files (#3546)
  - store user-edited waypoints and markers in "user.cup"
* devices
  - remove option "Ignore checksum"
  - CAI302: add sink tone configuration
  - LX: implement LXNAV Nano3 task declaration (#3295)
  - LX: remove support for LX1600 pass-through mode
  - ATR833: new driver
  - Volkslogger: support DAeC keyhole declaration
  - Westerboer VW921: remove buggy driver (#3215)
  - added TCP port 2000 to portlist (part of #3326)
  - support LXNAV V7 pass-through mode (#1913, #2808, #2919)
* calculations
  - wave assistant
  - use maximum speed configured in plane setup as limit for calculations
  - use WGS84 earth ellipsoid for distance calculations (#2809)
  - remove setting "Prefer external wind"
  - reduce EKF wind latency
  - fix bogus value in "Nearest Airspace H" InfoBox (#3589)
  - obey the maximum start speed (#2841)
* airspace cross-section
  - sync map & cross-section view zoom setting (#2913)
* infoboxes
  - add "Fin MC0 AltD" infobox (#2824)
  - add "Next arrow" infobox (#3128)
* task editor
  - added one-click task reversal (#1730)
  - show name of loaded/saved tasks in dialog title (#1924)
  - support large legs in the FAI triangle renderer (#3413)
  - task calculator moved to "Status" dialog
  - markers can be used in tasks and for "goto"
* map
  - allow "Mark Drop" while panning
  - airspace labels
* user interface
  - allow horizontal speeds in m/s
  - allow mass in lb, wing loading in lb/ft^2
  - download data files from site configuration
  - remove support for custom status files
  - merge airspace warning buttons "ACK Warn" and "ACK Space" (#1086)
  - show airspace warning at bottom (#1378, #2628, #3275)
  - profile manager
  - password-protected profiles (#851)
  - checklist remembers last opened list (#3110)
  - use configured coordinate format in waypoint editor
  - remove custom font support, replaced with global "text size" setting
  - improved font sizes
  - improved font renderer
  - display rotation for Raspberry Pi and Cubieboard (#3238)
  - use /dev/input/event* on Raspberry Pi and Cubieboard (#3179)
  - support mouse wheel on Raspberry Pi and Cubieboard
  - scale touchscreen coordinates to screen size
  - bigger icons on high-dpi screens (#2795, #3267, #3397, #3540)
  - improved keypad support (#3281)
  - new translation: Simplified Chinese
* tracking
  - new option disables tracking while roaming on the cell network
  - queue SkyLines tracking fixes while data connection is unavailable
  - fix SkyLines traffic display on southern hemisphere (#3601)
  - show SkyLines traffic even if we have no GPS fix yet
  - show nearby waypoint in SkyLines traffic list
  - show altitude in list (#3606)
  - show all nearby traffic (#2814)
  - pass vehicle name to LiveTrack24
* Linux
  - Wayland support
* Android
  - fix IOIO connection on Android 4.x (#2959, #3260)
  - support IOIO-OTG with the Android device in USB host mode
  - support IOIO over Bluetooth
  - support Bluetooth LE
  - timeout for the HTTP client (e.g. LiveTrack24)
* Kobo
  - menu button
  - add UI allowing the start of external scripts to KoboMenu (#3194)
  - support Wifi with WEP (#3138)
  - support open Wifi networks (#3391)
  - support USB-OTG
  - export data partition via USB storage
  - support the Kobo Aura screen (#3490)

Version 6.7.9 - 2015/07/03
* user interface
  - fix crash in task editor
  - fix crash while panning the map
  - improved font renderer
* data files
  - fix comments in TNP files
* calculations
  - faster triangle score calculation
  - fix crash in triangle score calculation (#3576)
* Android
  - timeout for the HTTP client (e.g. LiveTrack24)
* Kobo
  - enable crash dumps in XCSoarData/crash/

Version 6.7.8 - 2015-05-22
* user interface
  - draw gray title bar on inactive dialogs
  - improved dialog button placement
  - fix missing buttons in terrain configuration (#3421)
* task
  - support large legs in the FAI triangle renderer (#3413)
  - make "Cruise efficiency" read-only
* devices
  - fix crash when downloading flight without "logs" folder
* Linux
  - support Raspberry Pi 2
  - show ports renamed by udev

Version 6.7.7 - 2015/02/20
* airspace
  - accept airspaces of class RMZ in OpenAir format files (#3437)
  - fix wrong AGL height due to longitude east/west wraparound (#3468)
* infoboxes
  - fix data for OLC infoboxes if "OLC League" is used (#3461)
* calculations
  - fix handicap factor for "OLC League" scores
  - fix reach calculation problems at border of map (#3239)
  - simplified EKF wind algorithm (#3062)
* input events
  - allow '_' character in event identifiers (#3464)
* replay
  - fix replay progress while replay is paused (#3446)

Version 6.7.6 - 2014/10/18
* tracking
  - updated SkyLines server IP
* user interface
  - fix crash when switching pages with cross section (#3012, #3231, #3395)
* devices
  - LX: relax download timeout (#3199)
  - OpenVario: new device driver
  - Vaulter: new device driver
* replay
  - accept "$GNRMC" in replay of NMEA files
* calculations
  - improve circling detection when using some external NMEA devices (#3360, #3372)
* configuration
  - report missing plane configuration file in log file

Version 6.7.5 - 2014/06/09
* fix crash in task manager (#3305)
* work around crash on Windows (PC) (#3284)
* devices
  - fixed attitude data handling
  - properly detect LXNAV Nano 3
  - FLARM: fix declaration with asterisk in task point name (#3323)
* airspace
  - assume all airspaces are active if day of week is not known
  - restore "Repetitive Sound" setting on startup (#3308)
* Android
  - fix crash when opening IOIO port (#3309)
  - allow reconnecting IOIO sensors
* tasks
  - fix loading of some tasks from .cup files

Version 6.7.4 - 2014/04/11
* map
  - fix topography rendering for polygon shapes (#3245)
  - fix SDL clipped polygon rendering algorithm (#3250)
* devices
  - Westerboer: ignore implausible values from buggy devices
* logger
  - create "logs" directory automatically for external flight downloads
* user interface
  - show status message when switching to next turnpoint (#3270)
* airspace
  - relax parsing of TNP airspace files (#3272)
* infoboxes
  - don't use depreciated content in default configuration (#3278)

Version 6.7.3 - 2014/01/22
* tracking
  - changed host for DHV tracking server (#3208)
* user interface
  - fix missing battery info in status panels
* map
  - fix disappearing observation zones at left/top screen border (#3212)
  - fix RASP display
* devices
  - LX: improved logger handshake (#3199)
  - LX: auto-retry after errors during IGC download
* Android
  - load XCSoarData from external SD card if available (#3198)
* Kobo
  - fix touch screen bug (#3195, #3204, #3211)

Version 6.7.2 - 2013/12/19
* user interface
  - fix crash in alternates list (#3146)
  - new translation: Slovenian
* infoboxes
  - fix "Fin Dist" infobox for GOTO tasks (#3152)
* configuration
  - increase upper limit for plane wing area (#3154)
  - fix saving of custom polars (#3173)
* waypoints
  - correctly handle S latitudes and W longitudes in waypoint editor (#3155)
  - fix saving waypoints to cup format files from waypoint editor
* devices
  - auto-reconnect TCP client (#3127)
  - handle time warps in NMEA replay
  - another midnight wraparound bug fix (#2973)
* Android
  - enable Vivante workaround for GC600 (#3184)
  - faster map renderer (#3124)
  - improved font quality
  - enable cursor key navigation in dialogs (#3133)
* Kobo
  - fix misassigned passphrase in WiFi dialog (#3151)
  - work around Kobo Touch N905B kernel crash in display driver (#3145)
  - work around Kobo Touch N905B touch screen bug
  - the "Home" button opens the menu
  - mount /dev/pts for telnetd (#3135)
  - fix crash in file manager and METAR/TAF dialog (#3078)

Version 6.7.1 - 2013/10/11
* replay
  - fix crash replaying an IGC file with no B record extensions (#3107)
* data files
  - save the previous log file in "xcsoar-old.log"
* user interface
  - new translation: Lithuanian
* devices
  - CAI302: work around transmission errors during IGC file download (#3074)
* Android
  - fix crash in "credits" dialog on Android 4 (#3106)
  - work around Vivante GPU texture bugs (#1995, #2228, #2990, #2998, #3105)
* Kobo
  - fix passphrase entry in WiFi setup (#3053)
  - fix compatibility with old Kobo firmware

Version 6.7 - 2013/09/30
* new target: Kobo e-book readers
* user interface
  - resizable main window
  - added AutoZoom gesture (up-down)
  - obsolete configuration pages "devices", "polar", "logger info" removed
  - new page: "horizon" (#1592)
  - default page gesture changed right/left sense according to other xc ui interaction pattern
  - pressing the Escape key in task manager switches to "Close" tab (#2877)
  - separate font for dialogs (#723, #2806)
  - repetitive airspace warning sound (#2952)
  - never close dialogs due to display rotation
  - disable custom fonts on Altair
  - improve small dialog font on Altair
  - fix loading translations on Linux (#2041)
* map
  - terrain countour lines (#2451)
  - continue loading terrain/topography without GPS fix (#2723)
  - suppress drawing duplicate topography labels
  - draw projected path when turning
  - additional zoom levels (#3037)
  - global "don't fill airspace" setting (#3047)
  - fix rendering errors when some airspaces have no border (#3045)
  - fix distinct page zoom in conjunction with circling zoom (#2907)
* infoboxes
  - new content "Speed task last hour"
  - new content "Next distance (nominal)"
  - new content "Takeoff distance" (#3059)
  - new panel for "Team code" provides quick access to team code settings (#2899)
  - new content "OLC speed" (#2352)
* tasks
  - custom "start requires arm" setting (#2782)
  - new option to disable OLC optimisation
  - MAT: ask user whether to add turn points while flying over it
  - update the calculator without a GPS fix (#2876)
  - fix task speed and time estimates before task start (#2876, #2906)
  - show "arm advance" button when manual arming is necessary (#1729)
  - support the OLC/DMSt 500km triangle threshold (#2963)
  - render finish point as achieved when task is finished (#2140)
  - subtract start/finish cylinder radius from task distance (#2308)
  - fix parsing of .cup task files
* route planner
  - ignore inactive and acknowledged airspaces (#2866)
* calculations
  - add more weight to zig-zag wind compared to circling wind
  - enable circling wind calculation in IGC replay (#2672)
  - fix OLC triangle display (#2775)
* waypoint editor
  - delete waypoint implemented
  - CUP file support added
* devices
  - enabling/disabling devices on-the-fly
  - "debug" button
  - more robust midnight wraparound handling (#2857)
  - new driver from Cambridge L-Nav
  - support TCP client connection
* Android
  - support IOIO via OpenAccessory (Android 4.x)
  - support USB host mode and USB-RS232 adapters on the Nook (#2886)
  - show Bluetooth name instead of MAC address in device list
  - enable fast refresh mode on Nook Simple Touch
* Analysis
  - a retrospective task is compiled that summarises waypoints the aircraft has 
    visited (within 15km radius).  These waypoints are drawn on OLC page of analysis dialog.
* data files
  - default profile is called "default.prf" instead of "xcsoar-registry.prf"
  - log file is called "xcsoar.log" instead of "xcsoar-startup.log"
  - fix name truncation when saving a waypoint file on Windows (#3096)

Version 6.6.5 - 2013/08/21
* user interface
  - reduce flickering in system configuration
* map
  - reduce CPU usage of airspace and topography renderer
* tasks
  - remove keyhole from the BGA start sector zone
* devices
  - enable Nook's internal GPS for mock locations (#2999)
* configuration
  - fix loading home waypoint on longitudes bigger than 90 degrees

Version 6.6.4 - 2013/07/11
* map
  - fix stuttering terrain on Windows CE
  - fix multi-touch pan gesture (#2684)
* calculations
  - improve robustness of the zig-zag wind algorithm (#2961)
* devices
  - FLARM: work around a Garrecht TRX-1090 firmware bug (#2745, #2749)
  - LX: faster LXNAV Nano detection over Bluetooth (#2819)
  - Volkslogger: increase timeout to calculate security (#2910)
  - fix bogus error message after pressing "Cancel"
  - show Bluetooth name instead of MAC address in device list

Version 6.6.3 - 2013/07/02
* map
  - fill FAI triangle areas on Windows
* devices
  - FLARM: improve task declaration reliability
  - LX: support Nano firmware 2.10 (#2819)
* Android
  - fix compatibility issue with Android 2.2
  - detect when internal GPS is lost on Android 2.3 and older (#2929)
* user interface
  - fix unit display for pressure in flight setup dialog (#2933)
* data files
  - added "Pilatus B4" polar

Version 6.6.2 - 2013/06/12
* map
  - fix misplaced topography labels (#2564)
  - fix keyboard panning with track up (#2908)
* infoboxes
  - ensure that the unit symbol is visible
  - fix ballast display in vario gauge (#2911)
* tasks
  - update all settings after task type change
* devices
  - Volkslogger: fix IGC file download on Windows CE
  - EWmicroRecorder: fix corrupt task declaration (#2921)
  - fix potential crash when garbage is received from device
  - fix IOIO reconnect
  - generate G record even when first device has no GPS (#2849)
* cross section
  - also display unknown airspace types (#2884)
* Raspberry Pi
  - fix instant crash (#2922)
* Altair
  - never override data path (#2509)
* Android
  - faster startup

Version 6.6.1 - 2013/05/08
* cross section
  - fix airspace display after display rotation (#2825)
* user interface
  - fix malformed name in airspace warning dialog (#2813)
  - don't lost focus to waypoint list on Altair (#2835)
  - don't forget map zoom when returning to map (#2805)
* devices
  - indicate duplicate devices in list
  - allow using more than one TCP/UDP device
  - fix spurious errors after IOIO baud rate change (#2733, #2754)
  - K6Bt: fix configured baud rate setup on Android (#2836)
  - work around Android 2.3 Bluetooth crash bug
* tasks
  - prevent moving target out of the cylinder (#2794)
* configuration
  - fix regression with polar configuration (#2803)
* support gcc 4.8

Version 6.6 - 2013/04/23
* map
  - optional distinct map zoom on each page (#1603)
  - add label selection "Task waypoints & airfields"
  - allow configuration of "Final glide bar" display (#2554)
  - new snail trail option "Vario-scaled dots and lines"
  - topography icons
  - don't draw pan info over north arrow (#2765)
* cross section
  - show airspace names (#1149, #2390)
  - use glide polar instead of current glide ratio (#2687)
* infoboxes
  - green InfoBox distance when inside observation zone (#2560)
  - limit the InfoBox aspect ratio
  - new InfoBox styles "Shaded" (#1852), "Glass" (#2466)
  - waypoint details button in target dialog (#1967)
  - show distance in radial InfoBox comment (#2577)
  - new InfoBox "ATC radial" with distance in nautical miles (#2269, #2706)
  - improved wind edit panel (#2770)
* user interface
  - replay fast-forward
  - new waypoint location editor (#343)
  - show required glide ratio in waypoint details (#1573)
  - add airspace ack button to map item list (#2139)
  - additionally show airspace altitude in feet (#2379)
  - show more files in replay file picker (#2582)
  - clicking with Ctrl key pressed moves the simulator (#199)
  - vario bar at the right edge of the map
* tasks
  - MAT tasks (#563)
  - custom symmetric quadrant (#2125)
  - AAT keyhole (#1687)
  - add AST point option "Score exit" (#2544)
  - optimise start point
  - allow up to 30 turn points in racing tasks
  - local time for task start open/close time (#2645)
  - enforce the task start open/close time (#2678)
  - fix start auto-advance
* calculations
  - improve the circling wind algorithm (#2690)
* devices
  - Volkslogger: support IGC file download (#1972)
  - Volkslogger: declaration no longer erases waypoint database from logger
  - CAI302: support uploading all waypoint file types (#2054)
  - V7: support for QNH synchronization to V7 vario
* Android
  - faster map renderer on some Android devices
* other
  - new polars for two G 102 Astir variants (#2701)
  - new option "auto bugs" increases bug setting every hour (#1526)
* configuration
  - fix saving of configuration values in non-metric setups (#2771)

Version 6.5.4 - 2013/04/10
* devices
  - Volkslogger: increase timeout for reading flight list
  - V7: fix QNH change
* logger
  - fix failing IGC logger (#2658, #2735, #2736, #2746, #2751)

Version 6.5.3 - 2013/03/26
* user interface
  - eliminate flickering in the cross section on Windows
  - fix wrong radial display in target dialog
  - start at terrain center when there's no GPS fix and no home location
* task
  - fix line OZ rounding error (#2599)
* devices
  - FLARM: fix IGC file download on firmware 5.09 (#2619)
* Android
  - fix crash with Hebrew language
* Mac OS X
  - fix crash on startup (#2607, #2667)
  - show missing serial ports, hide internal devices (#2668)
* infoboxes
  - fix rendering of thermal assistant aircraft symbol (#2702)

Version 6.5.2 - 2013/03/15
* user interface
  - fix hang during startup (#2662, #2663)
  - fix freeze in dialogs (#2664)
  - automatically re-enable manual wind controls (#2336)
  - fix crash after connecting FLARM (#2669)

Version 6.5.1 - 2013/03/12
* infoboxes
  - fix MacCready adjustment for non-metric units (#2654)
* user interface
  - fix bogus "restart XCSoar" messages
  - fix cross section render error on some OpenGL chips (#2631, #2661)
  - allow gestures in cross section (#2655)
* devices
  - fix crash in Android Bluetooth driver (#2636, #2656)
  - fix NMEA input on Android Bluetooth Server
* data files
  - use the terrain cache even when the system clock is wrong
  - fix G record regression (#2657)

Version 6.5 - 2013/03/08
* map
  - lower zoom levels possible while circling (#1120)
  - draw FAI triangle areas (#1563)
  - optimise the terrain renderer
  - added "Wind Up" display orientation
  - high-resolution terrain renderer (Android/Linux only)
  - kinetic panning (Android/Linux only)
  - new terrain color ramp "Gaudy"
* calculations
  - don't detect landing while climbing in a wave (#1330, #2289, #2406)
  - basic support for the contest "DMSt" (#2208)
* tasks
  - add task start countdown (#136, #1080)
  - optimise racing tasks for minimum distance
  - allow observation zone sizes up to 200km (#2401)
  - always use "arrival safety height" when calculating arrival heights
    for intermediate task turnpoints
* devices
  - LX: support flight download from LXNAV Nano (#2085)
  - LX: support flight download from LX5000/LX7000 pro IGC
  - LX: read bugs setting from the LX160 vario (#2167)
  - Android/IOIO: support BMP085 sensor (DroidSoar V2)
  - Android/IOIO: support MS5611 pressure sensor
  - added driver for Levil AHRS device
  - Leonardo: read indicated airspeed from PDGFTL1 sentence
  - C-Probe: read IAS/TAS from the device
  - K6Bt: fix baud rate switching with various drivers
  - K6Bt: fix configured baud rate setup on Android
* data files
  - added MATZ airspace class (#2530)
  - integrated handicaps from DAEC 2012
* logger
  - auto-flush IGC logger after every fix
* user interface
  - preselect first item with details in map item list for
    faster access (#2069, #2207)
  - non-modal FLARM radar (with InfoBoxes and menu)
  - show FAI triangle sectors in task manager
  - can drag modal dialogs
  - short click opens InfoBox dialog
  - support keyboard input on desktop computer
  - improved angle input (e.g. wind direction, sector radials)
  - faster map initialisation during startup
  - reduce audio vario latency
  - better bold fonts on Linux
  - add page option to show cross section below map
  - allow pages with FLARM radar and thermal assistant
  - double click on vario opens main menu
  - allow opening main menu while panning
  - new translations: Hebrew, Vietnamese
* infoboxes
  - added thermal assistant infobox
  - inverse colors for wind arrow infobox and flarm gauge (#2337)
* track friends via internet connection (SkyLines live tracking)
* SkyLines tracking enabled on Windows CE
* Android
  - check if external storage is mounted
* Documentation
  - started a French translation of the manual
  - included an almost complete German translation of the manual

Version 6.4.6 - 2013/01/23
* devices
  - Leonardo: fixed vario parser for the $c sentence
  - C-Probe: fixed temperature offset bug
  - GTAltimeter: fixed vario parser
  - SerialPort: fixed lockup/hang problem when closing for some CE devices (#2515)
* user interface
  - sort airspaces properly in the airspace list dialog (#2528)
* infoboxes
  - fixes broken wind arrow display in some situations (#2295)
  - fix font scaling on screen rotation change (Android/Linux OpenGL)
* data files
  - fixed arc airspace approximation threshold handling (#2360)
* configuration
  - save waypoint label display configuration changed from menu (#2548)

Version 6.4.5 - 2012/12/14
* calculations
  - fix rounding error in convex boundary calculation (#2477)
* devices
  - Vega: fix MacCready setting feedback loop (#1218, #2490)
* user interface
  - faster gesture drawing
  - fix crash in InfoBox page setup (#2122)
  - allow scrolling the check list on Altair (#1289)
* map
  - fix crash in terrain renderer with broken map file (#2478)
* data files
  - added "LAK-12" polar

Version 6.4.4 - 2012/11/15
* devices
  - CAI302: longer timeout for "CLEAR LOG"
* user interface
  - fix font preview in configuration dialog
  - fix the Escape key on Altair
  - fix wind InfoBox dialog layout (#2192)
  - add missing "Switch InfoBox" button (#2246)
* Android
  - fix text rendering on some PowerVR GPUs
* Windows
  - fix garbled screen area in task manager (#2272)

Version 6.4.3 - 2012/11/01
* devices
  - fix freeze bug on device reconnect
  - LXNAV Nano: fix crash in Nano configuration dialog
  - LXNAV V7: fix NMEA setup over Bluetooth
  - Colibri/LX20: fix LXN/FIL to IGC conversion (#2262)
* user interface
  - fix the download manager on Samsung phones

Version 6.4.2 - 2012/10/17
* calculations
  - contest: relax altitude difference check (#2348)
  - improve take-off and landing detection (#2391)
* devices
  - CAI302, B800: fix ballast command (#2387)
  - IOIO: fix baud rate switching, fixes LXNAV V7 and Volkslogger (#2277)
* data files
  - added polar of "Ka 6E" and corrected the "Ka 6CR" one (#2327)
  - added polars of "AK-8" and "Blanik L13-AC" (#2329)
* map
  - suspend the map renderer while thermal assistant is shown
* user interface
  - closing the XCSoar window cancels the current modal dialog (was
    broken on Windows)
  - fix off-by-one bug in combo list (#2382)
  - fix map updates in replay/simulator on Linux (#2236)
  - fix file manager on new XCSoarData directory
  - fix excess error messages in file manager (#2395)
  - validate UTF-8 in xcsoar-checklist.txt (#2396)

Version 6.4.1 - 2012/08/30
* calculations
  - fix "final GR" calculation (#2256)
  - improved great circle vector calculation precision
* map
  - new option to disable the wind arrow
* data files
  - increased arc airspace resolution for large radiuses
* devices
  - fix potential crash in I/O thread
  - fix date/time parsing in Flytec device driver
  - Volkslogger: fix task declaration over Bluetooth
  - CAI GPS-NAV: work around timing problem
  - LX: fix Colibri/LX20 declaration problems
  - Westerboer: support for smaller steps in MC value setting
  - improved Bluetooth support on Windows CE
  - work around Windows CE serial port driver bug, fixes freeze during
    Nano task declaration (#2255)
* user interface
  - remove duplicate "trail drift" setting (#2252)
  - fix flarm teamcolor saving (#2291)
  - fix flarm targets in map item list (#2267)
* logger
  - IGC B record is invalid ("V") with just 2D fix
  - log pressure altitude in IGC files
* fix crash on low battery in simulator mode (#2306)

Version 6.4 - 2012/07/31
* calculations
  - Contest: add FFVV NetCoupe (#1648)
  - Contest: optionally include next task point in OLC classic/plus
    score calculation (#1561)
* devices
  - support up to 6 devices
  - buffered serial port I/O
  - FLARM: new FLARM setup dialog
  - added drivers for GliderTools GT Altimeter and Compass C-Probe
  - LXNAV V7 and Nano configuration dialog
* data files
  - removed support for separate terrain/topography files, now XCM only
* map
  - configurable airspace rendering (#1847)
  - "dots for sink" trail styles
  - weather stations on the map (#1487)
* user interface
  - added "Airspace On/Off" menu button
  - save Flarm team mates in the profile (#1997)
  - added para- and hang glider and aircraft symbols (#1626)
  - audio vario (#1576)
  - improved airspace list rendering
  - configurable map item list (#1936)
  - "GoTo" button in map item list (#2069)
  - show corresponding waypoint file in waypoint details dialog (#1624)
  - show gesture path while dragging
  - file manager, can download data files
  - new option to disable the "final glide" display mode
* infoboxes
  - added automatic altitude infobox (baro. altitude with GPS fallback)
  - added wind arrow infobox (#1598)
* Android
  - support x86 and MIPS CPUs
  - Bluetooth server for NMEA out

Version 6.3.11 - 2012/07/27
* calculations
  - fix freeze in glide solver
  - fix transition in small cylinder for key hole observation zones
    (e.g. BGA, #2229)
  - fix AAT buttons in new tasks (#2183)
* data files
  - fix crash in CUP task loader
* map
  - fix rounding error in annulus renderer (#2221)
  - redraw map after target was moved (#2216)
  - fix bogus "around terrain: -1" map element (#2205)
  - fix waypoint label style when no map is loaded

Version 6.3.10 - 2012/07/20
* calculations
  - fix rounding error in sector angle calculation (#2102, #2209)

Version 6.3.9 - 2012/07/18
* calculations
  - show AAT/target info before the first GPS fix (#2183)
* data files
  - fix crash in the "Status File" loader
* devices
  - plausibility tests for NMEA input
  - fixed Westerboer VW921 airspeed reading

Version 6.3.8 - 2012/06/22
* fix broken graphics (#2182, #2184, #2185)

Version 6.3.7 - 2012/06/21
* calculations
  - show altitude difference to target point, not area centre
  - enforce the 150 minutes limit for OLC league (#2174)
  - fix airspace warnings on old ARM CPUs (#2127)
* devices
  - LX: improved LXNav V7 support
  - skip failed devices for task declaration
* replay
  - fix parsing of flight date in IGC files
* Android
  - fix crash during METAR download (#2156)
  - fix map flipping (#2154)

Version 6.3.6 - 2012/06/06
* calculations
  - fix task start arming inconsistency
  - fix crash in thermal locator (#2137)
  - consider head wind in STF only if MacCready setting is zero
* devices
  - fix NMEA out
* data files
  - added "ASW-28 (15m)" polar (#1919)
* user interface
  - ignore double clicks when mouse/finger has moved
  - the "back" key returns focus to map
* Windows
  - check for XCSoarData in the XCSoar.exe directory (#2136)
* Android
  - fix crash on IOIO reconnect (#2130)
  - fix interference of two or more IOIO UARTs (#2107)
  - eliminate delay from IOIO connect

Version 6.3.5 - 2012/05/31
* calculations
  - fix rounding error in task minimum search for finish lines (#2102)
* devices
  - fix crash on connection failure during flight download (#2107)
* map
  - fix horizontal terrain stripes (#1745)
* Android
  - fix compatibility with Android 1.6
  - fix hanging IOIO/Bluetooth connection
  - fix crash in FLARMNet dialog
  - save crash dumps in directory "XCSoarData/crash/";
    this requires the Android permission "READ_LOGS"

Version 6.3.4 - 2012/05/24
* calculations
  - fix overflow in ETE/ETA calculations on big tasks (#2066)
  - fix bogus landing detection right after takeoff (#2081)
* task manager
  - fix FAI start/finish line length (#2079)
* devices
  - CAI302: fix connection lost after MacCready update (#2029)
* user interface
  - increase double click interval to 500ms (#2088)
  - fix UTC offset preview (#2082)
* map
  - sanitise map scale (#2086)
  - fix crash on topography triangulation failure (#2089)
* Android
  - fix profile path on Samsung devices with external SD card (#2051)

Version 6.3.3 - 2012/05/05
* calculations
  - use arrival height instead of terrain safety height for MC0 Alt.D
    (#1991, #1992)
  - fix arrival heights on map when no terrain is available (#2018)
* user interface
  - refresh the device list automatically
* Android
  - fix crash after too many network failures (#1957)
  - improve the pressure sensor's Kalman filter
  - fix Bluetooth/IOIO receive data truncation
  - reduce the risk of getting killed by the Android Activity Manager
* logger
  - Fix logging of "start" events
  - Fix logging of "before takeoff position fixes" in IGC logs (#2052)

Version 6.3.2 - 2012/04/26
* devices
  - FLARM: fix flight download (#2024)
* user interface
  - improved list colors, white text on dark blue background
  - limit form field labels that are too wide (#2025)
* Android
  - apply a Kalman filter to the pressure reading (#1928)

Version 6.3.1 - 2011/04/19
* calculations
  - fix crash with far away task (#1969)
  - fix high speed remaining when wind drift is disabled (#1962)
  - fix crash when scrolling beyond the poles (#2005)
  - fix airspace activity (day of week) calculation
* devices
  - allow standard NMEA sentences to begin with 'P'
  - add missing NMEA checksum verifications
  - Borgelt: send bugs and ballast to the B800 (#1940)
  - Borgelt: read the ballast setting from the B800 (#1940)
  - LX: support the LXNav V7
  - Flymaster: initiate NMEA mode
  - AltairPro: relax timeouts
  - FLARM: relax timeouts
  - fix timeouts on Windows CE (FLARM driver and others) (#1970)
  - ignore garbage at the beginning of NMEA lines
  - fix the NMEA out driver (for Altair double seater and others) (#1982)
* logger
  - fix format of IGC 'C' records for takeoff/landing (ambiguous spec) (#1993)
  - fix landing time in flight logger (#2012)
* map
  - don't fill acked airspaces (#1958)
  - fix display of full-circle annulus (#2000)
* task manager
  - fix rename/delete function for task files (#1985)
  - also clear optional starts with "Clear All" button (#2014)
* waypoints
  - add all examined waypoints to recently used waypoint list (#2009)
* Linux
  - fix HTTP networking bugs
* Android
  - fix hanging shutdown after IOIO connection failure
  - fix saving of airspace colors (workaround for android compiler bug) (#1954)
* Windows
  - fix double key presses on Windows CE / PPC2000
* Altair
  - recover focused dialog control (#1868)

Version 6.3 - 2012/03/29
* calculations
  - real-time OLC score
  - configurable permanent polar degradation
  - finish: allow flight to boundary (reenabled)
* devices
  - COM port monitor
  - fix for TCP port on Windows
  - added separate FLARM driver for declaration and IGC file download
  - FLARM: generate checksums for task declaration
  - added driver for the Westerboer VW921/VW922 devices
  - added driver for the FlyNet variometer
  - allow up to 4 devices
  - LX: support the LX Color Vario
  - LX: send QNH and ballast to device
  - LX: send keep-alives while in flight list
  - LX: support LX1600 pass-through mode
  - send/receive bugs setting to/from device, if driver support it
  - support for K6-Bt baud rate switching
  - CAI302: units editor
  - CAI302: write waypoint database to CAI302
  - CAI302: baud rate switching
  - Flytec: correct airspeed and ground speed factor
* map
  - airspace rendering fixed
  - show new map items list on click
  - reduce map jiggling, improved E Ink display support
  - multi-touch drag triggers pan
  - waypoint labels: support "required glide ratio" instead of
    "arrival height"
* user interface
  - show METAR data in natural language
  - sort METAR stations by name
  - added kinetic scrolling for non-WinCE platforms
  - enable font anti-aliasing on Linux and Mac OS X
  - show airspaces in the task manager
  - larger form rows on touch screens
  - added UTM coordinate format
  - single click in target dialog moves the target
  - dpi-aware dialog layout
  - show units in the analysis dialog
  - optional full-screen mode on Linux
* logger
  - added "Start only" option for auto logger
* data files
  - added support for CompeGPS waypoint files
* internet
  - added LiveTrack24 live tracking
* Windows
  - use XCSoarData folder on removable drives/cards if available
* Android
  - support reverse screen modes for Galaxy Tab
  - support baro sensor
  - fix profile saving bug after initial installation
  - improve Bluetooth and IOIO error handling
* Altair
  - fix configuration dialog navigation
* LX MiniMap
  - support for the hardware buttons

Version 6.2.6 - 2012/02/25
* calculations
  - fix bogus terrain warnings
  - fix incorrect expiration of wind data, e.g. for temporary manually
    overridden automatic wind calculations results
  - fix auto MacCready calculation
* devices:
  - Vega: fix Vega configuration dialog
  - Android: don't auto-reopen the internal GPS periodically
  - Android: fix deadlock when internal GPS is disabled
  - fix rare crash bug during task declaration
* fix parsing of weather station codes read from profile
* Altair:
  - fix a few broken dialog hot keys
* Windows
  - allow configuring the UTC offset on Windows CE

Version 6.2.5 - 2012/01/27
* calculations
  - fix time calculation when goal is above aircraft
  - fix speed to fly when goal is below aircraft
  - fix minor OLC miscalculation
  - enable the logger ID on all platforms
  - prevent spikes and jumps during IGC replay
* infoboxes
  - fix display of "FIN ETE VMG" and "WP ETE VMG"
* user interface
  - enable 5 InfoBoxes on the right in landscape mode
* settings
  - fix handling negative UTC offsets
* devices:
  - fix regression in EW MicroRecorder task declaration
  - EW MicroRecorder: make task declaration cancellable
* Android
  - fix black screen after resume
* Windows
  - fix freeze on the Windows Mobile "Today" screen

Version 6.2.4 - 2011/12/24
* calculations
  - fix arrival altitude calculation when goal is above aircraft
  - take terrain safety height into account for start point
  - calculate final glide MacCready even when no thermal was measured yet
  - fix rare crash in AutoMacCready calculation
  - converge AutoMacCready to zero when goal is unreachable
  - fix crash with far away task
  - fix crash in terrain reach calculator
* devices
  - Borgelt: send MacCready to B800 with CAI302 protocol
  - Flytec: fixed the $FLYSEN parser (more data, including GPS)
* Android
  - fix bogus long InfoBox clicks
  - fix crash after resuming
  - don't reveal InfoBoxes after rotating the display during pan
* Windows
  - work around startup problem on hx4700 with Windows Mobile 5
* Altair
  - fix crash in InfoBox cursor movement
* user interface
  - restore the current menu after rotating the display
  - fix sorting by filename in file selector of task manager
  - allow modification of some additional infobox values with up/down keys
    (or volume keys on android devices).
  - fix crash in the .xci file parser
  - new translation: Korean
* map
  - performance improvements for large maps
  - redraw map after terrain cache update
* settings
  - load configured METAR/TAF stations on startup
  - remember UTC offsets > +12 hours.

Version 6.2.3 - 2011/11/19
* calculations
  - show correct "next distance" even if glide solver fails
  - don't discard manual wind when auto wind is disabled
  - don't discard manual wind until a new estimate is calculated
  - fix memory leak
* user interface
  - reduce menu flickering
  - fix crash in waypoint list dialog when waypoints have large comments
  - prevent waypoint editing if waypoint file is read-only
  - fix clipped task display on wide screens
* map
  - speed up the map renderer
  - reduce memory usage on PPC2000
* data files
  - Automatically try to detect character encoding of airfield details file
  - speed up waypoint/airspace loading
* logger
  - Added competition id to IGC file output
* Linux
  - display error message when fonts could not be loaded
* Mac OS X
  - initial public release, distributed in a DMG package

Version 6.2.2 - 2011/11/04
* devices
  - save the "bulk baud rate" setting
  - don't auto-restart NMEAOut and XCOM760
* calculations
  - fix instant L/D formula
  - fix malformed F records in IGC files
  - minor fix for FLARM stealth calculations
  - fix auto QNH formula
  - fix reach/route arrival calculations with strong wind
* user interface
  - fixed several minor bugs in the plane database dialog
  - fix MacCready steps for knots and ft/min
  - manual and translation updates
  - support "airspace margin" setting for "All below"
  - fix crash in font editor
* data files
  - fixed bugs in TNP airspace file parsing
* Android
  - acquire "Vibrate" permission

Version 6.2.1 - 2011/09/26
* faster METAR and TAF download
* devices
  - FLARM: clear old barometric altitude as soon as FLARM is detected
* user interface
  - show validation errors before task declaration
* Windows / Altair
  - restore the "Enter" key in dialogs (knob click on Altair)
* Android
  - fix hang on quit
  - fix screen corruption when rotating the progress screen
  - fix startup crash with manual display orientation
  - fix memory leak in network code
  - implement timeout in network code
* Mac OS X
  - fix clock query
  - store data in ~/XCSoarData

Version 6.2 - 2011/09/08
* devices
  - Android IOIO
  - Android: support native serial ports and USB-RS232 adapters
  - added task declaration support for the IMI ERIXX logger
  - improved support for the Digifly Leonardo
  - auto-detect serial ports on Windows CE
  - serial port support on UNIX
  - CAI302: fix byte order bug on PC
  - CAI302: IGC file download
  - IMI ERIXX: IGC file download
  - LX/Colibri: IGC file download
  - LX: support baud rate switching
  - Volkslogger: fix task declaration on PC
  - Vega: update vario when there is no GPS fix
  - PosiGraph: task declaration
  - device declaration can be cancelled
  - reconnect individual devices after failure or timeout
  - device manager dialog, with manual reconnect
* calculations
  - dry mass is seperated from the polar reference mass
  - airspace distance miscalculations fixed
  - new wind algorithm "EKF", replacing ZigZag
  - OLC calculation speedup
* user interface
  - added support for reverse portrait/landscape screen orientations
  - multiple flarm team mates and teams possible
  - nearest airspace distance info boxes
  - better font for large info box values
  - airspace warnings: show vertical distance if above/below
  - profiles are not incremental anymore; initial support for editable
    user profiles
  - MacCready InfoBox: scale increments according to user unit
  - METAR and TAF
* map
  - redraw terrain only if needed (saves battery power)
  - airspace rendering optimised
* data files
  - auto-detect the character encoding in waypoint/airspace files
* tasks
  - allow finish height in MSL or AGL

Version 6.1.5 - 2011/08/20
* data files
  - fixed arcs in TNP airspace files
* devices
  - fixed temperature reading from Altair/Vega and Westerboer devices
* calculations
  - airspace distance miscalculations fixed
  - fixed builtin polars with points above 200 km/h
* Android
  - fix timer crash

Version 6.1.4 - 2011/07/30
* memory leaks fixed
* calculations
  - fix miscalculation in start point chooser
  - finish: revert "allow flight to boundary" for now
* map
  - fix for the aircraft symbol
  - airspace rendering optimised
  - disable huge topography files on PPC2000 and Altair
* Android
  - fix text rendering on Adreno GPUs
  - fix another suspend/resume crash
  - clip the unit symbol in info boxes
  - smooth CPU usage info box
* Altair:
  - fix upside down screen

Version 6.1.3 - 2011/07/14
* devices
  - fix task declaration on PC
  - LX: correct byte alignment for task declaration
* calculations
  - reduce memory usage
  - finish: allow flight to boundary
  - Racing task, FAI Task: allow 11 turnpoints
  - task: support AGL maximum start height
* user interface
  - translation updates
  - new translations: Japanese, Ukrainian
  - support mouse wheel on Linux
  - fix duplicate text input in edit controls on PC
  - update info boxes after leaving full-screen
  - fix PNA model type
* map
  - fix map location when all devices fail
* Android
  - support hardware keyboard in custom XCI files
  - clip text in the "credits" dialog
  - catch Java exceptions in the text renderer
  - reduce texture memory usage on newer GPUs
  - fix terrain rendering on Mali-400 (Samsung Galaxy S II)

Version 6.1.2 - 2011/06/28
* devices
  - workaround for GPGGA/GPRMC clock difference
* calculations
  - reduce memory usage further
  - fix boundary routine of the key hole zone
  - set system clock only from a real GPS fix
  - set system clock again after device reconnect
  - MacCready setting defaults to safety MacCready on startup
* user interface
  - change low battery thresholds
  - manual and translation updates
  - fix UTC offset setting
  - fix overlapped InfoBox text
  - translation updates
* map
  - fixed coast line display (areas below zero no longer flooded)
* Linux
  - fix broken textures on GPUs with power-of-two dimensions
* Android
  - enable sound effects on task start, arm turn, GPS connection
  - continue calculations while airspace warning is displayed
* Altair
  - the Escape button saves dialogs (such as InfoBox setup)

Version 6.1.1 - 2011/06/01
* calculations
  - fix arrival heights which are below the safety height
  - reduce memory usage
  - fixed several bugs in the teamcode calculation and display
* user interface
  - new option for large glider symbol
  - re-enable the team bearing diff InfoBox
  - fix crash in the waypoint editor
* Windows
  - workaround for PPC2000 bug that caused lockups
* Android
  - fix crash bug after orientation change and resume
  - support non-standard SD card mount points
* Altair
  - fix UI lag
  - fix default task on startup
  - optionally load XCSoarData from USB drive
  - swap "ACK Warn" / "ACK Space" hot keys
  - disallow the on-screen keyboard
  - fix clipped cursor in text entry dialog
  - fix default font for "important topology"

Version 6.1 - 2011/05/19
* devices
  - CAI302: read QNH setting
  - Vega: send configured QNH to Vega
  - allow disabling a device explicitly
  - listen for NMEA on TCP port
  - automatically restart FLARM after declaration
  - Stealth mode detection of other FLARM targets
* user interface
  - "pan to" button in waypoint dialog
  - waypoint selection screen shows last used waypoints if no filter is set
  - change the info box geometry without restarting XCSoar
  - change the display orientation without restarting XCSoar
  - tabbed Task dialog with icons or text on tabs per settings
  - new InfoBox configuration dialog
  - configurable aircraft symbol
  - new translations: Danish, Norwegian Bokmal, Romanian
* route planning
  - new optional minimum-time route planning around airspace and terrain.  
    - allows avoidance or terrain, airspace or both
    - takes final glide and cruise-climb portions of flight into account
  - Configuration in Route Planner page of settings.  
    - Feature is by default disabled.
    - See settings help text for configuration options
  - Limitations of current version:
    - does not update the final glide bar, task times etc for any obstacle deviations
    - does not handle aircraft or destination location inside airspace
    - does not allow paths with course deviations greater than 90 degrees each leg.
    - some "jumping" of the solution may be experienced as altitude/location changes.
* reach (glide terrain footprint)
    - new engine for calculating the where the glider can fly in final glide,
      formerly known as the glide terrain footprint, now referred to as 'reach'.
    - this can calculate the reach around terrain obstacles
    - landable waypoints visible on the map are marked according to whether they are
      reachable
    - the reach calculation is configurable, turning search can be disabled if
      running on low-powered devices.
* map
  - north arrow is automatically hidden in north-up mode
  - added configurable slope shading (off/fixed/wind/sun)
  - autozoom uses stepless zooming and has configurable upper distance bound
  - "north up" map orientation now respects "glider position offset"
    by configuring a "shifting axis", i.e.
    - shifting based on bearing to target (i.e. North orientated "target up")
    - shifting based on average of recent ground track
      (i.e. North orientated "track up")
  - the estimated thermal position is now used as map center during circling
  - a selection of which waypoint labels are displayed is now possible
    (All, Task & Landables, Task and None).
  - different rendering of roads based on importance (major, normal, minor)
  - a different font is used for rendering important topology labels (i.e. big cities)
  - landables can be displayed with runway heading and proportional length if the
    necessary data is contained in the waypoint files
  - glide terrain range line more detailed, uses 50 radial points rather than 20
  - added option to display track bearing line in map
  - optional transparent airspace rendering
  - terrain ramp auto-scaling disabled
* data files
  - support for SeeYou .CUP task files in the task manager
  - support for GPSDump/FS FormatGEO and FormatUTM waypoint files (.wpt)
  - support for OziExplorer/CompeGPS waypoint files (.wpt)
  - added airspace class G
  - wing area field is read from extended polar files if available
  - zander files: description field is used for additional airport detection
  - added frequency parsing for airspace files
    - TNP: RADIO field
    - OpenAir: AR command
  - the frequency and runway heading/length given in cup files are now displayed
  - use runway heading and length contained in cup waypoint files
  - for WELT2000 generated winpilot waypoint files (.dat) use runway heading
* task
  - new Task Manager and calculator dialogs
  - FAI Triangle filter when adding turnpoints
  - added BGA start point sector
  - added AAT inner radius sector
  - configurable alternate sorting 
    - by arrival altitude
    - along task direction
    - along home direction
  - "long-click" in task turnpoint zone displays Target dialog
  - "arm advance" menu buttons removed.  Next/previous buttons function as normal
    for turnpoints (including startpoints) not requiring arming, for those that do
    require arm, "next" reads and functions as "arm" on first press and once armed,
    reads and functions as "next".  "previous" reads and functions as "previous" if
    not armed, "disarm" if armed.
  - time margin of AAT optimisation is configurable under "Default task turnpoints" page, expert mode
    as "Optimisation Margin" option.
  - auto goto task: when no task is defined then on takeoff, if there is a waypoint
    within 1km of the takeoff location, a goto task pointing back to this location
    is automatically created.
* infoboxes
  - new graphical infoboxes
    - barogram
    - vario trace
    - netto vario trace
    - thermal circling trace
    - thermal band
    - task progress
  - new infoboxes:
    - time below maximum task start height
    - wp and task ETE assuming ground speed is maintained
* Android
  - support landscape/portrait switching
* Dialog updates
  - Analysis dialog shows multiple contest (OLC etc) results
  - Analysis dialog includes a thermal band graph
  - Waypoint select dialog allows filtering by start/finish
  - Airspace warning dialog only shows buttons suitable for the respective airspace item, 

Version 6.0.10 - 2011-04-29
* fix crash in flarm teammate setting
* user interface
  - enable gestures by default
  - show the primary data directory in the configuration dialog
* calculations
  - fix wind direction on glide terrain line
  - enable warnings for GND airspaces when AGL altitude is negative
* Android
  - fix two crash bugs on sound effect
* Altair
  - correct key handling behaviour in Lists
  - prevent wraparound of cursor navigation

Version 6.0.9 - 2011-04-06
* devices
  - work around iPaq Bluetooth driver bug
* map
  - fix for hanging map on slow hardware
* Windows
  - fix setting the system time from GPS
  - PPC2000: major performance improvement
  - more backslash path fixes on Windows CE
* Android
  - don't require GPS and Bluetooth on Android Market
  - implement the battery InfoBox
  - internal GPS: show "waiting for fix" until location is obtained
  - allow SD card installation
  - "Droid Sans" is the default Android font
  - enable font preview
  - dead hardware keys fixed
  - implement sound effects

Version 6.0.8 - 2011/03/23
* don't estimate thermal source for skewed thermals
* devices
  - CAI302: fix task declaration on Android
  - EW microRecorder: minor task declaration fix
* configuration
  - Units: fix "feet per minute" support
  - save the "Auto Logger" setting
* Windows
  - use backslash for paths on Windows CE
* Android
  - calculate WGS84 to real altitude (internal GPS)
  - fix incorrect airspace warning repetitions
  - auto-reconnect to Bluetooth GPS after timeout
  - support the acceleration sensor
* Linux
  - more dialog improvements
  - fix bold font rendering
  - case insensitive file name matching

Version 6.0.7 - 2011/03/12
* devices
  - EW microRecorder: timeout during connect
  - EW microRecorder: increase RX timeout
  - EW microRecorder: insert new declaration into old EW-USER.TXT
* map
  - Airspace: support alternative OpenAir coordinate format
  - allow zooming in to 1 km
* replay: don't execute recorded input events
* Windows
  - hide the task bar on Windows CE Core
* Android
  - disable auto-restart on various Android configuration events
  - import time from internal GPS correctly
  - read internal GPS accuracy
  - the "back" hardware key cancels dialogs
  - map the volume keys to cursor up/down
* Linux
  - improved button and checkbox rendering
  - dialog keyboard navigation implemented
  - enable keyboard repeat

Version 6.0.6 - 2011/03/04
* devices:
  - fix declaration crash in Volkslogger, EW, CAI302, CAI GPS NAV
  - EW: remove duplicate newline in declaration output
* map
  - Airspace: add option to re-enable stencil buffer on PPC2000
* other
  - select waypoint: update heading filter only on large changes
  - reduce dialog memory usage
* Windows
  - compile vali-xcs.exe as console application
* Android
  - fix crash due to invalid UTF-8 labels
  - more pause/resume crash fixes
  - take advantage of ARMv7 CPUs
  - dialogs are modal now
* Linux
  - implement the serial port

Version 6.0.5 - 2011/02/26
* devices:
  - EWMicroRecorder: fix hang during task declaration
  - FLARM: parse PGRMZ as altitude above 1013.25 hPa
* user interface
  - scale the "Today Screen" buttons on large screens
  - fix page numbers in satellite image renderer
  - generate satellite file name from original waypoint id
* map
  - terrain: permanently disable failed tiles
  - terrain: fix "unexpected marker segment type" error
  - AAT: don't draw "dead zone" on ancient hardware (PPC2000)
  - Airspace: disable stencil buffer on ancient hardware (PPC2000)
* Android
  - fix bitmap loading on Samsung Galaxy Tab
  - show Bluetooth device names in configuration dialog
  - larger default fonts
  - improved airspace rendering
* Altair
  - fix dialog hot keys
  - task editor: bind F5/F6 to move up/down

Version 6.0.4 - 2011/02/19
* devices
  - EWMicroRecorder: parse PGRMZ as altitude above 1013.25 hPa
  - FlymasterF1: convert pressure to altitude
  - FlymasterF1: don't override the baro altitude of the primary device
  - LX: parse LXWP0 as altitude above 1013.25 hPa
  - Zander: PZAN1 contains QNH altitude
  - Zander: verify checksum
  - don't force cruise mode when no Vega/B50 is present
* user interface
  - prevent potential crash while using flarm radar dialogs
  - improve behaviour if "circling zoom" is disabled
  - vario: fix circling mode display
* map
  - enable terrain and topology by default
  - Terrain: load fewer raster tiles on Altair
* task
  - abort: for non-final glide options, don't prefer airports
  - task manager: reduce memory usage
  - olc: DHV-XC contest optimisation
  - olc: SIS-AT 2011 contest optimisation
* configuration
  - don't forget the home airport after a configuration change
* Android
  - device: support NMEA over Bluetooth RFCOMM
  - more pause/resume crash fixes
  - don't process hardware keys twice
  - fix bitmap loading on Android 2.3

Version 6.0.3 - 2011/02/02
* devices
  - EW, Volkslogger: restart I/O thread after declaration failure
  - CAI302: check for I/O errors during declaration
  - Volkslogger: enable task declaration
  - Condor: fixed wind direction processing
* user interface
  - Language: translation updates
  - Auto zoom: don't disable in circling mode
  - more airspace rendering fixes for Android
* map
  - Terrain: load more raster tiles on modern devices (second try)
* Android
  - keep display backlight on, don't suspend
  - support extra large displays (tablets)
  - allow task switching
  - disallow multiple instances of XCSoar
  - show notification icon while running
  - implement "Quit" properly
  - enable cruise/climb mode switching
  - use the external SD card on Samsung Galaxy
  - show on-screen keyboard buttons
  - fix profile breakage
  - show flarm and thermal assistant gauge
  - show text in splash screen

Version 6.0.2 - 2011/01/20
* devices
  - more robust NMEA checksum parser
  - CAI302: restart I/O thread after declaration failure
  - CAI302: parse PCAID baro altitude if "!w" unavailable
  - Condor: read wind from LXWP0
* user interface
  - Language: translation updates
  - Language: add Spanish translation
  - Language: add Russian translation
  - Language: translations Czech, Greek, Croatian, Italian, Serbian,
    Swedish imported from LK8000
  - Window: disable sunken window edges on HP31x
  - Target: adjust map layout
* map
  - Waypoints: more reliable waypoint decluttering
  - Topology: fix rendering bug
  - Terrain: reduce slope shading artefacts
  - Terrain: load more raster tiles on modern devices
  - Task: fix crash when drawing deformed sectors
* data files
  - Fixed potential crash while reading airfields files
  - Added more polars (Hang gliders, DG1000, Blanik, Jantar, ...)
* Android / Linux / OpenGL
  - enable translations
  - fix dialog titles
  - support big displays (tablets)
  - implement check boxes (for enabling "Expert" mode)
  - fix airspace rendering

Version 6.0.1 - 2010/12/26
* map
  - task, glide terrain: fix rendering bugs
* user interface
  - Language: translation updates
  - Language: always fall back to resource data
  - Language: enable translation on PPC2000/PPC2003
  - dialog "Switches": portrait mode layout fixed
  - dialog "Statistics": draw trace on task page
* terrain / topology
  - minor memory leak fixed
* glide computer
  - new built-in polars: IS28B2 and SZD30

Version 6.0 - 2010/12/19
* build system
  - compile with gcc / mingw32 / mingw32ce instead of Visual C++
* data files
  - support for SeeYou and Zander waypoint files
  - support for TNP airspace files
  - when started from SD card, XCSoarData is stored on SD card, too
  - when a XCSoarData directory exists on SD card, it is preferred
* devices
  - Altair Pro: task declaration
  - new drivers:
    - Flymaster F1
    - Flytec
    - ILEC SN10
    - Leonardo
  - NMEA logger and NMEA replay
* terrain / topology
  - cached terrain load during startup (faster)
  - incremental (faster) terrain/topology updates
  - faster terrain/topology rendering
  - slope shading can be turned off
  - auto-scale terrain colors
* user interface
  - mouse gestures
  - translation compatible with gettext / libintl
  - language auto-detection
  - configurable temperature unit (Fahrenheit)
  - configurable trail colors
* gauges
  - new FLARM radar screen
  - thermal assistant
* task
  - full rewrite of the engine, new task editor
  - support more task types
  - saved tasks are XML
  - alternates list
  - instant OLC score
  - OLC plus rules
  - instant AAT optimization

Changes from 5.2.2:
PAOLO:
- colorful vario gauge by Paolo (for FIVV only)
- (minor) infobox config layout in configuration
TOBIAS:
- ballast dump works outside task calculator
- start task info
ROB DUNNING:
- Font editing patch
- Allow DebugStore to use varargs and convert all ca
- Allow StartupStore to use varargs and convert all.patch
- Fix font in checklist dialog
- Allow synce pcp to be overridden via make

JMW:
- Added Condor device

Changes from 5.1.9beta9:
- Fixed bug in tasman vario gauge display
- Clearer display of flarm target climb rate
- renamed variables to improve readibility
- Added option to enable/disable FLARM radar separately from map
- Removed option to display trapezoidal relative altitude on FLARM radar
- Fixed LDNext bug
- Compatibility for widescreen displays courtesy of Rob Dunning
- PNA port work courtesy of Paul Coolwind
- Fixed SZD55 polar (more accurate) courtesy Luke Szczepaniak
- Added DG-300 polar courtesy Paul Coolwind

Changes from 5.1.9beta8:
- Info on persist load/save in startup log
- Clear logs if not enough space for persist
- Persist save of cruise efficiency
- Fixed mc speed bug when cruise efficiency modified

Changes from 5.1.9beta7:
- Draggable targets on touchscreen version
- Cursor toggle mode in landscape target dialog
- AAT Time to go resets to zero on cleared task
- AAT Time to go never negative
- Fixed bug in waypoint exclude outside terrain checking
- Fixed bug in time calculations with short final legs in task
  (final glide around multiple points).

Changes from 5.1.9beta6:
- added clear button to task editor dialog in portrait mode,
  courtesy Jacques Fournier
- added missing infobox copy/paste buttons in portrait mode
- added display of wing loadings for built in polars
- added GRecord stuff to Altair
- updated copyright text to source code
- moved close button in basic settings to left to improve usability on PNA
- FLARM targets display of average climb rate courtesy Lars H
- Team code position shown on map courtesy Lars H
- GRecord updates for Altair, PNA
- FLARM on-map display updates
- Button labels update for PNA
- Fixed minor bugs in calculator re ete (energy height not used in fractional calculations)
- Restart time now one hour
- Fixed bug in display of start in analysis page (barograph)
- Selective fine control of float attributes
- Added LAK17-15, Lak17-18, ASG29-15 (mod from ASW27-W)
- Display weight info on glide polar page
- FLARM declaration bug fix

Changes from 5.1.9beta2:
- Alternate text entry methods
- Can now use flarm database, courtesy Lars H
- Added copy/paste to infoboxes in configuration dialog
- Flymaster F1 bug fix (vario units)
- Porting to cegcc with Russell King
- Task/leg times to go etc only shown if task is completeable at current Mc
- Infobox selector has items sorted alphabetically
- Multiple start points ensure the current start is in the list.
- Draw cross in final glide bar if unreachable at current MC
- Initial support for XCOM760 radio
- Added input event to add temporary landable waypoint
- Goto function now allows tasks to be resumed
- Bug fix in DD.dddd waypoint edit format
- enabled use of flarmnet ids in flarm display (courtesy Lars H)
- Added input event to switch orientation modes
- added support for declarations to IGC approved FLARM devices
- added missing help for new infoboxes
- added control of circling zoom to input events
- battery voltage infobox for Altair (others to follow)
- added Ventus CM17.6 polar
- added duo discus XT polars courtesy Derrek Ruddock
- added option to set 800x480 resolution for ipaq 310 testing
- mods to allow configuration of Vega in portrait mode
- robustness enhancements (avoid buffer overrun in long waypoint comments)
- build script
- version bump
- More porting to cegcc; allow O3 optimisation, variable initialisation

Changes from 5.1.9beta1:
- Added Flymaster F1 device
- Fixed bug in AutoQNH
- Finer units in task rules dialog

Changes from 5.1.8:
- Draw red line on thermal band at start height when there's a start
  height limit and on start waypoint
- Touching list forms in the scrollbar area moves to that position in the list
- Don't display meters in airspace altitudes as well as feet unless meters is
  the user altitude unit.
- FL altitudes rounded to nearest 10 units to ease readability
- Zander support split off into its own device
- Fixed IAS of Zander (km/h -> m/s)
- Fixed bug in declaration to EW micro
- Added ASG29E-18 polar

--------------------


Changes from 5.1.7 beta6:
- Projected track line in AAT mode when track from last turn >10 degrees off target
- Allow start through top of start sector
- Bug fix, baro and GNSS altitude in log files swapped
- Fixed lockup on auto shutdown in simulator mode when out of batteries
- Higher colour contrast snail trail
- Changed "Ack for day?" to YES/NO/CANCEL
  (NO unacknowledges for day)
- Airspaces drawn closed if open
- Added UNL (unlimited) airspace top as used in wgc08
- Fixed lock/unlocking of targets in portrait mode
- Fixed direction of arrows on task line in AAT mode

Changes from 5.1.7 beta6:
- Energy height referenced to Mc speed to fly
- Fixes to airspace rendering in analysis dialog
- DMS/DMmmm/DDdddd units in waypoint edit
- Added proper dialog for airspace queries
- Prevent log points > 500 m from being added to snail trail or OLC store
- Minor Auto Mc improvements
- Ballast in basic settings has a timer, activated/deactivated
  by pressing ENTER, which progressively reduces ballast according to
  the rate set in the configuration settings (dump time).  Timer is only
  active while the basic settings dialog is open.
- AAT/FAI Sector rendering on screen now more accurate
- Bug fixes and cosmetic cleanups to airspace warning dialog
- Final glide through terrain status message warning logic improved
- Enhancements to thermal profile band and risk MC with respect to flying in
  mountains
- Added option for final glide terrain line to shade terrain outside glide range

Changes from 5.1.7 beta4:
- Airspace display in analysis dialog sped up slightly
- Airspace queries report MSL referenced height as MSL instead of "Alt"

Changes from 5.1.7 beta2:

- Task speed instantaneous improvements
- Fixed bug in start height reference in dialogs
- Added terrain height to barograph in analysis dialog
- Pressing ENTER on Mc value in task calculator sets it to time-averaged
  climb rate from circling
- Support for AGL airspace, now tested
- Bug fix in parsing airspace "M"/"MSL"
- Some graphical cleanups
- Pressing ENTER on range value in task calculator does optimise
- Auto Mc (final glide) won't wind down to zero the first time final
  glide is achieved.  It will wind down to zero after that though.
- Energy height used in achieved speed, cruise efficiency calcs
- When off-course by more than 10 degrees, shows distance penalty
  in % for that leg along track line on map.
- Cruise efficiency stays at user-set value; if the field is selected and press ENTER, then the value will be calculated (and set to that value).
- Fixed minor bug in energy height compensation of thermal stats
- Minor improvements to analysis dialog
- Improvements to task speed instantaneous (new, more robust algorithm)
- Airspace AGL supported (not tested), will add terrain height at center of airspace to base.
- Analysis dialog shows mc speed, sink rate on glide polar page
- Analysis dialog shows terrain height in airspace page
- Allow auto mc to function when no task defined
- Added task rules dialog from task start point
- Added height reference for Start max height rule (allows MSL or AGL)
- Increased accuracy of terrain footprint
- Added LS6-15 polar
- Cruise efficiency displayed and adjustable in task calculator.  The cruise efficiency
  is the increased average speed of the glider in cruise, due to dolphining or flying in
  rising air.  It is calculated and displayed in the task calculator.
  If the value is edited, then it will be used subsequently in arrival time calculations.
- Added g load estimation when acceleromter not connected
- Added experimental distance vario infobox.
  This is the the difference in height required to complete the task divided by the time step.
- Improved task speed instantaneous
- Hour glass used in nearestairspace input event, since this can take a few
  seconds.
- White bold (a la Google maps) on task waypoint labels
- Added input event "GotoLookup" which allows a single menu item to bring up the waypoint select
  dialog, and if a waypoint is selected, it will Goto and clear task.
  See pc.xci for example (it replaces the "Task Save" button)
- Fixed situation where auto Mc can wind down after task start due to manoeuvering near start
- When logger is started, if the task hasn't been saved, it is saved to the default task.

Changes from 5.1.7 beta1:
- Vario gauge shows thick red/blue line for sink/lift
- Last thermal stats only used if thermal gain > 0 and
  thermal time > 45 seconds.  This prevents spurious entries for ignored
  thermals, or for quick pullups in thermals without sustained turns.
- Not just airports but landpoints can now have "airfield" details

Changes from 5.1.6:
- Map scale display for non-metric units
- Fixed initialisation of AAT properties when adding waypoints from
  waypoint dialog

-------------------------------------------------------

Changes from 5.1.5 beta 6:
- Snail trail rendering improvements:
  -- removed 'wobble' of snail trail from long time ago
  -- don't crop partially visible lines
- Bug fix in AAT sector detection when start angle > end angle
- "Speed remaining" in status dialog renamed to "Speed estimated" as
  it gives the estimated final speed of the task
- Increased size of up/down arrows in FLARM gauge
- In target dialog, can move target up/down/left/right on Altair with
    DISP/CFG/F5/F6 keys, on PC with 2/3/6/7 keys
- Added blue line of constant distance arc in AAT sectors
- Fixed bug in LD vario and LD GPS calculations
- Added LX sentance (LXWP0) to support Condor
- Fixed bug in auto mc
- Task speed stats reset on task start/restart.

Changes from 5.1.5 beta 5:
- In target dialog, north up and north track modes cause screen orientation
  to be north-up
- Calculations in the target dialog is based on a timer now rather than triggered
  on change, to prevent calculations slowing down the refresh.

Changes from 5.1.5 beta 4:
- Infoboxes (AA Time, Task Time To Go, Next Time To Go,
             Task Arrival Time, AA Delta Time)
  now use consistent color format:
     black/white: AAT est > min time
     blue: AAT est turning now > min time
     red: AAT est < min time
- Task editor/overview page shows file name of task in caption, and shows '*'
   if task is edited and not saved.
- Bug fixes to tasman instruments vario
- Text entry dialog uses larger font
- Flight logger can use short file name, if "Logger short file" is true.
- Flight logger gets ID from 3-letter logger ID
  in System config, if not set this defaults to 'AAA'.
- AAT zero range (nominal) task is displayed thin green dashed,
  target task is displayed in thick green dashed
- Added new infobox "Thermal All / TC All" for gps vario averaged across
  all time spent in circling mode.
- Speedups and bug fixes to effective/achieved Mc calculations.
  achieved Mc is no longer influenced by gliding off high starts.
- AAT optimiser more accurate for setting range to 5 mins over min time,
  faster, and more robust.
- Prevented re-start of snail trail on minimum height if OLC disabled
- Full snail trail (OLC) data thinning bug fixes

Changes from 5.1.5 beta 3:
- "Smart averager", averager resets on cruise/climb transition
- Display AAT sizes next to waypoints in task edit
- Set AAT default size from sector size setting
- Target radial setting can wrap around
- "Target locked" is in target dialog now
- Improved robustness of AAT optimise buttons etc
- "Target" instead of "Mark Location" on default menu of Altair/PC
- Snail trail color scale fixes
- Target details cleared when changing a turnpoint
- AAT nominal task is displayed thick green dashed,
  target task is displayed in thin green dashed

Changes from 5.1.5 beta 2:
- Task speed statistics reset on task restart
- Draw vertical lines on analysis dialog barograph and task speed
  where legs started
- Locked targets are unlocked as soon as the AAT area is entered

Changes from 5.1.5 beta 1:
- Changed ExternalTriggerCruise to enum, so it can be off,
    "flap", or "SC" (speed command).
  Existing value of true is equivalent to "flap".
- Draw centroid/'bmw' symbol at targets in AAT task
- Calculate AAT time to go if turning now while in sector, then
   going to remaining targets after this.
- AA dT infobox goes blue if task time > AAT time + 5 minutes when in sector
   and pilot turns now.
  Therefore, particularly in last AAT sector, when AA dT is blue,
  it is reasonably safe to turn now, even if the target is deeper in the
  sector.  (only if color infoboxes are on)
- Set waypoint bearing and best cruise track to first leg bearing
  when in start sector, so blue arrow points to first target, and
  so does screen orientation.

Changes from 5.1.4:
- Target dialog steps in 2% and 2 degrees instead of 5.
- AAT target direction and best cruise track arrow (blue) extends
  towards task line from previous target through aircraft when advancing
  the target (aircraft is going past target)
- Less wandering of AAT target while in sector due to shift along track
- AAT delta T goes red when going under time
- Failure to load a task keeps old start/finish/aat properties

Changes from 5.1.3 beta9:
- Cleaned up portrait waypoint select and airspace select/control dialogs.
- When circling and in target dialog, orient towards waypoint
- Cleaned up compilation warnings for include files that aren't used
- Added display of 30s average glide angle to airspace page of analysis dialog
- Added labels "h" and "D" to airspace page of analysis dialog
- Added E/W, N/S fields to waypoint edit dialog
- Task editor asks whether added waypoints are the finish points,
  means user doesn't need to go back into AAT turnpoints after adding them
- Reorganised fields in task editor waypoint properties for more intuitive
  ordering.
- When adding waypoints from task editor, don't show misc buttons in turnpoint
  dialog (e.g. details, move up/down, select, remove) since they're not
  required here.
- Task editor, removed move down/up buttons when at extremities of task
- Added 2 more airspace patterns
- Added AA delta T infobox
- Fixed bug where North/Track method was not being saved
- Increased status message delay time for default messages to 2.5 seconds

Changes from 5.1.3 beta8:
- Added support for declaration to EW MicroRecorder
- Added instantaneous task speed to analysis dialog
- Fixed instantaneous task speed calc


Changes from 5.1.3 beta7:
- Cleaner startup and shutdown
- Task calculator and target pages from analysis dialog hides analysis dialog
- Fixed some ranges and units in configuration dialogs
- Fixed greying out of previous waypoint menu
- Fixed hang on exit on PPC2000/PPC2002 platforms
- Cleaned up display of waypoint and task list columns
- Fixed netto vario calculation when not flying or very slow
- Added TE probe calibration to vega configuration
- OLC handicap factor limited to values between 50 and 150 %
- Task overview dialog hides when launching calculator and analysis dialog
  so target display works from there.
- Fixed acceleration compensation for netto vario calculation when used
  with a vario that doesn't supply netto but does supply acceleration
- Auto positioning of targets when behind target inside AAT sector is disabled
  when target dialog is open
- TC Avg infobox now shown in red if value < 2/3 of Mc
- Risk Mc used in colored info boxes (TC 30s, TC av) instead of absolute Mc
- Allow negative times in infoboxes and dialogs (in particular for AAT
  time to go)
- AAT time to go infobox can be negative (e.g. in excess of min time)

Changes from 5.1.3 beta6:
- G load factoring for polar etc take absolute value of G, in case
   meter (or aircraft!) is upside down
- Fixed airspace query message when inside airspace area but below/above it

Changes from 5.1.3 beta5:
- Fix to target dialog when active waypoint changes while dialog is active
- Fixed help on infoboxes final glide and auxiliary page
- Added highlighting of selected item in lists etc, to improve
  readability
- Added seconds to infoboxes in comment line
- Added big infobox display mode, activated in Altair/PC via escape then F1.
- Added ASSERTs to xml parsing to check for memory problems
- Fixed some aspects of Vega demo handling
- Cleaned up program exit
- Changes to vega vario config dialog

Changes from beta4:
- Fixed waypoint save when using xcm files
- Added estimated achieved speed and ETE to target dialog
- Moved teamcode button to Info page 2, replaced with target dialog
- Write "No data" on analysis dialog when no data available to display
- Changed progress dialog from TOPMOST to TOP so other dialogs (e.g. error
  dialogs) don't get obscured by it.

Changes from beta3 to beta 4:
- Added delay/protection in launcher to try to prevent XCSoar being
  started twice.
- LD vario was wrong sign (negative down), now fixed.
- Prevent crash on start with xcm files that have oversized tiles
- Circling % takes turn rate into account to prevent bad stats due
  to flap switches and dolphin soaring
- Added relative altitude arrows to FLARM gauge in Bearing mode
- Nearest waypoint in status dialog now working even if waypoint is not
  visible on map
- Climb stats are now calculated relative to total energy height
- File properties are now sorted alphabetically
- Added locking of targets, and target dialog (from task calculator) to
  allow preview of task points and to move targets

Changes from 5.1.2 stable to 5.1.3 beta2
- Fixed bug in waypoint parsing of second file
- Waypoints outside terrain are always loaded if no terrain file
- Marks reset bug fix
- Added condition monitor for start rules
- Changed "V Task" instantaneous to "V Tsk Ins"
- Changed "Speed achieved" to "Speed average" label in status dialog
- Task speed value preserved over reset
- Status dialog allows left/right cursor to change pages
- RASP: Changed wstar color scale, better for strong conditions
- RASP: Sfctemp colour/offset fix
- RASP: only available times are displayed in dialog, half hour times
    supported
- RASP: weather dialog allows "Now" time (auto updated) or set time
- RASP: fixed white-out of display outside RASP range
- RASP: added wblmaxmin (convergence) and blcwbase (Cu cloudbase) to RASP
- Added progress dialog text for initialising terrain tiles (jpg2000)
- "acknowledgment Time" setting was ignored, now correctly used by airspace
  warning manager
- In airspace query status message, top now drawn above base (was the
  other way around)
- Reorganised airspace select and waypoint select dialogs in portrait
  orientation for greater readibility
- Barograph in analysis dialog time axis starts from zero.
- Analysis dialog: sensible output when not valid; remove display of data
   which might be confusing
- Added hourglass cursor for slow events (configuration, airspace lookup,
  OLC optimise, shutdown)
- File xcsoar-startup.log is now proper text file
- Marks files deleted on exit
- Enabled display of battery % for PDAs in status dialog,
  and warning on low battery

---------------------------------------------------------------------

Changes from 5.1.1 beta 7
- Allow for new or edited waypoints if the primary waypoint file is
  in the xcm file or blank ---> generated files become waypoints1.dat
  and waypoints2.dat
- Fixed marks reset
- Start height in status dialog (task rules) is represented as altitude
- Changed "nearest" button in analysis dialog to "warnings"
- Day-acknowledged airspace is always unshaded (outline still drawn)
- Bigger/italic font of labels on analysis page
- Airspace lookup dialog doesn't exit immediately after acknowledging an
  airspace.
- Added dwcrit and wblmaxmin to RASP parameters
- Added "Times" page to status dialog, with separate landing/takeoff/flight times
- Added "Max Height Gain" to status dialog
- Fixed alternate glide bar style in portrait mode

Changes from 5.1.1 beta 6
- Ensure FLARM becomes visible if suppressed and alert level >0
- Added missing port functions for second port
- Prevent 2d fixes from being added to logger buffer
- Bug fixes to port handlers, now task Declaration to external loggers
  stands a chance of working
- Added Volkslogger device
- Added FAI 1000m start rules option
- Thickened green lines in Analysis dialog
- Added display of grid values in Analysis dialog
- Merged status pages into single dialog, and moved weather button to
   where status aircraft used to be.
- New status page "Rules" showing start/finish details
- Fixed minor memory leak in RASP weather loading
- Splash screen on PC works now
- Added COM0 to available ports

Changes from 5.1.1 beta 5
- Preliminary support for RASP overlays
- Task waypoints preserved even if waypoint file is changed
- B50 bug fixes, support now for external cruise/climb switch
- Loads default language file "default.xcl" if it exists and no language
  file is specified.
- Added several missing translations
- Fixed terrain cache method for PDAs with low memory
- Added new polars: Speed Astir, LS-6-18W, LS-8-15, LS-8-18, ASH-26E, ASG29-18, ASW28-18
- Added named tasks
- Added ability to lookup airspaces by name/distance/direction/type
  and acknowledge for whole day.  Access via "Airspace Settings" menu,
  "Lookup" button.

Changes from 5.1.1 beta 4
- Minor bug fix to ballast calculation in B50 vario support
- Fixed baro altitude parser bugs
- Fixed time wrapover with end of month and midnight
- Cleanups of LD limiting functions and filter
- Cleanup of calculation time limits
- Cleanup of calculation code for readability
- Menu translations for waypoint next/previous in abort mode
- Fixed display of FLARM targets beyond 2.5 km
- Display final glide through terrain crosshair on top of everything
  except aircraft.
- Fixed rendering errors at edge of jpg2000 tiles
- Separated Borgelt B50 series devices into their own device (no longer Generic)
- Fixed AAT sector bug
- Force/unforce final glide menu item is hidden if AutoForceFinalGlide is on
- Added some missing translations
- Fixed previous page button bug in waypoint details
- Line drawn from FLARM target to edge of radar display for alert targets,
  makes it easier to see direction to search for traffic.
- Code fixes to device.cpp to prevent crashes with badly written device drivers

Changes from 5.1.1 beta 3:
- Force visibility scan after loading new airspace/topology/waypoints
- Progress bar for jpg2000 loading enabled
- Baro altitude from RMZ/RMA sentences only used if no primary
  baro source from a non-generic device
- Increased string length for parsing waypoints and airspace to 300
- Set GPS position to map center on startup if no home waypoint
- Fixed bug in rendering at very small zoom errors (could lead to crash)
- Rendering is smooth now even for jpg2000 terrain from overview
- Added reset function to MarkLocation event

Changes from 5.1.1 beta 2:
- Consolidated validity checks for info boxes

Changes from 5.1.1 beta 1:
- Fixed terrain shading bands in portrait mode
- Fixed terrain shading near coast boundaries
- Enabled portrait mode for Altair
- Enabled gauge vario in portrait mode for Altair
- Added file size method to zzip
- Added support for loading waypoint files from XCM
- Added support for loading airspace files from XCM (disabled, because too slow)
- Consolidated sizes of strings in ReadString methods
- Airspace parser and bounds fix when airspace goes past 180E

Changes from 5.1.0 beta 3:
- AAT target in sector fixes
- AAT sector/circle radius default value is 500 meters
- AppendTo function bug fix
- Mc Risk bug fix
- Replay finish stats bug fix
- Airspace parser more robust to syntax errors
- % Circling resets on valid start
- Screen unblanked if status message appears
- Terrain color ramp is user configurable (Low lands or mountainous)
- Terrain rendering speedups
- Polygon rendering speedups
- Replay logger bug fix (sometimes gave heading=0)
- New experimental jpeg2000 tiled terrrain loading
- Terrain rendering speedups and improvements
- Task speed unit bitmap fixes
- Fixed problem with declaration time occurring after takeoff time
  due to buffering of pre-takeoff data
- Bigger buttons in landscape mode for non-Altair versions to allow
  room for German translations
- User distance units in waypoint select dialog
- Memory leak in JPG2000 fixed
- Fast sine/cosine speedups
- Terrain rendering speedups
- Additional terrain ramps added (Imhof, ICAO)
- Option in expert configuration to disable the auto start/stop of logger on
  takeoff and landing
- Zip container code added
- "XCM" (XCSoar Map) file format support added
- fixed top line of terrain
- bumped version to 5.1.1beta1
- fixed airspace parser dialog bug


Changes from 5.1.0 beta 2:
- Added code to generate missing translations file on windows PC debug builds
- Grey out of some task specific menu items if in abort mode.
- Style option to draw an arrow body alongwith the arrow head
  under option "Wind Arrow" in Settings->Map Display(Expert)
- Fixed bug in query airspace if inside airspace
- Added gettext() to enumerated parameters

- New notifications: AAT too early, arrival past sunset,
     significant wind change
- Fixed bug in Arm start mode (wasn't advancing)

Changes from 5.1.0 beta 1:
- Speed to fly compensated for risk
- Logger buffered for 60 seconds
- Energy height uses estimated true air speed if no IAS is available
- Support (read-only) for Zander variometer and Tasman Instruments variometer
- Changed scale on final glide bar to +/- 500 meters (was +/- 2000 meters)
- Attempt to resolve slow response with in FLY mode on older PDAs
- Fixed bad line in default.xci

Changes from 5.0.9:
- Added NMEAOut, PosiGraph devices
- Input events for forced cruise/climb displays (etc?)
  (FLARM display forcing)
- Waypoint selection filter by type, and by heading 360 deg
- Smoother scrolling of lists
- Setup dialog for NMEA devices changed.
- If any landable point is visible and reachable, final glide bar goes orange
  if below final glide.
- Menu label macros added: WaypointNext, WaypointPrevious, AdvanceArmed, LoggerActive,
     TerrainTopologyToggleName, SnailTrailToggleName, CheckAirspace, CheckTask,
     CheckWaypointFile, CheckSettingsLockout, CheckReplay, CheckFLARM, CheckTerrain
- Menu labels grey out if actions are unavailable
- Dialog details for AAT vs non-AAT are visible only when AAT is set or not,
  in task calculator, task status, and task waypoint editor
- Fixed restart problems where >10 minutes, still was restarting
- Start/restart now more user friendly.  Auto restart only happens up to first turnpoint
- Fixed bug in ETE calculations when force final glide is on.
- Terrain not rendered in not valid at aircraft
- Fixed bug in waypoint lookup (search by turnpoint)
- Moved some config parameters to "Site" configuration page
- Added advanced vs basic configuration settings
- Added -small startup option for PC
- Fixed bugs in ZigZag wind algorithm, and improved accuracy and response
- Don't draw final glide through terrain icon if no task
- Wind estimate set by user in wind settings dialog (with SAVE button)
  overrides the internal estimate until a new estimate is obtained.
- Minor cleanups of text in dialogs
- Invalid infobox data is greyed out so it doesn't distract user

Changes from 5.0.9 release 1:
- Fixed ETE and final glide calculations for Mc=0, proper compensation
  for wind and unreachable at current Mc etc.
- Fixed task distance rounding to nearest 0.1 units

Changes from 5.0.8:
- Fixed bug in wind initialisation/calculation
- AAT start/finish radials step in 1 degree increments
- Fixes for build on VS2005 (PC)
- Fixed various out of bound bugs for task waypoints
- Fixed display of topology labels
- Fixed AAT distance thread dead lock
- Volkslogger parser fix by Rolf Muller-Nilsen
- Fixed adjustable logger time steps
- Fixed AAT distance bug for final waypoint
- Transparent airspaces are not filled, so airspace below is visible

Changes from 5.0.7:

- FIXED Start arm premature
  messages are confusing though, we don't get notification when re-entering a start
  sector (after arming it), nor when approaching a start line.
- New snail trail mode "Full" which displays entire flight.  In all modes,
  the snail trail is short in circling mode in order to prevent screen clutter.
- New feature: added 'optimise' button to task calculator.  This adjusts the
   range (increases or decreases) so that the estimated task time exceeds the
   assigned task time by less than five minutes.
- FLARM targets on the map are drawn as arrow heads pointing in their track bearing.
- Added missing 'Auto Display Blank' to configuration settings for PDA platform
- Fixed Borgelt B50 sentence parsing (Thanks RMN)
- Bug fix for half hour UTC offsets
- Total energy is calculated from difference in true airspeed to best LD in
  true airspeed
- Task radii expressed in user units
- Bug fix, profile support for PC and PDA restored
- Bug fix, protected use of message in NearestAirspace function with thread lock
- Bug fix, NearestAirspace search array out of bounds due to unsigned int loop
- QNH, Bugs, Ballast and MacCready saved at program exit and restored on startup
- FLARM radar can be selected to display relative altitude or bearing.
- Removed asking whether to delete old log files to make space when logger is started.
  Deleting old log files happens automatically now.

Changes from 5.0.6:
- Max manoeuvering speed set to 300 units in configuration dialog
- System beep and message on task/waypoint advance
- Messages given in arm modes (arm start or arm) as reminders to press arm
  when ready to advance
- Bug fix to waypoint editing (second waypoint file was cleared)
- Warning added to waypoint file save when filtering for
  waypoints outside terrain range is enabled.
- Bug fix, task statistics were not updated after task finish.

Dialogs changed:
- dlgTaskWaypoint.xml
- dlgTaskCalculator.xml
- dlgConfiguration.xml
- dlgConfiguration_L.xml
- dlgTaskOverview_L.xml
- dlgTaskWaypoint_L.xml
- dlgStatusTask.xml
- dlgStatusSystem.xml

Changes from 5.0.0:
- Fixed non-drawing of infobox borders on PPC2002
- Added Declare button on Task Calculator
- Fixed terrain display offset bug in portrait mode
- Map scale increased resolution
- Increased maximum radius/sector size on AAT to 100 km
- "Show gross" vario configuration (default true)
- Color speed chevrons, and larger:
 -- blue pull up (slow down)
 -- red push to earth speed up
- Lightened blue color in infoboxes
- Auto disarm mode message only appears if in arm mode
- Task calculator, shows estimated task speed for remainder of task
- Task calculator, shows effective MacCready
- Task calculator, shows achieved speed
- Task calculator, cancel button restores Mc at entry
- Auto MacCready: climb stats are reset on takeoff
- Previous waypoint selects through all multiple start points
- Bug fix, aat target continuation was only working on first sector
- Autozoom for AAT, distance used in zoom is set by max of
  distance to target and distance to center (so scratch task should
  always be visible in autozoom mode)
- Fixed bug in glide time required (wasn't taking final glide into account)
- AAT areas drawn in reverse sequence so next area is on top,
  previous AAT areas not drawn.
- Zigzag wind disabled if on ground (slow or not flying)
- Wide version of FLARM target display on map (ON/Scaled)
- Achieved MacCready accuracy improvements (was overestimating
  with start circles)
- Achieved maccready, height difference compensation
- AAT projection when in sector
- Task calculator, changed "Range" to "Set range"
- Bug fix, "Nearest airfield changed" problem if two airfields are coincident
- Abort mode bug: multiple waypoints close to home give "nearest airfield
 changed" repeatedly.  Now message is given only if nearest airfield
 is more than 2km from previous one.
- All up Weight is displayed in analysis dialog glide polar page
- Minimum zoom increase in AAT (for autozoom)
- Task speed achieved is average speed dist/time + time
  to climb back to start height.
- Task editor, removing waypoints preserves AAT details of successive
  waypoints
- Fixed TASK_START event
- New infobox for distance to home
- New infobox for speed task achieved
- Added AutoBlank configuration option for PDA versions
- Changed text in task status dialog for clarity
- Changed flap forces cruise to now use landing flap switch, and works
  for switching into cruise and into circling
- Bug fixes to AAT distance calculations
- Added ventus 2cx to polar
- Bug fix, sound volume was set to zero on exit
- Added flap landing to switch dialog
- Added close button to text entry widget on non Altair systems
- Allowed wraparound of letters on text entry dialog
- Minor changes to help text and labels of configuration items for clarity
- Lighter blue/red for inverse mode
- Time/date fix for IGC files (UTC used throughout as per spec)
- North/track up display orientation
- Waypoint select on add-waypoint in task editor
- Arm advance to work outside AAT sector if already been in that sector
- Prevent landing/takeoff detection when GPS is disconnected
- Configuration of lat/lon units
- Changed 'aircraft rego' to 'competition ID' to be consistent with IGC
- Improved cropping of polygons
- Minor bugfixes

Dialogs changed:
 dlgConfiguration.xml
 dlgStartPoint.xml
 dlgTaskWaypoint.xml
 dlgTeamCode.xml
 dlgTextEntry.xml
 dlgWayPointDetails.xml
 dlgWindSettings.xml

Changes from 4.7.7:
- Make terrain file loader check file size, to improve robustness if
  bad file.
- Added text entry dialog
- Added pilot name, aircraft type and rego to configuration dialog
- Added support for team code
- Map zoom improvements
- Fixed bug: Waypoints label in abort
- Fixed bug: Default task at startup if no task defined
- Fixed bug in altair.xci, nearest waypoint details were pan-relative
- Minor UI cleanups (cosmetics)
- Logger inactive when in IGC replay mode
- Circling wind estimator won't update if less than one fix every 2
  seconds.
- Zigzag wind estimate inactive when in IGC replay mode
- Analysis dialog: base/ceiling estimation improvements
- Task speed now altitude compensated
- New task speed instantaneous
- All flight statistics retained when exiting XCSoar and loaded at startup,
   so previous flight can be reviewed later.
- Task is saved when exiting XCSoar and loaded at startup.
  (Default.tsk)
- Removed unused/default processor definitions,
  NEWINFOBOX, NEWAIRSPACEWARNING as this is default now.
- Added support for alternate start points
-  All file paths are now converted to/from local path for that machine
  so registry files can be transferred between PC and PDA/Altair.
-  PC and PDA version all data files now in "My Documents/XCSoarData".
- Thermal locator improvements
- UI change: All reachable landable points arrival heights are shown on map in
   all waypoint label display modes
- Average task speed improvements: compensation for altitude,
      now computes task speed accurately for achieved scorable AAT distance.
- Task page on analysis dialog shows in thick red dashed line the scorable
  AAT paths.
- Fixed bug, task finish detection was previously disabled
- Fixed bug, stats for finished task after reset were not displayed correctly
- Fixed bug, waypoint details dialog arrival height was relative to sea
  level not ground.
- Waypoint details altitude arrival, removed "alt diff mc safety"
- Removed unused menu and dialogs from PC version.
- CatMul-Rom interpolator used for logger replay now, provides better
  reconstructed paths and wind estimates when used with low logging rate.
- Thermal markers shown in cruise mode only at close zoom scales,
  to avoid clutter.
- When infobox colors are enabled, the thermal last 30 second average
  is red when the average is less than 0.5*MACCREADY.  This can be used
  to clearly show when it is time to leave a thermal.
- AAT max/min/target speeds in infoboxes show '---' if minimum time
  remaining is zero.
- Minimum zoom level in autozoom set to reasonable level (1.5km) to
  prevent zooming in too close when going past a turnpoint.
- List items in dialog can be selected with mouse/touchscreen.  Touch twice
  to emulate return key.
- Added configuration option to adjust snail trail width
- Fixed bug, made airfield details parser robust to wrong files.
- Fixed bug, nearest waypoint details did not work for first waypoint
- Fixed bug, airspace warning dialog was not shown from
  'nearest airspace' menu when there was an active acknowledgement
- Fixed bug, PC version crashed if exit via close button and a dialog was
   still open
- Home waypoint always added to abort task list if reachable
- 'Clear' button added to task dialog in landscape mode
- Team Code dialog updates dynamically
- Fixed bug, range/bearing was incorrect sometimes
- Improved rendering of distance to airspace in airspace warning dialog
- Fixed bug, portrait mode text in analysis dialog (some items were cropped)
- Infobox border fixup in portrait mode
- Fixed bug, hang on nearest airspace
- Bearing to target shown in great circle arc
- Fixed bug, in abort mode (introduced just 2 days ago)
- Fixed bug, sound volume was set to zero
- Updates to menu, default.xci for PDA
- Return key now toggles suppression of FLARM radar.  If new traffic appears,
   the suppression is turned off again.
- Fixed bug in PPC2002 infobox selector graphics
- Fixed bug in abort mode (possible cause of crash/hang)
- Task calculator range increments in 5%
- Added infobox for 'Home Distance'
- Auto QNH only activated when not flying for more than 10 seconds
- Button menu fixes for PDA, PC
- (Feature request 1281639) Editing/saving waypoints
- Protected task edit from buffer overruns
- Fixed bug, increased text size for airspace parser
- Disabled CDI gauge as it has no control in the configuration settings and hasn't
  been updated
- Fixed bug, FAI finish sector was incorrect


Dialogs changed:
 ALL dialogs
 dlgHelp.xml

Changes from 4.7.5:
- Added small histeresis to instantenous LD vario
- Airspace parser updates
- Added Cambridge GPS NAV device
- Added option to force cruise on neutral/negative flap (for Vega)
   (Flap forces cruise)
- Terrain contrast/shading improvements
- Snail trail now drawn with outline to improve visibility over terrain
- Added V TAS infobox
- Improvements to wind estimator algorithm
- Vario gauge unit bitmap for knots
- Vega configuration, added page for audio schemes
- Vega configuration, added missing parameter (BaudRateA)
- Altitude AGL uses baro altitude if "Nav by baro altitude"
- New units for task speed (separate from airspeed/wind/ground speed units)
- Added FAI 90 start/finish type
- Added thermal locator (shows centroid of lift when circling), option 'Lift center'
   in configuration options.
- Fixed minor bug, auto macready by average was not working when no
  task was defined.
- Modified least squares algorithm to handle weighted least squares.
- Add 'Append' waypoint function, so users can create a task by selecting
    waypoints from the map in sequence
- Task waypoint move up/down in task waypoint pages.
- Terrain database loaded into memory if sufficient RAM + 5 Meg free
- New smooth shading of terrain, major improvement
- New landscape progress dialog hides screen for cleaner startup
- Default task to home if no task loaded at startup
- Added labels to climb and temperature trace analysis pages
- Added help system.  Press enter for 2 seconds on a dialog property
  to display help text.
- Fixed minor bug, landable points were not always visible for some
  label modes.
- Fixed minor bug, baro altitude set by GPS for IGC replay.
- Online Contest optimisation (analysis page, configuration settings,
   three rule sets available)
- Analysis pages now each have a context-sensitive 'action' button.
- Added handicap to glide polar page for OLC scoring
- Fixed GDI resource leak in animateRectangles
- Fixed memory leak from com port threads not having handles released
- Fixed airspace warning dialog losing focus of previous dialog if opened
- Fixed memory leaks in new airspace warning dialog
  when another dialog is already open.
- Online contest "in progress"
- Added 'Declutter Labels' inputevent and menu item
- Fixed GDI resource leak in WindowControls
- Refinements to screen lat/lon bounds calculations
- Refinements to thread locking (separate LockTaskData from LockFlightData)
- GCE/NMEA queue blocking bug fix
- Added check for 500kb free space on IGC destination, asks user to
  delete old IGC files as required to free up space.
- OLC work (rule interpretations, in-progress only valid if flying)
- Added tab style for infobox border
- Added double buffer for infobox rendering to reduce flicker
- Topology bounds area used for pre-filtering of visibility to improve rendering time
- Toggle terrain map labels button (DeclutterLabels)
- Thread locking improvements to reduce latency
- Computed arrival height AGL at Mc0 Mc safety Mc current
- Startup/shutdown messages saved in xcsoar-startup.log
- Fixed bug, short task duration estimates when Mc=0 or unreachable
  in cruise at current Mc setting due to drift.
- Fixed bug, spurious touchscreen detect when pressing menu buttons
- (Feature request 1463308) Auto-mark thermal
- (Feature request 1444335) configurable max/min zoom --> better zoom
   levels available now.

Dialogs changed:
 dlgConfiguration.xml
 dlgWindSettings.xml
 dlgVario.xml
 dlgAirspaceWarning.xml
 dlgWaypointOutOfTerrain.xml
 dlgAirspaceWarning.xml

Changes from 4.7.4:
- Fixed total energy compensation (final glide) when on ground
- Fixed minor bug, silly ETE values were presented when Mc=0 in AAT
  in Task Calculator
- AutoMc disabled if in abort mode
- Fixed: Thermal profile showing distortion (negative values?)
- Fixed: Mc=0 Est task time on task calculator
- Fixed: Trail hang
- Fixed: PC registry not recognising all registry values correctly!
- Auto Mc modes: final glide, set to average, both
- Vario gauge averager should switch to netto averager if not in circling mode
- sam's bug fixes and new features
  --> legbearing bug
  --> New airspace dialog
  --> Waypoints out of terrain
- Fixed: AAT radius display in analysis page shows distortion
- Fixed: Waypoint infobox shows bearing to waypoint, not to target (for AAT)
- Fixed: Vario gauge chevrons not always appearing when they should,
  now chevrons always drawn if vario is in non-circling mode
- Fixed: Averager jumps around too much
- Added configuration setting to determine whether to ask/exclude/include
  waypoints out of terrain range.
- Added LD vario infobox

Changes from 4.7.3:
- Added Auto QNH function
- Minor improvements to robustness
- Added preliminary support for vega voice
- Limits on altitude/speed for start, altitude for finish
  (Feature request 1444340)
- Changed AutoWind from bool to enum: Manual, Circling, ZigZag, Both
- Added zig zag wind estimator
- Added option to use of barometric altitude for all nav functions
- ** (Feature request 1403702) Configuration option for logger timestep
- FLARM gauge, show colors for threat levels
- Fixed bug, Start/Finish radius drawn half size
- Fixed bug, v task calculations if selecting a previous waypoint after
    starting
- Added detection of valid start, now in task status dialog if
    start wasn't valid, the start time shows "INVALID"
- Added safety McReady for use in calculating reachable fields and
   display of arrival heights, and in abort mode.  Option to use
   current Mc value for safety McReady when in abort mode.
- (Feature request 1278082) Ellipsoid error correction.  Now
  detects if ellipsoid/geoid offset is produced by GPS.  If not,
  it applies geoid correction.
- Added basic support for Cambridge GPS-NAV as a GPS source only

Changes from 4.7.2:
- Fixed bug: Disabling of airspace warnings by individual types was
   ignored.  Now working correctly.
- Proper handling of PGRMZ with respect to QNH and when altimeter
   also available from variometer

Changes from 4.7.0:
- Changed "Bugs" to "Clean" in basic settings so meaning is clearer
- Changed "Device 1" etc to "Device A" in configuration settings so meaning
  is clearer
- Fixed (Bug 1388996) Airspace outline black option ignored
- (Feature request 1370449) Configuration of autozoom at startup
- (Feature request 1430326) configuration of sys time set by GPS
- Force final glide mode, input event
- Auto force final glide mode option, forces final glide as soon as
  you are above final glide.
- Startup reliability fixes
- Terrain offset fixes
- FLARM gauge minor fixes (draws aircraft beyond 2km at 2km)
- Added Ventus2C polar
- Added missing vega configuration parameters
- Fixed PGRMZ parsing to set BaroAltitude, not Altitude
- Airspace warnings etc uses baro altitude if available
- Removed dead code in parser.cpp
- Removed "stall" from switch dialog
- Changed "airbrake extended" to "airbrake locked" in switch dialog
- Added devices for Vega and AltairPro

Changes from 4.6 to 4.7:
- Ballast also shown as volume in liters in basic settings dialog
- Vario 30 s averager uses vario if available, otherwise altitude.
- IGC file date is system date, should be reset to GPS time on first lock
- FLARM radar limits range to 2k limit (shows aircraft beyond 2k as at 2k)
- Log file renamed "xcsoar-debug.log"


Changes from 4.5 to HEAD:

- Statistics/flight reset on takeoff
- Major speed improvements to rendering, synchronisation between threads,
  final glide through terrain calculations, snail trail
- Display "AUX" on screen when in auxiliary infobox mode
- Warning if attempting to change a task once it is declared.
- Added glide computer event for final glide through terrain
- Added german sector type
- Task-alterations are queried if already declared to external device
- All MessageBoxes now use new dialog system (when available)
- Redundancy (dropout) and handling multiple GPS sources,
  better autodetection of Vega.
- Improvements to labels in map display, so we don't get so many
  waypoint labels writing over each other.
- Gauge vario hides on fullscreen.
- Option to lock out configuration settings in flight
- Minor speedups to map drawing (removed several redundant floating point operations)
- Added finish line and finish area detection, this does nothing other
  than bring up a status message currently.
- Configuration option for user defined menu/button timeout
- Added Airspace Settings to input events, allows user to switch on/off
   display and warnings for each airspace type
- Warn the user when changing input, language, status files that they need to
  restart (in new dialog system)
- "Arm start" option
- Added user defined checklist text dialog (and corresponding inputevent)
- Waypoint advancing can now be manual, automatic (as before), or requiring
   'arming' each waypoint to be advanced.
- Text in airspace details has scrolling
- New Waypointselect dialog allows scrolling in list box
- Added option for autozoom optionally on at startup
  (in new config dialog)
- Added option for speed command driven by dolphin speed or block maccready
  (in new config dialog), this is shown in VOpt infobox
- Added in new dialog system a vario configuration page for Vega
- Added UTC offset configuration parameter for Altair
- Added task status dialog
- Added drawing of task in analysis dialog
- 'Target' offset for each AAT waypoint
- 'Run' inputevent so people can execute another program from XCSoar.  Program
  must exit before XCSoar continues
- Added 'autoadvance' option (default true) to allow disabling of
  automatic waypoint advances
- AAT sectors now drawn as shaded segments
- Total energy height compensation for kinetic energy in final glide
- Name in task display also shows names of landpoints/airports
- Added LoadProfile to inputevents, so we can have menu buttons
   trigger pilot/region specific settings
- Windows PC port using Visual studio 6.
- When terrain file is valid, only waypoints within terrain area are loaded
- All waypoint labels shown when in pan mode
- Added 'pan' to nearestWaypoint inputevent, to return item nearest to
    center of screen if in pan mode.
- Force redraw of map if not redrawn for 5 seconds (due to gps not connected)
- FLARM status, FLARM aircraft display on map
- Added FLARM TRAFFIC and FLARM NOTRAFFIC glide computer events
- Added basic FLARM status support in parser and Status dialog
- Filter out "Railway station" as miscpop label
- Added infoboxes to support temperature acquisition and traces
- Added atmospheric analysis (temperature trace, convection estimation)
- Snail trail uses netto vario if available
- Added NMEA processing and NE (NMEA Events) into InputEvents
- Minor terrain rendering fixes at close zoom levels
- Improvements to topology polygon rendering
- Added ETA infoboxes (as distinct from ETE)
- Default task (Default.tsk) file may be loaded automatically at startup
   if present (through InputEvent TaskLoad on STARTUP_REAL/STARTUP_SIMULATOR)
- Chevrons only on if airspeed available

- Fixed bug 1467530 Installation to Storage Card
- Fixed bug 1457674 Airspace Display - Danger Areas Obscured
- Fixed bug 1444806 Final Glide L/D
- Fixed bug 1433504 Start line
- Fixed bug 1433497 AAT-sector areas not being displayed
- Fixed bug 1430954 Waypoints with same name.
- Fixed bug 1420989 AAT not enabled when loading a task
- Fixed bug 1399143 Incorrect lat/long display
- Fixed bug 1395611 AAT Area masks display
- Fixed bug 1389003 Airspace area with many points
- Fixed bug 1382036 Profile Load missing data
- Fixed bug 1376376 Bugs - the six legged kind
- Fixed minor memory leak in shape labels
- Fixed minor memory leak in new dialog system
- Fixed bug, array out of bounds in inputevent
- Fixed bug, strange circling lockout (maybe)
- Fixed bug, airspace visibility (airspace wasn't warning if not visible)
- Fixed bug, superpan with autozoom
- Fixed bug in default.xci "Marginal final glide" now reads "Below final glide"
- Fixed bug in final glide alert, now has low pass filter to prevent
  too many alerts when using Auto Mc.
- Fixed bug in startup, program locks calculation/display before starting up
  to ensure everything is initialised properly.
- Fixed bug in FAI task sector auto advancement
- Fixed bug, start line works now
- Fixed bug in task save/load, also clears task on error when loading
- Fixed bug in wind speed infobox units display (now uses aircraft speed units)
- Fixed bug, AAT Areas were drawn on top of everything, including task lines.
- Fixed bug in profile save routine (bad \r\n encoding)
- Fixed spurious captions in subtitle infoboxes
- Fixed bug, "1m" in baro altitude infobox for alternate user units
- Fixed bug, snail trail was never red in sink, now working properly
- Fixed bug in topology bounds refresh
- Fixed bug BUG 1366197: Second Airspace File now works
- Fixed bug in display of more than 500 airspace areas
- Fixed bug in bringing up WaypointDetails from SelectedWaypoint when not
  using infoboxes
- Fixed bug, temp trace max temperature now relative to ground offset
- Fixed memory leak in new dialog system (bitmap unnecessary)
- Fixed display of airfield details in new dialog
- Fixed bug BUG 1368752: Fix display orientation for square displays e.g. hp 6515 (untested)
- Fixed bug BUG 1305089: Sound restored at exit
- Fixed bug in arrival altitude calculation with respect to bugs
- Fixed bug in local time display
- Fixed daylight savings bug
- Fixed BUG 1366492: Improved landing detection by checking altitude AGL to avoid false
  landings when flying in high winds
- Seeding random NMEA static strings from Input Events
- Triggering events from NMEA substring matches (may be limited to certain
  types due to performance limitations).


Changes from 4.22 to 4.5

- Fix waypoint parsing - make it completely bullet proof
- Package and release fonts (part of standard cab/exe)
- Button & Event mapping - default and legacy
  	legacy = same as version 4.22
	default = changed from 4.22...
		APP1 = Show button menu (was Full Screen)
		APP3 = Full Screen (was Vario Sounds Toggle)
		Take Off = Start logger (was manually)
		Landing = Stop logger (was manually)
		Info Box Control = Show labels (were hidden)
- Allow display of screen mode (Normal, Auxiliary, Full)
- Fix spelling of MacCready (it was McCready).
  (reference: http://www.achievement.org/autodoc/page/mac0bio-1)
- Exit simulator if battery lower than 20% (warning < 30%)
- Fixed crash during Waypoint details, when none selected
- Reduce length of labels where possible
- Change default.xci buttons to stay consistent between modes,
  removed some defatul modes changes
- Added sensible default sounds to play during Glide Computer Events
  (\My Documents\XCSoarData\ - Start_Simulator,Start_Real,Takeoff,Landing,
  FinalGlide,Tiptoe - .wav)
- Default.xci updated to hide Main button and map closely to 4.3 (APP1 does Main/)
- Fixed a number of memory leaks and buffer overruns in parsing data files
- Fixed Input Events label corruption. Fixed associated debug failure when
  comparing uninitialized variables.
- Modified variable names for Language and Status (more sensible)
- Use windows device time instead of GPS time in simulator
- Fixed spurious button press bug
- Status messages can be acknowledged by touching them
- Fixed message disappearing problem after 1 second (when airspace warnings were off)
- RETURN key in default.xci needs to be mapped
- Default set of status messages - now automatically generated from default.xcs
- Enable secondary files clear button
- Arbitrary DLL Load and Function calls from InputEvents
- Config files (input, language and status) now support "\r\n" strings correctly
- PlaySound now supports external WAV files automatically. Also allows WAV files
  to be referenced as Input Events - assumes local resource unless ends in ".wav"
- Automatically lookup localised "My Documents" directory to support multiple
  language releases of Pocket PC
- Version number (build date) is automatically generated for non-released versions
- Added debounce timeout registry setting in settings->interface files
- Added input menu timeout
- Added new status message interface (thread-safe, single window, ability
  to repeat messages and acknowledge)
- Fixed hard-coded screen coordinates in PolygonVisible function
- Airspace warnings now use new message class
- Added method to find nearest airspace boundary (interior or exterior)
- Input event to display info on nearest airspace boundary (interior or exterior)
- Renamed fixed "longditude" and "lattitude" spelling mistakes
- Display speed-to-fly bar only if flying
- Debugging of input events file when in simulator mode
- Added glide computer events for entering and leaving airspace
- Added glide computer events for task start and next waypoint
- Audio vario sound updates
- Allow acknowledgement of individual airspaces, and per-day
- Fix acknowledgement bug when re-entering airspace
- Minor font adjustments
- "GPS 2D fix" changed to "GPS waiting for fix"
- New high-visibility icons for flight modes by Simon Taylor.
- Blinking logger icon when logger is active.
- Code cleanups, eliminated BOOL occurances
- Fixed missing sentances in IGC file, so now loadable by TaskNav
- Added "Logger note blahblah" event to put a pilot note in IGC log file.
- Speed-to-fly climb mode bug fix
- Thermal band mode fix
- Audio vario sound updates
- Fixed waypoint arrival altitude bug
- New airspace parser, faster and more robust
- New language customisation
- New status message customisation
- Wind algorithm improvements especially at low wind speeds
- Analysis dialog now has page for wind at altitude
- Fixed defaulting to cruise mode when no waypoint active
- Miscellaneous dialog cleanups
- Snail trail colour scales to visible range to make colors more vibrant
- Safe recovery from critical errors when loading files
- Fixed bug of polar loading on multiple lines
- Fixed ordering of Menu buttons when using cursor to navigate
- Blanking improvements (prevent timeout advancing when any dialog is active)
- Added Auxiliary infobox display, accessible from APP_KEY1, which now
  toggles through normal (mode-specific) infoboxes, auxiliary infoboxes,
  and fullscreen.
- Settings->Task start line/cylinder labels change dynamically to avoid
  confusion
- AutoMcready improvements, fix for overshoot hunting
- "Reset infobox defaults" button from Settings->Load Profile
- Moved handling of bug degradation to sink model to make it consistent
  everywhere.
- Optimised display of titles in infoboxes to prevent over-use of gettext
- Added units display to AAT settings to avoid confusion
- New functions to save/restore registry from text file
- Save/Load profile uses registry save/restore code
- New button input event system
- Fix infobox reset to defaults
- Allow reset of flight start time when relaunching
- Takeoff/landing events, can be hooked up to autostart logger


Changes from 4.21 to 4.22

- Fixed bug when airspace warning display is not refreshed when another
  window overlaps it.
- New "Analysis" pages showing barograph, thermal history and glide polar
- Fixed bug in snail trail, IGC logger update rate
- Additional waypoint file can be specified for competition waypoints
- Fixed font for message box, status dialog
- Minor bugfixes in vario comms thread processing
- Implemented Borgelt B50 vario parsing (untested)
- Improvements to performance and latency of audio
- Terrain cache updates
- File loading improvements
- New wind vector graphics
- New labels with Mc0 arrival height above safety arrival height for
  reachable airfields
- Updated aircraft graphics
- Proper units display in dialogs.
- All configuration options now can be expressed in custom units
- New Netto vario infobox
- New dolphin speed-to-fly infobox
- Improved audio vario sounds
- Speed-to-fly director chevrons on right of screen when connected to
  vario with ASI source.
- Fixed rare bugs in McCready calculation
- Fixed bug in terrain rendering, where level of detail was previously
   set at default, and didn't change with zoom.
- Airspace parser made faster, so binary airspace loader now disabled


Changes from 4.2 to 4.21

- Better recovery of bluetooth GPS after switching device off and on
- Marked points appended to file 'xcsoar-marks.txt'
- CDI display configurable
- Settings->Display split into two pages
- Sunset time shown in waypoint details
- AAT and airspace areas drawn below waypoints and topology
- Messagebox enhancements
- MODIS Satelite images now co-located with waypoint file
- Launcher now uninstalls/reinstalls properly.
- Proper spelling of McCready (sorry, Paul!)
- Display blanking automatically after one minute of UI inactivity if in
  battery mode, reactivated with key press
- New GPS status icons, less obtrusive.
- Aircraft disappears when GPS is not connected
- New "Status" summary page from main menu, giving aircraft position,
  nearest waypoint range/bearing, local sunset time, GPS status
- Additional airspace file can be specified for NOTAM airspace updates
- Settings->File page split into two (map data separated off)
- Snail trail toggles between no trail, long trail, and short trail


Summary of new features since v4.0

- Fullscreen mode (app button 1 in map mode); app button 2 now
  toggles snail trail
- Terrain shading via phong model, direction set by wind direction
- Wind vectors multiple for 10 knot increments
- Saving/loading wind to registry
- Time aloft infobox (in Waypoint Group)
- New wind calculation method
- Rendering of airspace with cross-hatches and optional black outline
- Added pilot/aircraft information in logger
- Added "Remove" button on waypoint details task page
- Acknowledge airspace warnings
- Audio settings page
- Graduated snail trail color and thickness
- Abort/resume of tasks
- Added netto vario calculations
- Added smart zooming (zooms back out when waypoint changes if in autozoom)
- Added installer and launcher
- Bring up menu with double click on map window
- Can fly in simulator mode by dragging on screen
- Improved colour selector now displays currently chosen colours
- Added calculation of glider heading from bearing and wind
- Added infoboxes: G-load, time of flight, UTC time, local time, LD to next waypoint
- Adjusted infobox descriptions and titles.
- Added infoboxes: Time to next waypoint, time to task completion


Fixed buges and code improvements

- Sound files are now in the code as resources, so no need for Audio directory
- Filtering of files:
   Waypoints [.txt]
   Airspace [.txt]
   Terrain [.dat]
   Topology [.tpl]
   Polars [.plr]
- Reduced extraneous refresh of navboxes
- Font size improvements
- Second COMM port disabled if set equal to port 1
- Audio thread is suspended when quiet
- Auto McReady now working again
- Improvements to topology handling
- Better terrain color map
- Terrain shading works with elevation files of any resolution.
- Terrain at sea level or below is rendered as water.
- Minor improvements to thread safety
- Larger Menu page buttons
- Fixed McReady speed calculation with zero distance
- Fixed bugs: Samuel Gisiger (Airspace not displaying, extraneous
  selection of waypoints at zoom levels)
- Improved map window responsiveness (only re-drawn when necessary, avoiding
  CPU waste of unnecessary re-draws).
- Many hard-wired constants relocated to Sizes.h file
- Waypoint labels have white background so not obscured by terrain
- Labels of topological features now supported
- Fast loading of airspace at startup using binary file
- Wind calculation more reliable
- Fast loading of all startup files<|MERGE_RESOLUTION|>--- conflicted
+++ resolved
@@ -1,4 +1,3 @@
-<<<<<<< HEAD
 Version 7.0 - not yet released
 * LUA scripting
 * user interface
@@ -74,13 +73,12 @@
   - support Kobo Glo HD
 * Raspberry Pi
   - resizable mouse cursor
-=======
+
 Version 6.8.18 - not yet released
 * Android
   - support devices with aspect ratio greater than 16:9
 * Raspberry Pi
   - autodetect display orientation
->>>>>>> 1c2b1efa
 
 Version 6.8.17 - 2020/09/22
 * tracking
