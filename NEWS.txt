<<<<<<< HEAD
Version 7.0 - not yet released
* LUA scripting
* user interface
  - screen layout with 12 infoboxes on the left, vario+3 infoboxes on right
* data files
  - optimise the terrain loader
* devices
  - parse wind from standard NMEA sentence WMV
  - driver for XC Tracer Vario
  - driver for KRT2 radio
  - show detailed error message in device list
* weather
  - merge all weather data in one dialog
  - allow showing both terrain and RASP
  - RASP download from various well-known providers
  - show satellite images from pc_met (Deutscher Wetterdienst)
  - show wave forecast from pc_met (Deutscher Wetterdienst)
* calculations
  - merge redundant waves
  - task restart
* tracking
  - use DNS to resolve SkyLines server IP (#2604)
  - enable SkyLines traffic display on Windows
* analysis
  - enhanced graphics: minor tics, color scheme, layout
  - key labels drawn on lines in several pages
  - task turnpoint label drawn on relevant pages
  - barogram: improved working band ceiling and floor calculation
  - climb history: new display uses time of climb as width of bars
  - new page: vario histogram in climb and cruise mode
  - new page: maccready cross-country speed
  - glide polar: dolphin speed line drawn on polar
* map display
  - new display: glide range line drawn to working floor
* thermal band
  - new algorithm, with improved statistics
  - separate active climb and encounter-averaged bands
* infoboxes
  - added ":1" unit for gradient type displays
  - new infobox: % time non-circling climb
  - new infobox: % climb chart showing proportions of time spent circling climb (gray), cruise,
      climbing cruise (green), circling non-climb (orange)
  - improved auto-scaling of vario-like graphical infoboxes
* Windows
  - drop support for Windows CE
  - require Windows Vista or later
  - allow starting multiple XCSoar instances
* Linux
  - drop support for SDL 1.2
  - display rotation
* Android
  - drop support for ARMv6 CPUs
* Kobo
  - support Kobo Glo HD

Version 6.8.5 - not yet released
=======
Version 6.8.5 - 2016/06/12
>>>>>>> ca7f611e
* calculations
  - update circling percentage only when flying
  - fix circling height gain calculation
* user interface
  - fix "kg/m^2" and "lb/ft^2" unit display
  - fix inverse colors in horizon page
  - reduce CPU load of some InfoBoxes (#3757)
* calculations
  - add option to disable external wind (#3693, #3773)
* devices
  - fix crash on malformed NMEA time stamp
* Android
  - improve Bluetooth LE compatibility (#3745)
* Kobo
  - reduce ghosting on old Kobo models; regression due to screen
    flashing fix in 6.8.4 (#3756)

Version 6.8.4 - 2016/05/18
* airspace cross-section
  - use airspace visibility configuration (#3751)
* data files
  - accept "Military Aerodrome Traffic Zone" (MATZ) airspaces in
    OpenAir files (#3732)
* devices
  - CAI302: fix "airspace" marker in waypoint uploader (#3750)
* calculations
  - improve landing detection at high wind speeds (#3748)
* logger
  - fix crash in NMEA logger
* user interface
  - Australian units for weight are kg
* Windows
  - fix terrain loader (#3747)
* Android
  - fix crash bug in IOIO driver (#3744)
  - fix crash bug on Android 1.6 (#3742)
* Kobo
  - eliminate screen flashing on Kobo Glo HD, Kobo Touch 2.0
  - support battery status on Kobo Glo HD, Kobo Touch 2.0

Version 6.8.3 - 2016/03/09
* map
  - fix distorted terrain when zoomed out
  - fix missing airspaces in cross section (#3537)
* calculations
  - update SIS-AT to 2016 scoring rules
  - fix landing time display (#3690)
  - fix AAT range display
* data files
  - use correct "comment" field for OziExplorer files
  - relax file format detection for OziExplorer files
  - fix bogus arrival heights on watched waypoints when GPS unavailable
  - fix crash in airspace parser
  - fix crash in XML parser
  - save user.cup after edit (#3701)
* devices
  - GTAltimeter: remove unmaintained driver (#3661)
* Kobo
  - support Kobo Glo HD, Kobo Touch 2.0
* fix crash in SkyLines tracking

Version 6.8.2 - 2015/09/19
* Rubik R-26S polar
* user interface
  - save settings after copy&pasting an InfoBox set (#3649)
* map
  - fix crash in the topography renderer
* calculations
  - fix task progress display after finish achieved (#3657)
* devices
  - fix wrong baud rate after task declaration (#3654)
* Android
  - support the "escape" key (#3647)
  - fix all RS232 permissions on Android (#3648)
* Kobo
  - fix wrong IP address display (#3650)
* Raspberry Pi / Cubieboard
  - support digit and letter keys (#3611)

Version 6.8.1 - 2015/08/27
* fix freeze bug when starting without GPS fix
* fix crash with empty xcsoar-checklist.txt file
* devices
  - fix TCP port on Windows (#3428)
* Windows
  - fix the airspace file parser (#3633)
* Kobo
  - fix overlapping text (#3634)
* Android
  - fix USB-RS232-OTG permissions on Android

Version 6.8 - 2015/08/18
* data files
  - optimise the topography loader
  - faster RASP map change
  - show all RASP maps
  - fix comments in TNP files
  - ignore trailing whitespace in airspace files (#3546)
  - store user-edited waypoints and markers in "user.cup"
* devices
  - remove option "Ignore checksum"
  - CAI302: add sink tone configuration
  - LX: implement LXNAV Nano3 task declaration (#3295)
  - LX: remove support for LX1600 pass-through mode
  - ATR833: new driver
  - Volkslogger: support DAeC keyhole declaration
  - Westerboer VW921: remove buggy driver (#3215)
  - added TCP port 2000 to portlist (part of #3326)
  - support LXNAV V7 pass-through mode (#1913, #2808, #2919)
* calculations
  - wave assistant
  - use maximum speed configured in plane setup as limit for calculations
  - use WGS84 earth ellipsoid for distance calculations (#2809)
  - remove setting "Prefer external wind"
  - reduce EKF wind latency
  - fix bogus value in "Nearest Airspace H" InfoBox (#3589)
  - obey the maximum start speed (#2841)
* airspace cross-section
  - sync map & cross-section view zoom setting (#2913)
* infoboxes
  - add "Fin MC0 AltD" infobox (#2824)
  - add "Next arrow" infobox (#3128)
* task editor
  - added one-click task reversal (#1730)
  - show name of loaded/saved tasks in dialog title (#1924)
  - support large legs in the FAI triangle renderer (#3413)
  - task calculator moved to "Status" dialog
  - markers can be used in tasks and for "goto"
* map
  - allow "Mark Drop" while panning
  - airspace labels
* user interface
  - allow horizontal speeds in m/s
  - allow mass in lb, wing loading in lb/ft^2
  - download data files from site configuration
  - remove support for custom status files
  - merge airspace warning buttons "ACK Warn" and "ACK Space" (#1086)
  - show airspace warning at bottom (#1378, #2628, #3275)
  - profile manager
  - password-protected profiles (#851)
  - checklist remembers last opened list (#3110)
  - use configured coordinate format in waypoint editor
  - remove custom font support, replaced with global "text size" setting
  - improved font sizes
  - improved font renderer
  - display rotation for Raspberry Pi and Cubieboard (#3238)
  - use /dev/input/event* on Raspberry Pi and Cubieboard (#3179)
  - support mouse wheel on Raspberry Pi and Cubieboard
  - scale touchscreen coordinates to screen size
  - bigger icons on high-dpi screens (#2795, #3267, #3397, #3540)
  - improved keypad support (#3281)
  - new translation: Simplified Chinese
* tracking
  - new option disables tracking while roaming on the cell network
  - queue SkyLines tracking fixes while data connection is unavailable
  - fix SkyLines traffic display on southern hemisphere (#3601)
  - show SkyLines traffic even if we have no GPS fix yet
  - show nearby waypoint in SkyLines traffic list
  - show altitude in list (#3606)
  - show all nearby traffic (#2814)
  - pass vehicle name to LiveTrack24
* Linux
  - Wayland support
* Android
  - fix IOIO connection on Android 4.x (#2959, #3260)
  - support IOIO-OTG with the Android device in USB host mode
  - support IOIO over Bluetooth
  - support Bluetooth LE
  - timeout for the HTTP client (e.g. LiveTrack24)
* Kobo
  - menu button
  - add UI allowing the start of external scripts to KoboMenu (#3194)
  - support Wifi with WEP (#3138)
  - support open Wifi networks (#3391)
  - support USB-OTG
  - export data partition via USB storage
  - support the Kobo Aura screen (#3490)

Version 6.7.9 - 2015/07/03
* user interface
  - fix crash in task editor
  - fix crash while panning the map
  - improved font renderer
* data files
  - fix comments in TNP files
* calculations
  - faster triangle score calculation
  - fix crash in triangle score calculation (#3576)
* Android
  - timeout for the HTTP client (e.g. LiveTrack24)
* Kobo
  - enable crash dumps in XCSoarData/crash/

Version 6.7.8 - 2015-05-22
* user interface
  - draw gray title bar on inactive dialogs
  - improved dialog button placement
  - fix missing buttons in terrain configuration (#3421)
* task
  - support large legs in the FAI triangle renderer (#3413)
  - make "Cruise efficiency" read-only
* devices
  - fix crash when downloading flight without "logs" folder
* Linux
  - support Raspberry Pi 2
  - show ports renamed by udev

Version 6.7.7 - 2015/02/20
* airspace
  - accept airspaces of class RMZ in OpenAir format files (#3437)
  - fix wrong AGL height due to longitude east/west wraparound (#3468)
* infoboxes
  - fix data for OLC infoboxes if "OLC League" is used (#3461)
* calculations
  - fix handicap factor for "OLC League" scores
  - fix reach calculation problems at border of map (#3239)
  - simplified EKF wind algorithm (#3062)
* input events
  - allow '_' character in event identifiers (#3464)
* replay
  - fix replay progress while replay is paused (#3446)

Version 6.7.6 - 2014/10/18
* tracking
  - updated SkyLines server IP
* user interface
  - fix crash when switching pages with cross section (#3012, #3231, #3395)
* devices
  - LX: relax download timeout (#3199)
  - OpenVario: new device driver
  - Vaulter: new device driver
* replay
  - accept "$GNRMC" in replay of NMEA files
* calculations
  - improve circling detection when using some external NMEA devices (#3360, #3372)
* configuration
  - report missing plane configuration file in log file

Version 6.7.5 - 2014/06/09
* fix crash in task manager (#3305)
* work around crash on Windows (PC) (#3284)
* devices
  - fixed attitude data handling
  - properly detect LXNAV Nano 3
  - FLARM: fix declaration with asterisk in task point name (#3323)
* airspace
  - assume all airspaces are active if day of week is not known
  - restore "Repetitive Sound" setting on startup (#3308)
* Android
  - fix crash when opening IOIO port (#3309)
  - allow reconnecting IOIO sensors
* tasks
  - fix loading of some tasks from .cup files

Version 6.7.4 - 2014/04/11
* map
  - fix topography rendering for polygon shapes (#3245)
  - fix SDL clipped polygon rendering algorithm (#3250)
* devices
  - Westerboer: ignore implausible values from buggy devices
* logger
  - create "logs" directory automatically for external flight downloads
* user interface
  - show status message when switching to next turnpoint (#3270)
* airspace
  - relax parsing of TNP airspace files (#3272)
* infoboxes
  - don't use depreciated content in default configuration (#3278)

Version 6.7.3 - 2014/01/22
* tracking
  - changed host for DHV tracking server (#3208)
* user interface
  - fix missing battery info in status panels
* map
  - fix disappearing observation zones at left/top screen border (#3212)
  - fix RASP display
* devices
  - LX: improved logger handshake (#3199)
  - LX: auto-retry after errors during IGC download
* Android
  - load XCSoarData from external SD card if available (#3198)
* Kobo
  - fix touch screen bug (#3195, #3204, #3211)

Version 6.7.2 - 2013/12/19
* user interface
  - fix crash in alternates list (#3146)
  - new translation: Slovenian
* infoboxes
  - fix "Fin Dist" infobox for GOTO tasks (#3152)
* configuration
  - increase upper limit for plane wing area (#3154)
  - fix saving of custom polars (#3173)
* waypoints
  - correctly handle S latitudes and W longitudes in waypoint editor (#3155)
  - fix saving waypoints to cup format files from waypoint editor
* devices
  - auto-reconnect TCP client (#3127)
  - handle time warps in NMEA replay
  - another midnight wraparound bug fix (#2973)
* Android
  - enable Vivante workaround for GC600 (#3184)
  - faster map renderer (#3124)
  - improved font quality
  - enable cursor key navigation in dialogs (#3133)
* Kobo
  - fix misassigned passphrase in WiFi dialog (#3151)
  - work around Kobo Touch N905B kernel crash in display driver (#3145)
  - work around Kobo Touch N905B touch screen bug
  - the "Home" button opens the menu
  - mount /dev/pts for telnetd (#3135)
  - fix crash in file manager and METAR/TAF dialog (#3078)

Version 6.7.1 - 2013/10/11
* replay
  - fix crash replaying an IGC file with no B record extensions (#3107)
* data files
  - save the previous log file in "xcsoar-old.log"
* user interface
  - new translation: Lithuanian
* devices
  - CAI302: work around transmission errors during IGC file download (#3074)
* Android
  - fix crash in "credits" dialog on Android 4 (#3106)
  - work around Vivante GPU texture bugs (#1995, #2228, #2990, #2998, #3105)
* Kobo
  - fix passphrase entry in WiFi setup (#3053)
  - fix compatibility with old Kobo firmware

Version 6.7 - 2013/09/30
* new target: Kobo e-book readers
* user interface
  - resizable main window
  - added AutoZoom gesture (up-down)
  - obsolete configuration pages "devices", "polar", "logger info" removed
  - new page: "horizon" (#1592)
  - default page gesture changed right/left sense according to other xc ui interaction pattern
  - pressing the Escape key in task manager switches to "Close" tab (#2877)
  - separate font for dialogs (#723, #2806)
  - repetitive airspace warning sound (#2952)
  - never close dialogs due to display rotation
  - disable custom fonts on Altair
  - improve small dialog font on Altair
  - fix loading translations on Linux (#2041)
* map
  - terrain countour lines (#2451)
  - continue loading terrain/topography without GPS fix (#2723)
  - suppress drawing duplicate topography labels
  - draw projected path when turning
  - additional zoom levels (#3037)
  - global "don't fill airspace" setting (#3047)
  - fix rendering errors when some airspaces have no border (#3045)
  - fix distinct page zoom in conjunction with circling zoom (#2907)
* infoboxes
  - new content "Speed task last hour"
  - new content "Next distance (nominal)"
  - new content "Takeoff distance" (#3059)
  - new panel for "Team code" provides quick access to team code settings (#2899)
  - new content "OLC speed" (#2352)
* tasks
  - custom "start requires arm" setting (#2782)
  - new option to disable OLC optimisation
  - MAT: ask user whether to add turn points while flying over it
  - update the calculator without a GPS fix (#2876)
  - fix task speed and time estimates before task start (#2876, #2906)
  - show "arm advance" button when manual arming is necessary (#1729)
  - support the OLC/DMSt 500km triangle threshold (#2963)
  - render finish point as achieved when task is finished (#2140)
  - subtract start/finish cylinder radius from task distance (#2308)
  - fix parsing of .cup task files
* route planner
  - ignore inactive and acknowledged airspaces (#2866)
* calculations
  - add more weight to zig-zag wind compared to circling wind
  - enable circling wind calculation in IGC replay (#2672)
  - fix OLC triangle display (#2775)
* waypoint editor
  - delete waypoint implemented
  - CUP file support added
* devices
  - enabling/disabling devices on-the-fly
  - "debug" button
  - more robust midnight wraparound handling (#2857)
  - new driver from Cambridge L-Nav
  - support TCP client connection
* Android
  - support IOIO via OpenAccessory (Android 4.x)
  - support USB host mode and USB-RS232 adapters on the Nook (#2886)
  - show Bluetooth name instead of MAC address in device list
  - enable fast refresh mode on Nook Simple Touch
* Analysis
  - a retrospective task is compiled that summarises waypoints the aircraft has 
    visited (within 15km radius).  These waypoints are drawn on OLC page of analysis dialog.
* data files
  - default profile is called "default.prf" instead of "xcsoar-registry.prf"
  - log file is called "xcsoar.log" instead of "xcsoar-startup.log"
  - fix name truncation when saving a waypoint file on Windows (#3096)

Version 6.6.5 - 2013/08/21
* user interface
  - reduce flickering in system configuration
* map
  - reduce CPU usage of airspace and topography renderer
* tasks
  - remove keyhole from the BGA start sector zone
* devices
  - enable Nook's internal GPS for mock locations (#2999)
* configuration
  - fix loading home waypoint on longitudes bigger than 90 degrees

Version 6.6.4 - 2013/07/11
* map
  - fix stuttering terrain on Windows CE
  - fix multi-touch pan gesture (#2684)
* calculations
  - improve robustness of the zig-zag wind algorithm (#2961)
* devices
  - FLARM: work around a Garrecht TRX-1090 firmware bug (#2745, #2749)
  - LX: faster LXNAV Nano detection over Bluetooth (#2819)
  - Volkslogger: increase timeout to calculate security (#2910)
  - fix bogus error message after pressing "Cancel"
  - show Bluetooth name instead of MAC address in device list

Version 6.6.3 - 2013/07/02
* map
  - fill FAI triangle areas on Windows
* devices
  - FLARM: improve task declaration reliability
  - LX: support Nano firmware 2.10 (#2819)
* Android
  - fix compatibility issue with Android 2.2
  - detect when internal GPS is lost on Android 2.3 and older (#2929)
* user interface
  - fix unit display for pressure in flight setup dialog (#2933)
* data files
  - added "Pilatus B4" polar

Version 6.6.2 - 2013/06/12
* map
  - fix misplaced topography labels (#2564)
  - fix keyboard panning with track up (#2908)
* infoboxes
  - ensure that the unit symbol is visible
  - fix ballast display in vario gauge (#2911)
* tasks
  - update all settings after task type change
* devices
  - Volkslogger: fix IGC file download on Windows CE
  - EWmicroRecorder: fix corrupt task declaration (#2921)
  - fix potential crash when garbage is received from device
  - fix IOIO reconnect
  - generate G record even when first device has no GPS (#2849)
* cross section
  - also display unknown airspace types (#2884)
* Raspberry Pi
  - fix instant crash (#2922)
* Altair
  - never override data path (#2509)
* Android
  - faster startup

Version 6.6.1 - 2013/05/08
* cross section
  - fix airspace display after display rotation (#2825)
* user interface
  - fix malformed name in airspace warning dialog (#2813)
  - don't lost focus to waypoint list on Altair (#2835)
  - don't forget map zoom when returning to map (#2805)
* devices
  - indicate duplicate devices in list
  - allow using more than one TCP/UDP device
  - fix spurious errors after IOIO baud rate change (#2733, #2754)
  - K6Bt: fix configured baud rate setup on Android (#2836)
  - work around Android 2.3 Bluetooth crash bug
* tasks
  - prevent moving target out of the cylinder (#2794)
* configuration
  - fix regression with polar configuration (#2803)
* support gcc 4.8

Version 6.6 - 2013/04/23
* map
  - optional distinct map zoom on each page (#1603)
  - add label selection "Task waypoints & airfields"
  - allow configuration of "Final glide bar" display (#2554)
  - new snail trail option "Vario-scaled dots and lines"
  - topography icons
  - don't draw pan info over north arrow (#2765)
* cross section
  - show airspace names (#1149, #2390)
  - use glide polar instead of current glide ratio (#2687)
* infoboxes
  - green InfoBox distance when inside observation zone (#2560)
  - limit the InfoBox aspect ratio
  - new InfoBox styles "Shaded" (#1852), "Glass" (#2466)
  - waypoint details button in target dialog (#1967)
  - show distance in radial InfoBox comment (#2577)
  - new InfoBox "ATC radial" with distance in nautical miles (#2269, #2706)
  - improved wind edit panel (#2770)
* user interface
  - replay fast-forward
  - new waypoint location editor (#343)
  - show required glide ratio in waypoint details (#1573)
  - add airspace ack button to map item list (#2139)
  - additionally show airspace altitude in feet (#2379)
  - show more files in replay file picker (#2582)
  - clicking with Ctrl key pressed moves the simulator (#199)
  - vario bar at the right edge of the map
* tasks
  - MAT tasks (#563)
  - custom symmetric quadrant (#2125)
  - AAT keyhole (#1687)
  - add AST point option "Score exit" (#2544)
  - optimise start point
  - allow up to 30 turn points in racing tasks
  - local time for task start open/close time (#2645)
  - enforce the task start open/close time (#2678)
  - fix start auto-advance
* calculations
  - improve the circling wind algorithm (#2690)
* devices
  - Volkslogger: support IGC file download (#1972)
  - Volkslogger: declaration no longer erases waypoint database from logger
  - CAI302: support uploading all waypoint file types (#2054)
  - V7: support for QNH synchronization to V7 vario
* Android
  - faster map renderer on some Android devices
* other
  - new polars for two G 102 Astir variants (#2701)
  - new option "auto bugs" increases bug setting every hour (#1526)
* configuration
  - fix saving of configuration values in non-metric setups (#2771)

Version 6.5.4 - 2013/04/10
* devices
  - Volkslogger: increase timeout for reading flight list
  - V7: fix QNH change
* logger
  - fix failing IGC logger (#2658, #2735, #2736, #2746, #2751)

Version 6.5.3 - 2013/03/26
* user interface
  - eliminate flickering in the cross section on Windows
  - fix wrong radial display in target dialog
  - start at terrain center when there's no GPS fix and no home location
* task
  - fix line OZ rounding error (#2599)
* devices
  - FLARM: fix IGC file download on firmware 5.09 (#2619)
* Android
  - fix crash with Hebrew language
* Mac OS X
  - fix crash on startup (#2607, #2667)
  - show missing serial ports, hide internal devices (#2668)
* infoboxes
  - fix rendering of thermal assistant aircraft symbol (#2702)

Version 6.5.2 - 2013/03/15
* user interface
  - fix hang during startup (#2662, #2663)
  - fix freeze in dialogs (#2664)
  - automatically re-enable manual wind controls (#2336)
  - fix crash after connecting FLARM (#2669)

Version 6.5.1 - 2013/03/12
* infoboxes
  - fix MacCready adjustment for non-metric units (#2654)
* user interface
  - fix bogus "restart XCSoar" messages
  - fix cross section render error on some OpenGL chips (#2631, #2661)
  - allow gestures in cross section (#2655)
* devices
  - fix crash in Android Bluetooth driver (#2636, #2656)
  - fix NMEA input on Android Bluetooth Server
* data files
  - use the terrain cache even when the system clock is wrong
  - fix G record regression (#2657)

Version 6.5 - 2013/03/08
* map
  - lower zoom levels possible while circling (#1120)
  - draw FAI triangle areas (#1563)
  - optimise the terrain renderer
  - added "Wind Up" display orientation
  - high-resolution terrain renderer (Android/Linux only)
  - kinetic panning (Android/Linux only)
  - new terrain color ramp "Gaudy"
* calculations
  - don't detect landing while climbing in a wave (#1330, #2289, #2406)
  - basic support for the contest "DMSt" (#2208)
* tasks
  - add task start countdown (#136, #1080)
  - optimise racing tasks for minimum distance
  - allow observation zone sizes up to 200km (#2401)
  - always use "arrival safety height" when calculating arrival heights
    for intermediate task turnpoints
* devices
  - LX: support flight download from LXNAV Nano (#2085)
  - LX: support flight download from LX5000/LX7000 pro IGC
  - LX: read bugs setting from the LX160 vario (#2167)
  - Android/IOIO: support BMP085 sensor (DroidSoar V2)
  - Android/IOIO: support MS5611 pressure sensor
  - added driver for Levil AHRS device
  - Leonardo: read indicated airspeed from PDGFTL1 sentence
  - C-Probe: read IAS/TAS from the device
  - K6Bt: fix baud rate switching with various drivers
  - K6Bt: fix configured baud rate setup on Android
* data files
  - added MATZ airspace class (#2530)
  - integrated handicaps from DAEC 2012
* logger
  - auto-flush IGC logger after every fix
* user interface
  - preselect first item with details in map item list for
    faster access (#2069, #2207)
  - non-modal FLARM radar (with InfoBoxes and menu)
  - show FAI triangle sectors in task manager
  - can drag modal dialogs
  - short click opens InfoBox dialog
  - support keyboard input on desktop computer
  - improved angle input (e.g. wind direction, sector radials)
  - faster map initialisation during startup
  - reduce audio vario latency
  - better bold fonts on Linux
  - add page option to show cross section below map
  - allow pages with FLARM radar and thermal assistant
  - double click on vario opens main menu
  - allow opening main menu while panning
  - new translations: Hebrew, Vietnamese
* infoboxes
  - added thermal assistant infobox
  - inverse colors for wind arrow infobox and flarm gauge (#2337)
* track friends via internet connection (SkyLines live tracking)
* SkyLines tracking enabled on Windows CE
* Android
  - check if external storage is mounted
* Documentation
  - started a French translation of the manual
  - included an almost complete German translation of the manual

Version 6.4.6 - 2013/01/23
* devices
  - Leonardo: fixed vario parser for the $c sentence
  - C-Probe: fixed temperature offset bug
  - GTAltimeter: fixed vario parser
  - SerialPort: fixed lockup/hang problem when closing for some CE devices (#2515)
* user interface
  - sort airspaces properly in the airspace list dialog (#2528)
* infoboxes
  - fixes broken wind arrow display in some situations (#2295)
  - fix font scaling on screen rotation change (Android/Linux OpenGL)
* data files
  - fixed arc airspace approximation threshold handling (#2360)
* configuration
  - save waypoint label display configuration changed from menu (#2548)

Version 6.4.5 - 2012/12/14
* calculations
  - fix rounding error in convex boundary calculation (#2477)
* devices
  - Vega: fix MacCready setting feedback loop (#1218, #2490)
* user interface
  - faster gesture drawing
  - fix crash in InfoBox page setup (#2122)
  - allow scrolling the check list on Altair (#1289)
* map
  - fix crash in terrain renderer with broken map file (#2478)
* data files
  - added "LAK-12" polar

Version 6.4.4 - 2012/11/15
* devices
  - CAI302: longer timeout for "CLEAR LOG"
* user interface
  - fix font preview in configuration dialog
  - fix the Escape key on Altair
  - fix wind InfoBox dialog layout (#2192)
  - add missing "Switch InfoBox" button (#2246)
* Android
  - fix text rendering on some PowerVR GPUs
* Windows
  - fix garbled screen area in task manager (#2272)

Version 6.4.3 - 2012/11/01
* devices
  - fix freeze bug on device reconnect
  - LXNAV Nano: fix crash in Nano configuration dialog
  - LXNAV V7: fix NMEA setup over Bluetooth
  - Colibri/LX20: fix LXN/FIL to IGC conversion (#2262)
* user interface
  - fix the download manager on Samsung phones

Version 6.4.2 - 2012/10/17
* calculations
  - contest: relax altitude difference check (#2348)
  - improve take-off and landing detection (#2391)
* devices
  - CAI302, B800: fix ballast command (#2387)
  - IOIO: fix baud rate switching, fixes LXNAV V7 and Volkslogger (#2277)
* data files
  - added polar of "Ka 6E" and corrected the "Ka 6CR" one (#2327)
  - added polars of "AK-8" and "Blanik L13-AC" (#2329)
* map
  - suspend the map renderer while thermal assistant is shown
* user interface
  - closing the XCSoar window cancels the current modal dialog (was
    broken on Windows)
  - fix off-by-one bug in combo list (#2382)
  - fix map updates in replay/simulator on Linux (#2236)
  - fix file manager on new XCSoarData directory
  - fix excess error messages in file manager (#2395)
  - validate UTF-8 in xcsoar-checklist.txt (#2396)

Version 6.4.1 - 2012/08/30
* calculations
  - fix "final GR" calculation (#2256)
  - improved great circle vector calculation precision
* map
  - new option to disable the wind arrow
* data files
  - increased arc airspace resolution for large radiuses
* devices
  - fix potential crash in I/O thread
  - fix date/time parsing in Flytec device driver
  - Volkslogger: fix task declaration over Bluetooth
  - CAI GPS-NAV: work around timing problem
  - LX: fix Colibri/LX20 declaration problems
  - Westerboer: support for smaller steps in MC value setting
  - improved Bluetooth support on Windows CE
  - work around Windows CE serial port driver bug, fixes freeze during
    Nano task declaration (#2255)
* user interface
  - remove duplicate "trail drift" setting (#2252)
  - fix flarm teamcolor saving (#2291)
  - fix flarm targets in map item list (#2267)
* logger
  - IGC B record is invalid ("V") with just 2D fix
  - log pressure altitude in IGC files
* fix crash on low battery in simulator mode (#2306)

Version 6.4 - 2012/07/31
* calculations
  - Contest: add FFVV NetCoupe (#1648)
  - Contest: optionally include next task point in OLC classic/plus
    score calculation (#1561)
* devices
  - support up to 6 devices
  - buffered serial port I/O
  - FLARM: new FLARM setup dialog
  - added drivers for GliderTools GT Altimeter and Compass C-Probe
  - LXNAV V7 and Nano configuration dialog
* data files
  - removed support for separate terrain/topography files, now XCM only
* map
  - configurable airspace rendering (#1847)
  - "dots for sink" trail styles
  - weather stations on the map (#1487)
* user interface
  - added "Airspace On/Off" menu button
  - save Flarm team mates in the profile (#1997)
  - added para- and hang glider and aircraft symbols (#1626)
  - audio vario (#1576)
  - improved airspace list rendering
  - configurable map item list (#1936)
  - "GoTo" button in map item list (#2069)
  - show corresponding waypoint file in waypoint details dialog (#1624)
  - show gesture path while dragging
  - file manager, can download data files
  - new option to disable the "final glide" display mode
* infoboxes
  - added automatic altitude infobox (baro. altitude with GPS fallback)
  - added wind arrow infobox (#1598)
* Android
  - support x86 and MIPS CPUs
  - Bluetooth server for NMEA out

Version 6.3.11 - 2012/07/27
* calculations
  - fix freeze in glide solver
  - fix transition in small cylinder for key hole observation zones
    (e.g. BGA, #2229)
  - fix AAT buttons in new tasks (#2183)
* data files
  - fix crash in CUP task loader
* map
  - fix rounding error in annulus renderer (#2221)
  - redraw map after target was moved (#2216)
  - fix bogus "around terrain: -1" map element (#2205)
  - fix waypoint label style when no map is loaded

Version 6.3.10 - 2012/07/20
* calculations
  - fix rounding error in sector angle calculation (#2102, #2209)

Version 6.3.9 - 2012/07/18
* calculations
  - show AAT/target info before the first GPS fix (#2183)
* data files
  - fix crash in the "Status File" loader
* devices
  - plausibility tests for NMEA input
  - fixed Westerboer VW921 airspeed reading

Version 6.3.8 - 2012/06/22
* fix broken graphics (#2182, #2184, #2185)

Version 6.3.7 - 2012/06/21
* calculations
  - show altitude difference to target point, not area centre
  - enforce the 150 minutes limit for OLC league (#2174)
  - fix airspace warnings on old ARM CPUs (#2127)
* devices
  - LX: improved LXNav V7 support
  - skip failed devices for task declaration
* replay
  - fix parsing of flight date in IGC files
* Android
  - fix crash during METAR download (#2156)
  - fix map flipping (#2154)

Version 6.3.6 - 2012/06/06
* calculations
  - fix task start arming inconsistency
  - fix crash in thermal locator (#2137)
  - consider head wind in STF only if MacCready setting is zero
* devices
  - fix NMEA out
* data files
  - added "ASW-28 (15m)" polar (#1919)
* user interface
  - ignore double clicks when mouse/finger has moved
  - the "back" key returns focus to map
* Windows
  - check for XCSoarData in the XCSoar.exe directory (#2136)
* Android
  - fix crash on IOIO reconnect (#2130)
  - fix interference of two or more IOIO UARTs (#2107)
  - eliminate delay from IOIO connect

Version 6.3.5 - 2012/05/31
* calculations
  - fix rounding error in task minimum search for finish lines (#2102)
* devices
  - fix crash on connection failure during flight download (#2107)
* map
  - fix horizontal terrain stripes (#1745)
* Android
  - fix compatibility with Android 1.6
  - fix hanging IOIO/Bluetooth connection
  - fix crash in FLARMNet dialog
  - save crash dumps in directory "XCSoarData/crash/";
    this requires the Android permission "READ_LOGS"

Version 6.3.4 - 2012/05/24
* calculations
  - fix overflow in ETE/ETA calculations on big tasks (#2066)
  - fix bogus landing detection right after takeoff (#2081)
* task manager
  - fix FAI start/finish line length (#2079)
* devices
  - CAI302: fix connection lost after MacCready update (#2029)
* user interface
  - increase double click interval to 500ms (#2088)
  - fix UTC offset preview (#2082)
* map
  - sanitise map scale (#2086)
  - fix crash on topography triangulation failure (#2089)
* Android
  - fix profile path on Samsung devices with external SD card (#2051)

Version 6.3.3 - 2012/05/05
* calculations
  - use arrival height instead of terrain safety height for MC0 Alt.D
    (#1991, #1992)
  - fix arrival heights on map when no terrain is available (#2018)
* user interface
  - refresh the device list automatically
* Android
  - fix crash after too many network failures (#1957)
  - improve the pressure sensor's Kalman filter
  - fix Bluetooth/IOIO receive data truncation
  - reduce the risk of getting killed by the Android Activity Manager
* logger
  - Fix logging of "start" events
  - Fix logging of "before takeoff position fixes" in IGC logs (#2052)

Version 6.3.2 - 2012/04/26
* devices
  - FLARM: fix flight download (#2024)
* user interface
  - improved list colors, white text on dark blue background
  - limit form field labels that are too wide (#2025)
* Android
  - apply a Kalman filter to the pressure reading (#1928)

Version 6.3.1 - 2011/04/19
* calculations
  - fix crash with far away task (#1969)
  - fix high speed remaining when wind drift is disabled (#1962)
  - fix crash when scrolling beyond the poles (#2005)
  - fix airspace activity (day of week) calculation
* devices
  - allow standard NMEA sentences to begin with 'P'
  - add missing NMEA checksum verifications
  - Borgelt: send bugs and ballast to the B800 (#1940)
  - Borgelt: read the ballast setting from the B800 (#1940)
  - LX: support the LXNav V7
  - Flymaster: initiate NMEA mode
  - AltairPro: relax timeouts
  - FLARM: relax timeouts
  - fix timeouts on Windows CE (FLARM driver and others) (#1970)
  - ignore garbage at the beginning of NMEA lines
  - fix the NMEA out driver (for Altair double seater and others) (#1982)
* logger
  - fix format of IGC 'C' records for takeoff/landing (ambiguous spec) (#1993)
  - fix landing time in flight logger (#2012)
* map
  - don't fill acked airspaces (#1958)
  - fix display of full-circle annulus (#2000)
* task manager
  - fix rename/delete function for task files (#1985)
  - also clear optional starts with "Clear All" button (#2014)
* waypoints
  - add all examined waypoints to recently used waypoint list (#2009)
* Linux
  - fix HTTP networking bugs
* Android
  - fix hanging shutdown after IOIO connection failure
  - fix saving of airspace colors (workaround for android compiler bug) (#1954)
* Windows
  - fix double key presses on Windows CE / PPC2000
* Altair
  - recover focused dialog control (#1868)

Version 6.3 - 2012/03/29
* calculations
  - real-time OLC score
  - configurable permanent polar degradation
  - finish: allow flight to boundary (reenabled)
* devices
  - COM port monitor
  - fix for TCP port on Windows
  - added separate FLARM driver for declaration and IGC file download
  - FLARM: generate checksums for task declaration
  - added driver for the Westerboer VW921/VW922 devices
  - added driver for the FlyNet variometer
  - allow up to 4 devices
  - LX: support the LX Color Vario
  - LX: send QNH and ballast to device
  - LX: send keep-alives while in flight list
  - LX: support LX1600 pass-through mode
  - send/receive bugs setting to/from device, if driver support it
  - support for K6-Bt baud rate switching
  - CAI302: units editor
  - CAI302: write waypoint database to CAI302
  - CAI302: baud rate switching
  - Flytec: correct airspeed and ground speed factor
* map
  - airspace rendering fixed
  - show new map items list on click
  - reduce map jiggling, improved E Ink display support
  - multi-touch drag triggers pan
  - waypoint labels: support "required glide ratio" instead of
    "arrival height"
* user interface
  - show METAR data in natural language
  - sort METAR stations by name
  - added kinetic scrolling for non-WinCE platforms
  - enable font anti-aliasing on Linux and Mac OS X
  - show airspaces in the task manager
  - larger form rows on touch screens
  - added UTM coordinate format
  - single click in target dialog moves the target
  - dpi-aware dialog layout
  - show units in the analysis dialog
  - optional full-screen mode on Linux
* logger
  - added "Start only" option for auto logger
* data files
  - added support for CompeGPS waypoint files
* internet
  - added LiveTrack24 live tracking
* Windows
  - use XCSoarData folder on removable drives/cards if available
* Android
  - support reverse screen modes for Galaxy Tab
  - support baro sensor
  - fix profile saving bug after initial installation
  - improve Bluetooth and IOIO error handling
* Altair
  - fix configuration dialog navigation
* LX MiniMap
  - support for the hardware buttons

Version 6.2.6 - 2012/02/25
* calculations
  - fix bogus terrain warnings
  - fix incorrect expiration of wind data, e.g. for temporary manually
    overridden automatic wind calculations results
  - fix auto MacCready calculation
* devices:
  - Vega: fix Vega configuration dialog
  - Android: don't auto-reopen the internal GPS periodically
  - Android: fix deadlock when internal GPS is disabled
  - fix rare crash bug during task declaration
* fix parsing of weather station codes read from profile
* Altair:
  - fix a few broken dialog hot keys
* Windows
  - allow configuring the UTC offset on Windows CE

Version 6.2.5 - 2012/01/27
* calculations
  - fix time calculation when goal is above aircraft
  - fix speed to fly when goal is below aircraft
  - fix minor OLC miscalculation
  - enable the logger ID on all platforms
  - prevent spikes and jumps during IGC replay
* infoboxes
  - fix display of "FIN ETE VMG" and "WP ETE VMG"
* user interface
  - enable 5 InfoBoxes on the right in landscape mode
* settings
  - fix handling negative UTC offsets
* devices:
  - fix regression in EW MicroRecorder task declaration
  - EW MicroRecorder: make task declaration cancellable
* Android
  - fix black screen after resume
* Windows
  - fix freeze on the Windows Mobile "Today" screen

Version 6.2.4 - 2011/12/24
* calculations
  - fix arrival altitude calculation when goal is above aircraft
  - take terrain safety height into account for start point
  - calculate final glide MacCready even when no thermal was measured yet
  - fix rare crash in AutoMacCready calculation
  - converge AutoMacCready to zero when goal is unreachable
  - fix crash with far away task
  - fix crash in terrain reach calculator
* devices
  - Borgelt: send MacCready to B800 with CAI302 protocol
  - Flytec: fixed the $FLYSEN parser (more data, including GPS)
* Android
  - fix bogus long InfoBox clicks
  - fix crash after resuming
  - don't reveal InfoBoxes after rotating the display during pan
* Windows
  - work around startup problem on hx4700 with Windows Mobile 5
* Altair
  - fix crash in InfoBox cursor movement
* user interface
  - restore the current menu after rotating the display
  - fix sorting by filename in file selector of task manager
  - allow modification of some additional infobox values with up/down keys
    (or volume keys on android devices).
  - fix crash in the .xci file parser
  - new translation: Korean
* map
  - performance improvements for large maps
  - redraw map after terrain cache update
* settings
  - load configured METAR/TAF stations on startup
  - remember UTC offsets > +12 hours.

Version 6.2.3 - 2011/11/19
* calculations
  - show correct "next distance" even if glide solver fails
  - don't discard manual wind when auto wind is disabled
  - don't discard manual wind until a new estimate is calculated
  - fix memory leak
* user interface
  - reduce menu flickering
  - fix crash in waypoint list dialog when waypoints have large comments
  - prevent waypoint editing if waypoint file is read-only
  - fix clipped task display on wide screens
* map
  - speed up the map renderer
  - reduce memory usage on PPC2000
* data files
  - Automatically try to detect character encoding of airfield details file
  - speed up waypoint/airspace loading
* logger
  - Added competition id to IGC file output
* Linux
  - display error message when fonts could not be loaded
* Mac OS X
  - initial public release, distributed in a DMG package

Version 6.2.2 - 2011/11/04
* devices
  - save the "bulk baud rate" setting
  - don't auto-restart NMEAOut and XCOM760
* calculations
  - fix instant L/D formula
  - fix malformed F records in IGC files
  - minor fix for FLARM stealth calculations
  - fix auto QNH formula
  - fix reach/route arrival calculations with strong wind
* user interface
  - fixed several minor bugs in the plane database dialog
  - fix MacCready steps for knots and ft/min
  - manual and translation updates
  - support "airspace margin" setting for "All below"
  - fix crash in font editor
* data files
  - fixed bugs in TNP airspace file parsing
* Android
  - acquire "Vibrate" permission

Version 6.2.1 - 2011/09/26
* faster METAR and TAF download
* devices
  - FLARM: clear old barometric altitude as soon as FLARM is detected
* user interface
  - show validation errors before task declaration
* Windows / Altair
  - restore the "Enter" key in dialogs (knob click on Altair)
* Android
  - fix hang on quit
  - fix screen corruption when rotating the progress screen
  - fix startup crash with manual display orientation
  - fix memory leak in network code
  - implement timeout in network code
* Mac OS X
  - fix clock query
  - store data in ~/XCSoarData

Version 6.2 - 2011/09/08
* devices
  - Android IOIO
  - Android: support native serial ports and USB-RS232 adapters
  - added task declaration support for the IMI ERIXX logger
  - improved support for the Digifly Leonardo
  - auto-detect serial ports on Windows CE
  - serial port support on UNIX
  - CAI302: fix byte order bug on PC
  - CAI302: IGC file download
  - IMI ERIXX: IGC file download
  - LX/Colibri: IGC file download
  - LX: support baud rate switching
  - Volkslogger: fix task declaration on PC
  - Vega: update vario when there is no GPS fix
  - PosiGraph: task declaration
  - device declaration can be cancelled
  - reconnect individual devices after failure or timeout
  - device manager dialog, with manual reconnect
* calculations
  - dry mass is seperated from the polar reference mass
  - airspace distance miscalculations fixed
  - new wind algorithm "EKF", replacing ZigZag
  - OLC calculation speedup
* user interface
  - added support for reverse portrait/landscape screen orientations
  - multiple flarm team mates and teams possible
  - nearest airspace distance info boxes
  - better font for large info box values
  - airspace warnings: show vertical distance if above/below
  - profiles are not incremental anymore; initial support for editable
    user profiles
  - MacCready InfoBox: scale increments according to user unit
  - METAR and TAF
* map
  - redraw terrain only if needed (saves battery power)
  - airspace rendering optimised
* data files
  - auto-detect the character encoding in waypoint/airspace files
* tasks
  - allow finish height in MSL or AGL

Version 6.1.5 - 2011/08/20
* data files
  - fixed arcs in TNP airspace files
* devices
  - fixed temperature reading from Altair/Vega and Westerboer devices
* calculations
  - airspace distance miscalculations fixed
  - fixed builtin polars with points above 200 km/h
* Android
  - fix timer crash

Version 6.1.4 - 2011/07/30
* memory leaks fixed
* calculations
  - fix miscalculation in start point chooser
  - finish: revert "allow flight to boundary" for now
* map
  - fix for the aircraft symbol
  - airspace rendering optimised
  - disable huge topography files on PPC2000 and Altair
* Android
  - fix text rendering on Adreno GPUs
  - fix another suspend/resume crash
  - clip the unit symbol in info boxes
  - smooth CPU usage info box
* Altair:
  - fix upside down screen

Version 6.1.3 - 2011/07/14
* devices
  - fix task declaration on PC
  - LX: correct byte alignment for task declaration
* calculations
  - reduce memory usage
  - finish: allow flight to boundary
  - Racing task, FAI Task: allow 11 turnpoints
  - task: support AGL maximum start height
* user interface
  - translation updates
  - new translations: Japanese, Ukrainian
  - support mouse wheel on Linux
  - fix duplicate text input in edit controls on PC
  - update info boxes after leaving full-screen
  - fix PNA model type
* map
  - fix map location when all devices fail
* Android
  - support hardware keyboard in custom XCI files
  - clip text in the "credits" dialog
  - catch Java exceptions in the text renderer
  - reduce texture memory usage on newer GPUs
  - fix terrain rendering on Mali-400 (Samsung Galaxy S II)

Version 6.1.2 - 2011/06/28
* devices
  - workaround for GPGGA/GPRMC clock difference
* calculations
  - reduce memory usage further
  - fix boundary routine of the key hole zone
  - set system clock only from a real GPS fix
  - set system clock again after device reconnect
  - MacCready setting defaults to safety MacCready on startup
* user interface
  - change low battery thresholds
  - manual and translation updates
  - fix UTC offset setting
  - fix overlapped InfoBox text
  - translation updates
* map
  - fixed coast line display (areas below zero no longer flooded)
* Linux
  - fix broken textures on GPUs with power-of-two dimensions
* Android
  - enable sound effects on task start, arm turn, GPS connection
  - continue calculations while airspace warning is displayed
* Altair
  - the Escape button saves dialogs (such as InfoBox setup)

Version 6.1.1 - 2011/06/01
* calculations
  - fix arrival heights which are below the safety height
  - reduce memory usage
  - fixed several bugs in the teamcode calculation and display
* user interface
  - new option for large glider symbol
  - re-enable the team bearing diff InfoBox
  - fix crash in the waypoint editor
* Windows
  - workaround for PPC2000 bug that caused lockups
* Android
  - fix crash bug after orientation change and resume
  - support non-standard SD card mount points
* Altair
  - fix UI lag
  - fix default task on startup
  - optionally load XCSoarData from USB drive
  - swap "ACK Warn" / "ACK Space" hot keys
  - disallow the on-screen keyboard
  - fix clipped cursor in text entry dialog
  - fix default font for "important topology"

Version 6.1 - 2011/05/19
* devices
  - CAI302: read QNH setting
  - Vega: send configured QNH to Vega
  - allow disabling a device explicitly
  - listen for NMEA on TCP port
  - automatically restart FLARM after declaration
  - Stealth mode detection of other FLARM targets
* user interface
  - "pan to" button in waypoint dialog
  - waypoint selection screen shows last used waypoints if no filter is set
  - change the info box geometry without restarting XCSoar
  - change the display orientation without restarting XCSoar
  - tabbed Task dialog with icons or text on tabs per settings
  - new InfoBox configuration dialog
  - configurable aircraft symbol
  - new translations: Danish, Norwegian Bokmal, Romanian
* route planning
  - new optional minimum-time route planning around airspace and terrain.  
    - allows avoidance or terrain, airspace or both
    - takes final glide and cruise-climb portions of flight into account
  - Configuration in Route Planner page of settings.  
    - Feature is by default disabled.
    - See settings help text for configuration options
  - Limitations of current version:
    - does not update the final glide bar, task times etc for any obstacle deviations
    - does not handle aircraft or destination location inside airspace
    - does not allow paths with course deviations greater than 90 degrees each leg.
    - some "jumping" of the solution may be experienced as altitude/location changes.
* reach (glide terrain footprint)
    - new engine for calculating the where the glider can fly in final glide,
      formerly known as the glide terrain footprint, now referred to as 'reach'.
    - this can calculate the reach around terrain obstacles
    - landable waypoints visible on the map are marked according to whether they are
      reachable
    - the reach calculation is configurable, turning search can be disabled if
      running on low-powered devices.
* map
  - north arrow is automatically hidden in north-up mode
  - added configurable slope shading (off/fixed/wind/sun)
  - autozoom uses stepless zooming and has configurable upper distance bound
  - "north up" map orientation now respects "glider position offset"
    by configuring a "shifting axis", i.e.
    - shifting based on bearing to target (i.e. North orientated "target up")
    - shifting based on average of recent ground track
      (i.e. North orientated "track up")
  - the estimated thermal position is now used as map center during circling
  - a selection of which waypoint labels are displayed is now possible
    (All, Task & Landables, Task and None).
  - different rendering of roads based on importance (major, normal, minor)
  - a different font is used for rendering important topology labels (i.e. big cities)
  - landables can be displayed with runway heading and proportional length if the
    necessary data is contained in the waypoint files
  - glide terrain range line more detailed, uses 50 radial points rather than 20
  - added option to display track bearing line in map
  - optional transparent airspace rendering
  - terrain ramp auto-scaling disabled
* data files
  - support for SeeYou .CUP task files in the task manager
  - support for GPSDump/FS FormatGEO and FormatUTM waypoint files (.wpt)
  - support for OziExplorer/CompeGPS waypoint files (.wpt)
  - added airspace class G
  - wing area field is read from extended polar files if available
  - zander files: description field is used for additional airport detection
  - added frequency parsing for airspace files
    - TNP: RADIO field
    - OpenAir: AR command
  - the frequency and runway heading/length given in cup files are now displayed
  - use runway heading and length contained in cup waypoint files
  - for WELT2000 generated winpilot waypoint files (.dat) use runway heading
* task
  - new Task Manager and calculator dialogs
  - FAI Triangle filter when adding turnpoints
  - added BGA start point sector
  - added AAT inner radius sector
  - configurable alternate sorting 
    - by arrival altitude
    - along task direction
    - along home direction
  - "long-click" in task turnpoint zone displays Target dialog
  - "arm advance" menu buttons removed.  Next/previous buttons function as normal
    for turnpoints (including startpoints) not requiring arming, for those that do
    require arm, "next" reads and functions as "arm" on first press and once armed,
    reads and functions as "next".  "previous" reads and functions as "previous" if
    not armed, "disarm" if armed.
  - time margin of AAT optimisation is configurable under "Default task turnpoints" page, expert mode
    as "Optimisation Margin" option.
  - auto goto task: when no task is defined then on takeoff, if there is a waypoint
    within 1km of the takeoff location, a goto task pointing back to this location
    is automatically created.
* infoboxes
  - new graphical infoboxes
    - barogram
    - vario trace
    - netto vario trace
    - thermal circling trace
    - thermal band
    - task progress
  - new infoboxes:
    - time below maximum task start height
    - wp and task ETE assuming ground speed is maintained
* Android
  - support landscape/portrait switching
* Dialog updates
  - Analysis dialog shows multiple contest (OLC etc) results
  - Analysis dialog includes a thermal band graph
  - Waypoint select dialog allows filtering by start/finish
  - Airspace warning dialog only shows buttons suitable for the respective airspace item, 

Version 6.0.10 - 2011-04-29
* fix crash in flarm teammate setting
* user interface
  - enable gestures by default
  - show the primary data directory in the configuration dialog
* calculations
  - fix wind direction on glide terrain line
  - enable warnings for GND airspaces when AGL altitude is negative
* Android
  - fix two crash bugs on sound effect
* Altair
  - correct key handling behaviour in Lists
  - prevent wraparound of cursor navigation

Version 6.0.9 - 2011-04-06
* devices
  - work around iPaq Bluetooth driver bug
* map
  - fix for hanging map on slow hardware
* Windows
  - fix setting the system time from GPS
  - PPC2000: major performance improvement
  - more backslash path fixes on Windows CE
* Android
  - don't require GPS and Bluetooth on Android Market
  - implement the battery InfoBox
  - internal GPS: show "waiting for fix" until location is obtained
  - allow SD card installation
  - "Droid Sans" is the default Android font
  - enable font preview
  - dead hardware keys fixed
  - implement sound effects

Version 6.0.8 - 2011/03/23
* don't estimate thermal source for skewed thermals
* devices
  - CAI302: fix task declaration on Android
  - EW microRecorder: minor task declaration fix
* configuration
  - Units: fix "feet per minute" support
  - save the "Auto Logger" setting
* Windows
  - use backslash for paths on Windows CE
* Android
  - calculate WGS84 to real altitude (internal GPS)
  - fix incorrect airspace warning repetitions
  - auto-reconnect to Bluetooth GPS after timeout
  - support the acceleration sensor
* Linux
  - more dialog improvements
  - fix bold font rendering
  - case insensitive file name matching

Version 6.0.7 - 2011/03/12
* devices
  - EW microRecorder: timeout during connect
  - EW microRecorder: increase RX timeout
  - EW microRecorder: insert new declaration into old EW-USER.TXT
* map
  - Airspace: support alternative OpenAir coordinate format
  - allow zooming in to 1 km
* replay: don't execute recorded input events
* Windows
  - hide the task bar on Windows CE Core
* Android
  - disable auto-restart on various Android configuration events
  - import time from internal GPS correctly
  - read internal GPS accuracy
  - the "back" hardware key cancels dialogs
  - map the volume keys to cursor up/down
* Linux
  - improved button and checkbox rendering
  - dialog keyboard navigation implemented
  - enable keyboard repeat

Version 6.0.6 - 2011/03/04
* devices:
  - fix declaration crash in Volkslogger, EW, CAI302, CAI GPS NAV
  - EW: remove duplicate newline in declaration output
* map
  - Airspace: add option to re-enable stencil buffer on PPC2000
* other
  - select waypoint: update heading filter only on large changes
  - reduce dialog memory usage
* Windows
  - compile vali-xcs.exe as console application
* Android
  - fix crash due to invalid UTF-8 labels
  - more pause/resume crash fixes
  - take advantage of ARMv7 CPUs
  - dialogs are modal now
* Linux
  - implement the serial port

Version 6.0.5 - 2011/02/26
* devices:
  - EWMicroRecorder: fix hang during task declaration
  - FLARM: parse PGRMZ as altitude above 1013.25 hPa
* user interface
  - scale the "Today Screen" buttons on large screens
  - fix page numbers in satellite image renderer
  - generate satellite file name from original waypoint id
* map
  - terrain: permanently disable failed tiles
  - terrain: fix "unexpected marker segment type" error
  - AAT: don't draw "dead zone" on ancient hardware (PPC2000)
  - Airspace: disable stencil buffer on ancient hardware (PPC2000)
* Android
  - fix bitmap loading on Samsung Galaxy Tab
  - show Bluetooth device names in configuration dialog
  - larger default fonts
  - improved airspace rendering
* Altair
  - fix dialog hot keys
  - task editor: bind F5/F6 to move up/down

Version 6.0.4 - 2011/02/19
* devices
  - EWMicroRecorder: parse PGRMZ as altitude above 1013.25 hPa
  - FlymasterF1: convert pressure to altitude
  - FlymasterF1: don't override the baro altitude of the primary device
  - LX: parse LXWP0 as altitude above 1013.25 hPa
  - Zander: PZAN1 contains QNH altitude
  - Zander: verify checksum
  - don't force cruise mode when no Vega/B50 is present
* user interface
  - prevent potential crash while using flarm radar dialogs
  - improve behaviour if "circling zoom" is disabled
  - vario: fix circling mode display
* map
  - enable terrain and topology by default
  - Terrain: load fewer raster tiles on Altair
* task
  - abort: for non-final glide options, don't prefer airports
  - task manager: reduce memory usage
  - olc: DHV-XC contest optimisation
  - olc: SIS-AT 2011 contest optimisation
* configuration
  - don't forget the home airport after a configuration change
* Android
  - device: support NMEA over Bluetooth RFCOMM
  - more pause/resume crash fixes
  - don't process hardware keys twice
  - fix bitmap loading on Android 2.3

Version 6.0.3 - 2011/02/02
* devices
  - EW, Volkslogger: restart I/O thread after declaration failure
  - CAI302: check for I/O errors during declaration
  - Volkslogger: enable task declaration
  - Condor: fixed wind direction processing
* user interface
  - Language: translation updates
  - Auto zoom: don't disable in circling mode
  - more airspace rendering fixes for Android
* map
  - Terrain: load more raster tiles on modern devices (second try)
* Android
  - keep display backlight on, don't suspend
  - support extra large displays (tablets)
  - allow task switching
  - disallow multiple instances of XCSoar
  - show notification icon while running
  - implement "Quit" properly
  - enable cruise/climb mode switching
  - use the external SD card on Samsung Galaxy
  - show on-screen keyboard buttons
  - fix profile breakage
  - show flarm and thermal assistant gauge
  - show text in splash screen

Version 6.0.2 - 2011/01/20
* devices
  - more robust NMEA checksum parser
  - CAI302: restart I/O thread after declaration failure
  - CAI302: parse PCAID baro altitude if "!w" unavailable
  - Condor: read wind from LXWP0
* user interface
  - Language: translation updates
  - Language: add Spanish translation
  - Language: add Russian translation
  - Language: translations Czech, Greek, Croatian, Italian, Serbian,
    Swedish imported from LK8000
  - Window: disable sunken window edges on HP31x
  - Target: adjust map layout
* map
  - Waypoints: more reliable waypoint decluttering
  - Topology: fix rendering bug
  - Terrain: reduce slope shading artefacts
  - Terrain: load more raster tiles on modern devices
  - Task: fix crash when drawing deformed sectors
* data files
  - Fixed potential crash while reading airfields files
  - Added more polars (Hang gliders, DG1000, Blanik, Jantar, ...)
* Android / Linux / OpenGL
  - enable translations
  - fix dialog titles
  - support big displays (tablets)
  - implement check boxes (for enabling "Expert" mode)
  - fix airspace rendering

Version 6.0.1 - 2010/12/26
* map
  - task, glide terrain: fix rendering bugs
* user interface
  - Language: translation updates
  - Language: always fall back to resource data
  - Language: enable translation on PPC2000/PPC2003
  - dialog "Switches": portrait mode layout fixed
  - dialog "Statistics": draw trace on task page
* terrain / topology
  - minor memory leak fixed
* glide computer
  - new built-in polars: IS28B2 and SZD30

Version 6.0 - 2010/12/19
* build system
  - compile with gcc / mingw32 / mingw32ce instead of Visual C++
* data files
  - support for SeeYou and Zander waypoint files
  - support for TNP airspace files
  - when started from SD card, XCSoarData is stored on SD card, too
  - when a XCSoarData directory exists on SD card, it is preferred
* devices
  - Altair Pro: task declaration
  - new drivers:
    - Flymaster F1
    - Flytec
    - ILEC SN10
    - Leonardo
  - NMEA logger and NMEA replay
* terrain / topology
  - cached terrain load during startup (faster)
  - incremental (faster) terrain/topology updates
  - faster terrain/topology rendering
  - slope shading can be turned off
  - auto-scale terrain colors
* user interface
  - mouse gestures
  - translation compatible with gettext / libintl
  - language auto-detection
  - configurable temperature unit (Fahrenheit)
  - configurable trail colors
* gauges
  - new FLARM radar screen
  - thermal assistant
* task
  - full rewrite of the engine, new task editor
  - support more task types
  - saved tasks are XML
  - alternates list
  - instant OLC score
  - OLC plus rules
  - instant AAT optimization

Changes from 5.2.2:
PAOLO:
- colorful vario gauge by Paolo (for FIVV only)
- (minor) infobox config layout in configuration
TOBIAS:
- ballast dump works outside task calculator
- start task info
ROB DUNNING:
- Font editing patch
- Allow DebugStore to use varargs and convert all ca
- Allow StartupStore to use varargs and convert all.patch
- Fix font in checklist dialog
- Allow synce pcp to be overridden via make

JMW:
- Added Condor device

Changes from 5.1.9beta9:
- Fixed bug in tasman vario gauge display
- Clearer display of flarm target climb rate
- renamed variables to improve readibility
- Added option to enable/disable FLARM radar separately from map
- Removed option to display trapezoidal relative altitude on FLARM radar
- Fixed LDNext bug
- Compatibility for widescreen displays courtesy of Rob Dunning
- PNA port work courtesy of Paul Coolwind
- Fixed SZD55 polar (more accurate) courtesy Luke Szczepaniak
- Added DG-300 polar courtesy Paul Coolwind

Changes from 5.1.9beta8:
- Info on persist load/save in startup log
- Clear logs if not enough space for persist
- Persist save of cruise efficiency
- Fixed mc speed bug when cruise efficiency modified

Changes from 5.1.9beta7:
- Draggable targets on touchscreen version
- Cursor toggle mode in landscape target dialog
- AAT Time to go resets to zero on cleared task
- AAT Time to go never negative
- Fixed bug in waypoint exclude outside terrain checking
- Fixed bug in time calculations with short final legs in task
  (final glide around multiple points).

Changes from 5.1.9beta6:
- added clear button to task editor dialog in portrait mode,
  courtesy Jacques Fournier
- added missing infobox copy/paste buttons in portrait mode
- added display of wing loadings for built in polars
- added GRecord stuff to Altair
- updated copyright text to source code
- moved close button in basic settings to left to improve usability on PNA
- FLARM targets display of average climb rate courtesy Lars H
- Team code position shown on map courtesy Lars H
- GRecord updates for Altair, PNA
- FLARM on-map display updates
- Button labels update for PNA
- Fixed minor bugs in calculator re ete (energy height not used in fractional calculations)
- Restart time now one hour
- Fixed bug in display of start in analysis page (barograph)
- Selective fine control of float attributes
- Added LAK17-15, Lak17-18, ASG29-15 (mod from ASW27-W)
- Display weight info on glide polar page
- FLARM declaration bug fix

Changes from 5.1.9beta2:
- Alternate text entry methods
- Can now use flarm database, courtesy Lars H
- Added copy/paste to infoboxes in configuration dialog
- Flymaster F1 bug fix (vario units)
- Porting to cegcc with Russell King
- Task/leg times to go etc only shown if task is completeable at current Mc
- Infobox selector has items sorted alphabetically
- Multiple start points ensure the current start is in the list.
- Draw cross in final glide bar if unreachable at current MC
- Initial support for XCOM760 radio
- Added input event to add temporary landable waypoint
- Goto function now allows tasks to be resumed
- Bug fix in DD.dddd waypoint edit format
- enabled use of flarmnet ids in flarm display (courtesy Lars H)
- Added input event to switch orientation modes
- added support for declarations to IGC approved FLARM devices
- added missing help for new infoboxes
- added control of circling zoom to input events
- battery voltage infobox for Altair (others to follow)
- added Ventus CM17.6 polar
- added duo discus XT polars courtesy Derrek Ruddock
- added option to set 800x480 resolution for ipaq 310 testing
- mods to allow configuration of Vega in portrait mode
- robustness enhancements (avoid buffer overrun in long waypoint comments)
- build script
- version bump
- More porting to cegcc; allow O3 optimisation, variable initialisation

Changes from 5.1.9beta1:
- Added Flymaster F1 device
- Fixed bug in AutoQNH
- Finer units in task rules dialog

Changes from 5.1.8:
- Draw red line on thermal band at start height when there's a start
  height limit and on start waypoint
- Touching list forms in the scrollbar area moves to that position in the list
- Don't display meters in airspace altitudes as well as feet unless meters is
  the user altitude unit.
- FL altitudes rounded to nearest 10 units to ease readability
- Zander support split off into its own device
- Fixed IAS of Zander (km/h -> m/s)
- Fixed bug in declaration to EW micro
- Added ASG29E-18 polar

--------------------


Changes from 5.1.7 beta6:
- Projected track line in AAT mode when track from last turn >10 degrees off target
- Allow start through top of start sector
- Bug fix, baro and GNSS altitude in log files swapped
- Fixed lockup on auto shutdown in simulator mode when out of batteries
- Higher colour contrast snail trail
- Changed "Ack for day?" to YES/NO/CANCEL
  (NO unacknowledges for day)
- Airspaces drawn closed if open
- Added UNL (unlimited) airspace top as used in wgc08
- Fixed lock/unlocking of targets in portrait mode
- Fixed direction of arrows on task line in AAT mode

Changes from 5.1.7 beta6:
- Energy height referenced to Mc speed to fly
- Fixes to airspace rendering in analysis dialog
- DMS/DMmmm/DDdddd units in waypoint edit
- Added proper dialog for airspace queries
- Prevent log points > 500 m from being added to snail trail or OLC store
- Minor Auto Mc improvements
- Ballast in basic settings has a timer, activated/deactivated
  by pressing ENTER, which progressively reduces ballast according to
  the rate set in the configuration settings (dump time).  Timer is only
  active while the basic settings dialog is open.
- AAT/FAI Sector rendering on screen now more accurate
- Bug fixes and cosmetic cleanups to airspace warning dialog
- Final glide through terrain status message warning logic improved
- Enhancements to thermal profile band and risk MC with respect to flying in
  mountains
- Added option for final glide terrain line to shade terrain outside glide range

Changes from 5.1.7 beta4:
- Airspace display in analysis dialog sped up slightly
- Airspace queries report MSL referenced height as MSL instead of "Alt"

Changes from 5.1.7 beta2:

- Task speed instantaneous improvements
- Fixed bug in start height reference in dialogs
- Added terrain height to barograph in analysis dialog
- Pressing ENTER on Mc value in task calculator sets it to time-averaged
  climb rate from circling
- Support for AGL airspace, now tested
- Bug fix in parsing airspace "M"/"MSL"
- Some graphical cleanups
- Pressing ENTER on range value in task calculator does optimise
- Auto Mc (final glide) won't wind down to zero the first time final
  glide is achieved.  It will wind down to zero after that though.
- Energy height used in achieved speed, cruise efficiency calcs
- When off-course by more than 10 degrees, shows distance penalty
  in % for that leg along track line on map.
- Cruise efficiency stays at user-set value; if the field is selected and press ENTER, then the value will be calculated (and set to that value).
- Fixed minor bug in energy height compensation of thermal stats
- Minor improvements to analysis dialog
- Improvements to task speed instantaneous (new, more robust algorithm)
- Airspace AGL supported (not tested), will add terrain height at center of airspace to base.
- Analysis dialog shows mc speed, sink rate on glide polar page
- Analysis dialog shows terrain height in airspace page
- Allow auto mc to function when no task defined
- Added task rules dialog from task start point
- Added height reference for Start max height rule (allows MSL or AGL)
- Increased accuracy of terrain footprint
- Added LS6-15 polar
- Cruise efficiency displayed and adjustable in task calculator.  The cruise efficiency
  is the increased average speed of the glider in cruise, due to dolphining or flying in
  rising air.  It is calculated and displayed in the task calculator.
  If the value is edited, then it will be used subsequently in arrival time calculations.
- Added g load estimation when acceleromter not connected
- Added experimental distance vario infobox.
  This is the the difference in height required to complete the task divided by the time step.
- Improved task speed instantaneous
- Hour glass used in nearestairspace input event, since this can take a few
  seconds.
- White bold (a la Google maps) on task waypoint labels
- Added input event "GotoLookup" which allows a single menu item to bring up the waypoint select
  dialog, and if a waypoint is selected, it will Goto and clear task.
  See pc.xci for example (it replaces the "Task Save" button)
- Fixed situation where auto Mc can wind down after task start due to manoeuvering near start
- When logger is started, if the task hasn't been saved, it is saved to the default task.

Changes from 5.1.7 beta1:
- Vario gauge shows thick red/blue line for sink/lift
- Last thermal stats only used if thermal gain > 0 and
  thermal time > 45 seconds.  This prevents spurious entries for ignored
  thermals, or for quick pullups in thermals without sustained turns.
- Not just airports but landpoints can now have "airfield" details

Changes from 5.1.6:
- Map scale display for non-metric units
- Fixed initialisation of AAT properties when adding waypoints from
  waypoint dialog

-------------------------------------------------------

Changes from 5.1.5 beta 6:
- Snail trail rendering improvements:
  -- removed 'wobble' of snail trail from long time ago
  -- don't crop partially visible lines
- Bug fix in AAT sector detection when start angle > end angle
- "Speed remaining" in status dialog renamed to "Speed estimated" as
  it gives the estimated final speed of the task
- Increased size of up/down arrows in FLARM gauge
- In target dialog, can move target up/down/left/right on Altair with
    DISP/CFG/F5/F6 keys, on PC with 2/3/6/7 keys
- Added blue line of constant distance arc in AAT sectors
- Fixed bug in LD vario and LD GPS calculations
- Added LX sentance (LXWP0) to support Condor
- Fixed bug in auto mc
- Task speed stats reset on task start/restart.

Changes from 5.1.5 beta 5:
- In target dialog, north up and north track modes cause screen orientation
  to be north-up
- Calculations in the target dialog is based on a timer now rather than triggered
  on change, to prevent calculations slowing down the refresh.

Changes from 5.1.5 beta 4:
- Infoboxes (AA Time, Task Time To Go, Next Time To Go,
             Task Arrival Time, AA Delta Time)
  now use consistent color format:
     black/white: AAT est > min time
     blue: AAT est turning now > min time
     red: AAT est < min time
- Task editor/overview page shows file name of task in caption, and shows '*'
   if task is edited and not saved.
- Bug fixes to tasman instruments vario
- Text entry dialog uses larger font
- Flight logger can use short file name, if "Logger short file" is true.
- Flight logger gets ID from 3-letter logger ID
  in System config, if not set this defaults to 'AAA'.
- AAT zero range (nominal) task is displayed thin green dashed,
  target task is displayed in thick green dashed
- Added new infobox "Thermal All / TC All" for gps vario averaged across
  all time spent in circling mode.
- Speedups and bug fixes to effective/achieved Mc calculations.
  achieved Mc is no longer influenced by gliding off high starts.
- AAT optimiser more accurate for setting range to 5 mins over min time,
  faster, and more robust.
- Prevented re-start of snail trail on minimum height if OLC disabled
- Full snail trail (OLC) data thinning bug fixes

Changes from 5.1.5 beta 3:
- "Smart averager", averager resets on cruise/climb transition
- Display AAT sizes next to waypoints in task edit
- Set AAT default size from sector size setting
- Target radial setting can wrap around
- "Target locked" is in target dialog now
- Improved robustness of AAT optimise buttons etc
- "Target" instead of "Mark Location" on default menu of Altair/PC
- Snail trail color scale fixes
- Target details cleared when changing a turnpoint
- AAT nominal task is displayed thick green dashed,
  target task is displayed in thin green dashed

Changes from 5.1.5 beta 2:
- Task speed statistics reset on task restart
- Draw vertical lines on analysis dialog barograph and task speed
  where legs started
- Locked targets are unlocked as soon as the AAT area is entered

Changes from 5.1.5 beta 1:
- Changed ExternalTriggerCruise to enum, so it can be off,
    "flap", or "SC" (speed command).
  Existing value of true is equivalent to "flap".
- Draw centroid/'bmw' symbol at targets in AAT task
- Calculate AAT time to go if turning now while in sector, then
   going to remaining targets after this.
- AA dT infobox goes blue if task time > AAT time + 5 minutes when in sector
   and pilot turns now.
  Therefore, particularly in last AAT sector, when AA dT is blue,
  it is reasonably safe to turn now, even if the target is deeper in the
  sector.  (only if color infoboxes are on)
- Set waypoint bearing and best cruise track to first leg bearing
  when in start sector, so blue arrow points to first target, and
  so does screen orientation.

Changes from 5.1.4:
- Target dialog steps in 2% and 2 degrees instead of 5.
- AAT target direction and best cruise track arrow (blue) extends
  towards task line from previous target through aircraft when advancing
  the target (aircraft is going past target)
- Less wandering of AAT target while in sector due to shift along track
- AAT delta T goes red when going under time
- Failure to load a task keeps old start/finish/aat properties

Changes from 5.1.3 beta9:
- Cleaned up portrait waypoint select and airspace select/control dialogs.
- When circling and in target dialog, orient towards waypoint
- Cleaned up compilation warnings for include files that aren't used
- Added display of 30s average glide angle to airspace page of analysis dialog
- Added labels "h" and "D" to airspace page of analysis dialog
- Added E/W, N/S fields to waypoint edit dialog
- Task editor asks whether added waypoints are the finish points,
  means user doesn't need to go back into AAT turnpoints after adding them
- Reorganised fields in task editor waypoint properties for more intuitive
  ordering.
- When adding waypoints from task editor, don't show misc buttons in turnpoint
  dialog (e.g. details, move up/down, select, remove) since they're not
  required here.
- Task editor, removed move down/up buttons when at extremities of task
- Added 2 more airspace patterns
- Added AA delta T infobox
- Fixed bug where North/Track method was not being saved
- Increased status message delay time for default messages to 2.5 seconds

Changes from 5.1.3 beta8:
- Added support for declaration to EW MicroRecorder
- Added instantaneous task speed to analysis dialog
- Fixed instantaneous task speed calc


Changes from 5.1.3 beta7:
- Cleaner startup and shutdown
- Task calculator and target pages from analysis dialog hides analysis dialog
- Fixed some ranges and units in configuration dialogs
- Fixed greying out of previous waypoint menu
- Fixed hang on exit on PPC2000/PPC2002 platforms
- Cleaned up display of waypoint and task list columns
- Fixed netto vario calculation when not flying or very slow
- Added TE probe calibration to vega configuration
- OLC handicap factor limited to values between 50 and 150 %
- Task overview dialog hides when launching calculator and analysis dialog
  so target display works from there.
- Fixed acceleration compensation for netto vario calculation when used
  with a vario that doesn't supply netto but does supply acceleration
- Auto positioning of targets when behind target inside AAT sector is disabled
  when target dialog is open
- TC Avg infobox now shown in red if value < 2/3 of Mc
- Risk Mc used in colored info boxes (TC 30s, TC av) instead of absolute Mc
- Allow negative times in infoboxes and dialogs (in particular for AAT
  time to go)
- AAT time to go infobox can be negative (e.g. in excess of min time)

Changes from 5.1.3 beta6:
- G load factoring for polar etc take absolute value of G, in case
   meter (or aircraft!) is upside down
- Fixed airspace query message when inside airspace area but below/above it

Changes from 5.1.3 beta5:
- Fix to target dialog when active waypoint changes while dialog is active
- Fixed help on infoboxes final glide and auxiliary page
- Added highlighting of selected item in lists etc, to improve
  readability
- Added seconds to infoboxes in comment line
- Added big infobox display mode, activated in Altair/PC via escape then F1.
- Added ASSERTs to xml parsing to check for memory problems
- Fixed some aspects of Vega demo handling
- Cleaned up program exit
- Changes to vega vario config dialog

Changes from beta4:
- Fixed waypoint save when using xcm files
- Added estimated achieved speed and ETE to target dialog
- Moved teamcode button to Info page 2, replaced with target dialog
- Write "No data" on analysis dialog when no data available to display
- Changed progress dialog from TOPMOST to TOP so other dialogs (e.g. error
  dialogs) don't get obscured by it.

Changes from beta3 to beta 4:
- Added delay/protection in launcher to try to prevent XCSoar being
  started twice.
- LD vario was wrong sign (negative down), now fixed.
- Prevent crash on start with xcm files that have oversized tiles
- Circling % takes turn rate into account to prevent bad stats due
  to flap switches and dolphin soaring
- Added relative altitude arrows to FLARM gauge in Bearing mode
- Nearest waypoint in status dialog now working even if waypoint is not
  visible on map
- Climb stats are now calculated relative to total energy height
- File properties are now sorted alphabetically
- Added locking of targets, and target dialog (from task calculator) to
  allow preview of task points and to move targets

Changes from 5.1.2 stable to 5.1.3 beta2
- Fixed bug in waypoint parsing of second file
- Waypoints outside terrain are always loaded if no terrain file
- Marks reset bug fix
- Added condition monitor for start rules
- Changed "V Task" instantaneous to "V Tsk Ins"
- Changed "Speed achieved" to "Speed average" label in status dialog
- Task speed value preserved over reset
- Status dialog allows left/right cursor to change pages
- RASP: Changed wstar color scale, better for strong conditions
- RASP: Sfctemp colour/offset fix
- RASP: only available times are displayed in dialog, half hour times
    supported
- RASP: weather dialog allows "Now" time (auto updated) or set time
- RASP: fixed white-out of display outside RASP range
- RASP: added wblmaxmin (convergence) and blcwbase (Cu cloudbase) to RASP
- Added progress dialog text for initialising terrain tiles (jpg2000)
- "acknowledgment Time" setting was ignored, now correctly used by airspace
  warning manager
- In airspace query status message, top now drawn above base (was the
  other way around)
- Reorganised airspace select and waypoint select dialogs in portrait
  orientation for greater readibility
- Barograph in analysis dialog time axis starts from zero.
- Analysis dialog: sensible output when not valid; remove display of data
   which might be confusing
- Added hourglass cursor for slow events (configuration, airspace lookup,
  OLC optimise, shutdown)
- File xcsoar-startup.log is now proper text file
- Marks files deleted on exit
- Enabled display of battery % for PDAs in status dialog,
  and warning on low battery

---------------------------------------------------------------------

Changes from 5.1.1 beta 7
- Allow for new or edited waypoints if the primary waypoint file is
  in the xcm file or blank ---> generated files become waypoints1.dat
  and waypoints2.dat
- Fixed marks reset
- Start height in status dialog (task rules) is represented as altitude
- Changed "nearest" button in analysis dialog to "warnings"
- Day-acknowledged airspace is always unshaded (outline still drawn)
- Bigger/italic font of labels on analysis page
- Airspace lookup dialog doesn't exit immediately after acknowledging an
  airspace.
- Added dwcrit and wblmaxmin to RASP parameters
- Added "Times" page to status dialog, with separate landing/takeoff/flight times
- Added "Max Height Gain" to status dialog
- Fixed alternate glide bar style in portrait mode

Changes from 5.1.1 beta 6
- Ensure FLARM becomes visible if suppressed and alert level >0
- Added missing port functions for second port
- Prevent 2d fixes from being added to logger buffer
- Bug fixes to port handlers, now task Declaration to external loggers
  stands a chance of working
- Added Volkslogger device
- Added FAI 1000m start rules option
- Thickened green lines in Analysis dialog
- Added display of grid values in Analysis dialog
- Merged status pages into single dialog, and moved weather button to
   where status aircraft used to be.
- New status page "Rules" showing start/finish details
- Fixed minor memory leak in RASP weather loading
- Splash screen on PC works now
- Added COM0 to available ports

Changes from 5.1.1 beta 5
- Preliminary support for RASP overlays
- Task waypoints preserved even if waypoint file is changed
- B50 bug fixes, support now for external cruise/climb switch
- Loads default language file "default.xcl" if it exists and no language
  file is specified.
- Added several missing translations
- Fixed terrain cache method for PDAs with low memory
- Added new polars: Speed Astir, LS-6-18W, LS-8-15, LS-8-18, ASH-26E, ASG29-18, ASW28-18
- Added named tasks
- Added ability to lookup airspaces by name/distance/direction/type
  and acknowledge for whole day.  Access via "Airspace Settings" menu,
  "Lookup" button.

Changes from 5.1.1 beta 4
- Minor bug fix to ballast calculation in B50 vario support
- Fixed baro altitude parser bugs
- Fixed time wrapover with end of month and midnight
- Cleanups of LD limiting functions and filter
- Cleanup of calculation time limits
- Cleanup of calculation code for readability
- Menu translations for waypoint next/previous in abort mode
- Fixed display of FLARM targets beyond 2.5 km
- Display final glide through terrain crosshair on top of everything
  except aircraft.
- Fixed rendering errors at edge of jpg2000 tiles
- Separated Borgelt B50 series devices into their own device (no longer Generic)
- Fixed AAT sector bug
- Force/unforce final glide menu item is hidden if AutoForceFinalGlide is on
- Added some missing translations
- Fixed previous page button bug in waypoint details
- Line drawn from FLARM target to edge of radar display for alert targets,
  makes it easier to see direction to search for traffic.
- Code fixes to device.cpp to prevent crashes with badly written device drivers

Changes from 5.1.1 beta 3:
- Force visibility scan after loading new airspace/topology/waypoints
- Progress bar for jpg2000 loading enabled
- Baro altitude from RMZ/RMA sentences only used if no primary
  baro source from a non-generic device
- Increased string length for parsing waypoints and airspace to 300
- Set GPS position to map center on startup if no home waypoint
- Fixed bug in rendering at very small zoom errors (could lead to crash)
- Rendering is smooth now even for jpg2000 terrain from overview
- Added reset function to MarkLocation event

Changes from 5.1.1 beta 2:
- Consolidated validity checks for info boxes

Changes from 5.1.1 beta 1:
- Fixed terrain shading bands in portrait mode
- Fixed terrain shading near coast boundaries
- Enabled portrait mode for Altair
- Enabled gauge vario in portrait mode for Altair
- Added file size method to zzip
- Added support for loading waypoint files from XCM
- Added support for loading airspace files from XCM (disabled, because too slow)
- Consolidated sizes of strings in ReadString methods
- Airspace parser and bounds fix when airspace goes past 180E

Changes from 5.1.0 beta 3:
- AAT target in sector fixes
- AAT sector/circle radius default value is 500 meters
- AppendTo function bug fix
- Mc Risk bug fix
- Replay finish stats bug fix
- Airspace parser more robust to syntax errors
- % Circling resets on valid start
- Screen unblanked if status message appears
- Terrain color ramp is user configurable (Low lands or mountainous)
- Terrain rendering speedups
- Polygon rendering speedups
- Replay logger bug fix (sometimes gave heading=0)
- New experimental jpeg2000 tiled terrrain loading
- Terrain rendering speedups and improvements
- Task speed unit bitmap fixes
- Fixed problem with declaration time occurring after takeoff time
  due to buffering of pre-takeoff data
- Bigger buttons in landscape mode for non-Altair versions to allow
  room for German translations
- User distance units in waypoint select dialog
- Memory leak in JPG2000 fixed
- Fast sine/cosine speedups
- Terrain rendering speedups
- Additional terrain ramps added (Imhof, ICAO)
- Option in expert configuration to disable the auto start/stop of logger on
  takeoff and landing
- Zip container code added
- "XCM" (XCSoar Map) file format support added
- fixed top line of terrain
- bumped version to 5.1.1beta1
- fixed airspace parser dialog bug


Changes from 5.1.0 beta 2:
- Added code to generate missing translations file on windows PC debug builds
- Grey out of some task specific menu items if in abort mode.
- Style option to draw an arrow body alongwith the arrow head
  under option "Wind Arrow" in Settings->Map Display(Expert)
- Fixed bug in query airspace if inside airspace
- Added gettext() to enumerated parameters

- New notifications: AAT too early, arrival past sunset,
     significant wind change
- Fixed bug in Arm start mode (wasn't advancing)

Changes from 5.1.0 beta 1:
- Speed to fly compensated for risk
- Logger buffered for 60 seconds
- Energy height uses estimated true air speed if no IAS is available
- Support (read-only) for Zander variometer and Tasman Instruments variometer
- Changed scale on final glide bar to +/- 500 meters (was +/- 2000 meters)
- Attempt to resolve slow response with in FLY mode on older PDAs
- Fixed bad line in default.xci

Changes from 5.0.9:
- Added NMEAOut, PosiGraph devices
- Input events for forced cruise/climb displays (etc?)
  (FLARM display forcing)
- Waypoint selection filter by type, and by heading 360 deg
- Smoother scrolling of lists
- Setup dialog for NMEA devices changed.
- If any landable point is visible and reachable, final glide bar goes orange
  if below final glide.
- Menu label macros added: WaypointNext, WaypointPrevious, AdvanceArmed, LoggerActive,
     TerrainTopologyToggleName, SnailTrailToggleName, CheckAirspace, CheckTask,
     CheckWaypointFile, CheckSettingsLockout, CheckReplay, CheckFLARM, CheckTerrain
- Menu labels grey out if actions are unavailable
- Dialog details for AAT vs non-AAT are visible only when AAT is set or not,
  in task calculator, task status, and task waypoint editor
- Fixed restart problems where >10 minutes, still was restarting
- Start/restart now more user friendly.  Auto restart only happens up to first turnpoint
- Fixed bug in ETE calculations when force final glide is on.
- Terrain not rendered in not valid at aircraft
- Fixed bug in waypoint lookup (search by turnpoint)
- Moved some config parameters to "Site" configuration page
- Added advanced vs basic configuration settings
- Added -small startup option for PC
- Fixed bugs in ZigZag wind algorithm, and improved accuracy and response
- Don't draw final glide through terrain icon if no task
- Wind estimate set by user in wind settings dialog (with SAVE button)
  overrides the internal estimate until a new estimate is obtained.
- Minor cleanups of text in dialogs
- Invalid infobox data is greyed out so it doesn't distract user

Changes from 5.0.9 release 1:
- Fixed ETE and final glide calculations for Mc=0, proper compensation
  for wind and unreachable at current Mc etc.
- Fixed task distance rounding to nearest 0.1 units

Changes from 5.0.8:
- Fixed bug in wind initialisation/calculation
- AAT start/finish radials step in 1 degree increments
- Fixes for build on VS2005 (PC)
- Fixed various out of bound bugs for task waypoints
- Fixed display of topology labels
- Fixed AAT distance thread dead lock
- Volkslogger parser fix by Rolf Muller-Nilsen
- Fixed adjustable logger time steps
- Fixed AAT distance bug for final waypoint
- Transparent airspaces are not filled, so airspace below is visible

Changes from 5.0.7:

- FIXED Start arm premature
  messages are confusing though, we don't get notification when re-entering a start
  sector (after arming it), nor when approaching a start line.
- New snail trail mode "Full" which displays entire flight.  In all modes,
  the snail trail is short in circling mode in order to prevent screen clutter.
- New feature: added 'optimise' button to task calculator.  This adjusts the
   range (increases or decreases) so that the estimated task time exceeds the
   assigned task time by less than five minutes.
- FLARM targets on the map are drawn as arrow heads pointing in their track bearing.
- Added missing 'Auto Display Blank' to configuration settings for PDA platform
- Fixed Borgelt B50 sentence parsing (Thanks RMN)
- Bug fix for half hour UTC offsets
- Total energy is calculated from difference in true airspeed to best LD in
  true airspeed
- Task radii expressed in user units
- Bug fix, profile support for PC and PDA restored
- Bug fix, protected use of message in NearestAirspace function with thread lock
- Bug fix, NearestAirspace search array out of bounds due to unsigned int loop
- QNH, Bugs, Ballast and MacCready saved at program exit and restored on startup
- FLARM radar can be selected to display relative altitude or bearing.
- Removed asking whether to delete old log files to make space when logger is started.
  Deleting old log files happens automatically now.

Changes from 5.0.6:
- Max manoeuvering speed set to 300 units in configuration dialog
- System beep and message on task/waypoint advance
- Messages given in arm modes (arm start or arm) as reminders to press arm
  when ready to advance
- Bug fix to waypoint editing (second waypoint file was cleared)
- Warning added to waypoint file save when filtering for
  waypoints outside terrain range is enabled.
- Bug fix, task statistics were not updated after task finish.

Dialogs changed:
- dlgTaskWaypoint.xml
- dlgTaskCalculator.xml
- dlgConfiguration.xml
- dlgConfiguration_L.xml
- dlgTaskOverview_L.xml
- dlgTaskWaypoint_L.xml
- dlgStatusTask.xml
- dlgStatusSystem.xml

Changes from 5.0.0:
- Fixed non-drawing of infobox borders on PPC2002
- Added Declare button on Task Calculator
- Fixed terrain display offset bug in portrait mode
- Map scale increased resolution
- Increased maximum radius/sector size on AAT to 100 km
- "Show gross" vario configuration (default true)
- Color speed chevrons, and larger:
 -- blue pull up (slow down)
 -- red push to earth speed up
- Lightened blue color in infoboxes
- Auto disarm mode message only appears if in arm mode
- Task calculator, shows estimated task speed for remainder of task
- Task calculator, shows effective MacCready
- Task calculator, shows achieved speed
- Task calculator, cancel button restores Mc at entry
- Auto MacCready: climb stats are reset on takeoff
- Previous waypoint selects through all multiple start points
- Bug fix, aat target continuation was only working on first sector
- Autozoom for AAT, distance used in zoom is set by max of
  distance to target and distance to center (so scratch task should
  always be visible in autozoom mode)
- Fixed bug in glide time required (wasn't taking final glide into account)
- AAT areas drawn in reverse sequence so next area is on top,
  previous AAT areas not drawn.
- Zigzag wind disabled if on ground (slow or not flying)
- Wide version of FLARM target display on map (ON/Scaled)
- Achieved MacCready accuracy improvements (was overestimating
  with start circles)
- Achieved maccready, height difference compensation
- AAT projection when in sector
- Task calculator, changed "Range" to "Set range"
- Bug fix, "Nearest airfield changed" problem if two airfields are coincident
- Abort mode bug: multiple waypoints close to home give "nearest airfield
 changed" repeatedly.  Now message is given only if nearest airfield
 is more than 2km from previous one.
- All up Weight is displayed in analysis dialog glide polar page
- Minimum zoom increase in AAT (for autozoom)
- Task speed achieved is average speed dist/time + time
  to climb back to start height.
- Task editor, removing waypoints preserves AAT details of successive
  waypoints
- Fixed TASK_START event
- New infobox for distance to home
- New infobox for speed task achieved
- Added AutoBlank configuration option for PDA versions
- Changed text in task status dialog for clarity
- Changed flap forces cruise to now use landing flap switch, and works
  for switching into cruise and into circling
- Bug fixes to AAT distance calculations
- Added ventus 2cx to polar
- Bug fix, sound volume was set to zero on exit
- Added flap landing to switch dialog
- Added close button to text entry widget on non Altair systems
- Allowed wraparound of letters on text entry dialog
- Minor changes to help text and labels of configuration items for clarity
- Lighter blue/red for inverse mode
- Time/date fix for IGC files (UTC used throughout as per spec)
- North/track up display orientation
- Waypoint select on add-waypoint in task editor
- Arm advance to work outside AAT sector if already been in that sector
- Prevent landing/takeoff detection when GPS is disconnected
- Configuration of lat/lon units
- Changed 'aircraft rego' to 'competition ID' to be consistent with IGC
- Improved cropping of polygons
- Minor bugfixes

Dialogs changed:
 dlgConfiguration.xml
 dlgStartPoint.xml
 dlgTaskWaypoint.xml
 dlgTeamCode.xml
 dlgTextEntry.xml
 dlgWayPointDetails.xml
 dlgWindSettings.xml

Changes from 4.7.7:
- Make terrain file loader check file size, to improve robustness if
  bad file.
- Added text entry dialog
- Added pilot name, aircraft type and rego to configuration dialog
- Added support for team code
- Map zoom improvements
- Fixed bug: Waypoints label in abort
- Fixed bug: Default task at startup if no task defined
- Fixed bug in altair.xci, nearest waypoint details were pan-relative
- Minor UI cleanups (cosmetics)
- Logger inactive when in IGC replay mode
- Circling wind estimator won't update if less than one fix every 2
  seconds.
- Zigzag wind estimate inactive when in IGC replay mode
- Analysis dialog: base/ceiling estimation improvements
- Task speed now altitude compensated
- New task speed instantaneous
- All flight statistics retained when exiting XCSoar and loaded at startup,
   so previous flight can be reviewed later.
- Task is saved when exiting XCSoar and loaded at startup.
  (Default.tsk)
- Removed unused/default processor definitions,
  NEWINFOBOX, NEWAIRSPACEWARNING as this is default now.
- Added support for alternate start points
-  All file paths are now converted to/from local path for that machine
  so registry files can be transferred between PC and PDA/Altair.
-  PC and PDA version all data files now in "My Documents/XCSoarData".
- Thermal locator improvements
- UI change: All reachable landable points arrival heights are shown on map in
   all waypoint label display modes
- Average task speed improvements: compensation for altitude,
      now computes task speed accurately for achieved scorable AAT distance.
- Task page on analysis dialog shows in thick red dashed line the scorable
  AAT paths.
- Fixed bug, task finish detection was previously disabled
- Fixed bug, stats for finished task after reset were not displayed correctly
- Fixed bug, waypoint details dialog arrival height was relative to sea
  level not ground.
- Waypoint details altitude arrival, removed "alt diff mc safety"
- Removed unused menu and dialogs from PC version.
- CatMul-Rom interpolator used for logger replay now, provides better
  reconstructed paths and wind estimates when used with low logging rate.
- Thermal markers shown in cruise mode only at close zoom scales,
  to avoid clutter.
- When infobox colors are enabled, the thermal last 30 second average
  is red when the average is less than 0.5*MACCREADY.  This can be used
  to clearly show when it is time to leave a thermal.
- AAT max/min/target speeds in infoboxes show '---' if minimum time
  remaining is zero.
- Minimum zoom level in autozoom set to reasonable level (1.5km) to
  prevent zooming in too close when going past a turnpoint.
- List items in dialog can be selected with mouse/touchscreen.  Touch twice
  to emulate return key.
- Added configuration option to adjust snail trail width
- Fixed bug, made airfield details parser robust to wrong files.
- Fixed bug, nearest waypoint details did not work for first waypoint
- Fixed bug, airspace warning dialog was not shown from
  'nearest airspace' menu when there was an active acknowledgement
- Fixed bug, PC version crashed if exit via close button and a dialog was
   still open
- Home waypoint always added to abort task list if reachable
- 'Clear' button added to task dialog in landscape mode
- Team Code dialog updates dynamically
- Fixed bug, range/bearing was incorrect sometimes
- Improved rendering of distance to airspace in airspace warning dialog
- Fixed bug, portrait mode text in analysis dialog (some items were cropped)
- Infobox border fixup in portrait mode
- Fixed bug, hang on nearest airspace
- Bearing to target shown in great circle arc
- Fixed bug, in abort mode (introduced just 2 days ago)
- Fixed bug, sound volume was set to zero
- Updates to menu, default.xci for PDA
- Return key now toggles suppression of FLARM radar.  If new traffic appears,
   the suppression is turned off again.
- Fixed bug in PPC2002 infobox selector graphics
- Fixed bug in abort mode (possible cause of crash/hang)
- Task calculator range increments in 5%
- Added infobox for 'Home Distance'
- Auto QNH only activated when not flying for more than 10 seconds
- Button menu fixes for PDA, PC
- (Feature request 1281639) Editing/saving waypoints
- Protected task edit from buffer overruns
- Fixed bug, increased text size for airspace parser
- Disabled CDI gauge as it has no control in the configuration settings and hasn't
  been updated
- Fixed bug, FAI finish sector was incorrect


Dialogs changed:
 ALL dialogs
 dlgHelp.xml

Changes from 4.7.5:
- Added small histeresis to instantenous LD vario
- Airspace parser updates
- Added Cambridge GPS NAV device
- Added option to force cruise on neutral/negative flap (for Vega)
   (Flap forces cruise)
- Terrain contrast/shading improvements
- Snail trail now drawn with outline to improve visibility over terrain
- Added V TAS infobox
- Improvements to wind estimator algorithm
- Vario gauge unit bitmap for knots
- Vega configuration, added page for audio schemes
- Vega configuration, added missing parameter (BaudRateA)
- Altitude AGL uses baro altitude if "Nav by baro altitude"
- New units for task speed (separate from airspeed/wind/ground speed units)
- Added FAI 90 start/finish type
- Added thermal locator (shows centroid of lift when circling), option 'Lift center'
   in configuration options.
- Fixed minor bug, auto macready by average was not working when no
  task was defined.
- Modified least squares algorithm to handle weighted least squares.
- Add 'Append' waypoint function, so users can create a task by selecting
    waypoints from the map in sequence
- Task waypoint move up/down in task waypoint pages.
- Terrain database loaded into memory if sufficient RAM + 5 Meg free
- New smooth shading of terrain, major improvement
- New landscape progress dialog hides screen for cleaner startup
- Default task to home if no task loaded at startup
- Added labels to climb and temperature trace analysis pages
- Added help system.  Press enter for 2 seconds on a dialog property
  to display help text.
- Fixed minor bug, landable points were not always visible for some
  label modes.
- Fixed minor bug, baro altitude set by GPS for IGC replay.
- Online Contest optimisation (analysis page, configuration settings,
   three rule sets available)
- Analysis pages now each have a context-sensitive 'action' button.
- Added handicap to glide polar page for OLC scoring
- Fixed GDI resource leak in animateRectangles
- Fixed memory leak from com port threads not having handles released
- Fixed airspace warning dialog losing focus of previous dialog if opened
- Fixed memory leaks in new airspace warning dialog
  when another dialog is already open.
- Online contest "in progress"
- Added 'Declutter Labels' inputevent and menu item
- Fixed GDI resource leak in WindowControls
- Refinements to screen lat/lon bounds calculations
- Refinements to thread locking (separate LockTaskData from LockFlightData)
- GCE/NMEA queue blocking bug fix
- Added check for 500kb free space on IGC destination, asks user to
  delete old IGC files as required to free up space.
- OLC work (rule interpretations, in-progress only valid if flying)
- Added tab style for infobox border
- Added double buffer for infobox rendering to reduce flicker
- Topology bounds area used for pre-filtering of visibility to improve rendering time
- Toggle terrain map labels button (DeclutterLabels)
- Thread locking improvements to reduce latency
- Computed arrival height AGL at Mc0 Mc safety Mc current
- Startup/shutdown messages saved in xcsoar-startup.log
- Fixed bug, short task duration estimates when Mc=0 or unreachable
  in cruise at current Mc setting due to drift.
- Fixed bug, spurious touchscreen detect when pressing menu buttons
- (Feature request 1463308) Auto-mark thermal
- (Feature request 1444335) configurable max/min zoom --> better zoom
   levels available now.

Dialogs changed:
 dlgConfiguration.xml
 dlgWindSettings.xml
 dlgVario.xml
 dlgAirspaceWarning.xml
 dlgWaypointOutOfTerrain.xml
 dlgAirspaceWarning.xml

Changes from 4.7.4:
- Fixed total energy compensation (final glide) when on ground
- Fixed minor bug, silly ETE values were presented when Mc=0 in AAT
  in Task Calculator
- AutoMc disabled if in abort mode
- Fixed: Thermal profile showing distortion (negative values?)
- Fixed: Mc=0 Est task time on task calculator
- Fixed: Trail hang
- Fixed: PC registry not recognising all registry values correctly!
- Auto Mc modes: final glide, set to average, both
- Vario gauge averager should switch to netto averager if not in circling mode
- sam's bug fixes and new features
  --> legbearing bug
  --> New airspace dialog
  --> Waypoints out of terrain
- Fixed: AAT radius display in analysis page shows distortion
- Fixed: Waypoint infobox shows bearing to waypoint, not to target (for AAT)
- Fixed: Vario gauge chevrons not always appearing when they should,
  now chevrons always drawn if vario is in non-circling mode
- Fixed: Averager jumps around too much
- Added configuration setting to determine whether to ask/exclude/include
  waypoints out of terrain range.
- Added LD vario infobox

Changes from 4.7.3:
- Added Auto QNH function
- Minor improvements to robustness
- Added preliminary support for vega voice
- Limits on altitude/speed for start, altitude for finish
  (Feature request 1444340)
- Changed AutoWind from bool to enum: Manual, Circling, ZigZag, Both
- Added zig zag wind estimator
- Added option to use of barometric altitude for all nav functions
- ** (Feature request 1403702) Configuration option for logger timestep
- FLARM gauge, show colors for threat levels
- Fixed bug, Start/Finish radius drawn half size
- Fixed bug, v task calculations if selecting a previous waypoint after
    starting
- Added detection of valid start, now in task status dialog if
    start wasn't valid, the start time shows "INVALID"
- Added safety McReady for use in calculating reachable fields and
   display of arrival heights, and in abort mode.  Option to use
   current Mc value for safety McReady when in abort mode.
- (Feature request 1278082) Ellipsoid error correction.  Now
  detects if ellipsoid/geoid offset is produced by GPS.  If not,
  it applies geoid correction.
- Added basic support for Cambridge GPS-NAV as a GPS source only

Changes from 4.7.2:
- Fixed bug: Disabling of airspace warnings by individual types was
   ignored.  Now working correctly.
- Proper handling of PGRMZ with respect to QNH and when altimeter
   also available from variometer

Changes from 4.7.0:
- Changed "Bugs" to "Clean" in basic settings so meaning is clearer
- Changed "Device 1" etc to "Device A" in configuration settings so meaning
  is clearer
- Fixed (Bug 1388996) Airspace outline black option ignored
- (Feature request 1370449) Configuration of autozoom at startup
- (Feature request 1430326) configuration of sys time set by GPS
- Force final glide mode, input event
- Auto force final glide mode option, forces final glide as soon as
  you are above final glide.
- Startup reliability fixes
- Terrain offset fixes
- FLARM gauge minor fixes (draws aircraft beyond 2km at 2km)
- Added Ventus2C polar
- Added missing vega configuration parameters
- Fixed PGRMZ parsing to set BaroAltitude, not Altitude
- Airspace warnings etc uses baro altitude if available
- Removed dead code in parser.cpp
- Removed "stall" from switch dialog
- Changed "airbrake extended" to "airbrake locked" in switch dialog
- Added devices for Vega and AltairPro

Changes from 4.6 to 4.7:
- Ballast also shown as volume in liters in basic settings dialog
- Vario 30 s averager uses vario if available, otherwise altitude.
- IGC file date is system date, should be reset to GPS time on first lock
- FLARM radar limits range to 2k limit (shows aircraft beyond 2k as at 2k)
- Log file renamed "xcsoar-debug.log"


Changes from 4.5 to HEAD:

- Statistics/flight reset on takeoff
- Major speed improvements to rendering, synchronisation between threads,
  final glide through terrain calculations, snail trail
- Display "AUX" on screen when in auxiliary infobox mode
- Warning if attempting to change a task once it is declared.
- Added glide computer event for final glide through terrain
- Added german sector type
- Task-alterations are queried if already declared to external device
- All MessageBoxes now use new dialog system (when available)
- Redundancy (dropout) and handling multiple GPS sources,
  better autodetection of Vega.
- Improvements to labels in map display, so we don't get so many
  waypoint labels writing over each other.
- Gauge vario hides on fullscreen.
- Option to lock out configuration settings in flight
- Minor speedups to map drawing (removed several redundant floating point operations)
- Added finish line and finish area detection, this does nothing other
  than bring up a status message currently.
- Configuration option for user defined menu/button timeout
- Added Airspace Settings to input events, allows user to switch on/off
   display and warnings for each airspace type
- Warn the user when changing input, language, status files that they need to
  restart (in new dialog system)
- "Arm start" option
- Added user defined checklist text dialog (and corresponding inputevent)
- Waypoint advancing can now be manual, automatic (as before), or requiring
   'arming' each waypoint to be advanced.
- Text in airspace details has scrolling
- New Waypointselect dialog allows scrolling in list box
- Added option for autozoom optionally on at startup
  (in new config dialog)
- Added option for speed command driven by dolphin speed or block maccready
  (in new config dialog), this is shown in VOpt infobox
- Added in new dialog system a vario configuration page for Vega
- Added UTC offset configuration parameter for Altair
- Added task status dialog
- Added drawing of task in analysis dialog
- 'Target' offset for each AAT waypoint
- 'Run' inputevent so people can execute another program from XCSoar.  Program
  must exit before XCSoar continues
- Added 'autoadvance' option (default true) to allow disabling of
  automatic waypoint advances
- AAT sectors now drawn as shaded segments
- Total energy height compensation for kinetic energy in final glide
- Name in task display also shows names of landpoints/airports
- Added LoadProfile to inputevents, so we can have menu buttons
   trigger pilot/region specific settings
- Windows PC port using Visual studio 6.
- When terrain file is valid, only waypoints within terrain area are loaded
- All waypoint labels shown when in pan mode
- Added 'pan' to nearestWaypoint inputevent, to return item nearest to
    center of screen if in pan mode.
- Force redraw of map if not redrawn for 5 seconds (due to gps not connected)
- FLARM status, FLARM aircraft display on map
- Added FLARM TRAFFIC and FLARM NOTRAFFIC glide computer events
- Added basic FLARM status support in parser and Status dialog
- Filter out "Railway station" as miscpop label
- Added infoboxes to support temperature acquisition and traces
- Added atmospheric analysis (temperature trace, convection estimation)
- Snail trail uses netto vario if available
- Added NMEA processing and NE (NMEA Events) into InputEvents
- Minor terrain rendering fixes at close zoom levels
- Improvements to topology polygon rendering
- Added ETA infoboxes (as distinct from ETE)
- Default task (Default.tsk) file may be loaded automatically at startup
   if present (through InputEvent TaskLoad on STARTUP_REAL/STARTUP_SIMULATOR)
- Chevrons only on if airspeed available

- Fixed bug 1467530 Installation to Storage Card
- Fixed bug 1457674 Airspace Display - Danger Areas Obscured
- Fixed bug 1444806 Final Glide L/D
- Fixed bug 1433504 Start line
- Fixed bug 1433497 AAT-sector areas not being displayed
- Fixed bug 1430954 Waypoints with same name.
- Fixed bug 1420989 AAT not enabled when loading a task
- Fixed bug 1399143 Incorrect lat/long display
- Fixed bug 1395611 AAT Area masks display
- Fixed bug 1389003 Airspace area with many points
- Fixed bug 1382036 Profile Load missing data
- Fixed bug 1376376 Bugs - the six legged kind
- Fixed minor memory leak in shape labels
- Fixed minor memory leak in new dialog system
- Fixed bug, array out of bounds in inputevent
- Fixed bug, strange circling lockout (maybe)
- Fixed bug, airspace visibility (airspace wasn't warning if not visible)
- Fixed bug, superpan with autozoom
- Fixed bug in default.xci "Marginal final glide" now reads "Below final glide"
- Fixed bug in final glide alert, now has low pass filter to prevent
  too many alerts when using Auto Mc.
- Fixed bug in startup, program locks calculation/display before starting up
  to ensure everything is initialised properly.
- Fixed bug in FAI task sector auto advancement
- Fixed bug, start line works now
- Fixed bug in task save/load, also clears task on error when loading
- Fixed bug in wind speed infobox units display (now uses aircraft speed units)
- Fixed bug, AAT Areas were drawn on top of everything, including task lines.
- Fixed bug in profile save routine (bad \r\n encoding)
- Fixed spurious captions in subtitle infoboxes
- Fixed bug, "1m" in baro altitude infobox for alternate user units
- Fixed bug, snail trail was never red in sink, now working properly
- Fixed bug in topology bounds refresh
- Fixed bug BUG 1366197: Second Airspace File now works
- Fixed bug in display of more than 500 airspace areas
- Fixed bug in bringing up WaypointDetails from SelectedWaypoint when not
  using infoboxes
- Fixed bug, temp trace max temperature now relative to ground offset
- Fixed memory leak in new dialog system (bitmap unnecessary)
- Fixed display of airfield details in new dialog
- Fixed bug BUG 1368752: Fix display orientation for square displays e.g. hp 6515 (untested)
- Fixed bug BUG 1305089: Sound restored at exit
- Fixed bug in arrival altitude calculation with respect to bugs
- Fixed bug in local time display
- Fixed daylight savings bug
- Fixed BUG 1366492: Improved landing detection by checking altitude AGL to avoid false
  landings when flying in high winds
- Seeding random NMEA static strings from Input Events
- Triggering events from NMEA substring matches (may be limited to certain
  types due to performance limitations).


Changes from 4.22 to 4.5

- Fix waypoint parsing - make it completely bullet proof
- Package and release fonts (part of standard cab/exe)
- Button & Event mapping - default and legacy
  	legacy = same as version 4.22
	default = changed from 4.22...
		APP1 = Show button menu (was Full Screen)
		APP3 = Full Screen (was Vario Sounds Toggle)
		Take Off = Start logger (was manually)
		Landing = Stop logger (was manually)
		Info Box Control = Show labels (were hidden)
- Allow display of screen mode (Normal, Auxiliary, Full)
- Fix spelling of MacCready (it was McCready).
  (reference: http://www.achievement.org/autodoc/page/mac0bio-1)
- Exit simulator if battery lower than 20% (warning < 30%)
- Fixed crash during Waypoint details, when none selected
- Reduce length of labels where possible
- Change default.xci buttons to stay consistent between modes,
  removed some defatul modes changes
- Added sensible default sounds to play during Glide Computer Events
  (\My Documents\XCSoarData\ - Start_Simulator,Start_Real,Takeoff,Landing,
  FinalGlide,Tiptoe - .wav)
- Default.xci updated to hide Main button and map closely to 4.3 (APP1 does Main/)
- Fixed a number of memory leaks and buffer overruns in parsing data files
- Fixed Input Events label corruption. Fixed associated debug failure when
  comparing uninitialized variables.
- Modified variable names for Language and Status (more sensible)
- Use windows device time instead of GPS time in simulator
- Fixed spurious button press bug
- Status messages can be acknowledged by touching them
- Fixed message disappearing problem after 1 second (when airspace warnings were off)
- RETURN key in default.xci needs to be mapped
- Default set of status messages - now automatically generated from default.xcs
- Enable secondary files clear button
- Arbitrary DLL Load and Function calls from InputEvents
- Config files (input, language and status) now support "\r\n" strings correctly
- PlaySound now supports external WAV files automatically. Also allows WAV files
  to be referenced as Input Events - assumes local resource unless ends in ".wav"
- Automatically lookup localised "My Documents" directory to support multiple
  language releases of Pocket PC
- Version number (build date) is automatically generated for non-released versions
- Added debounce timeout registry setting in settings->interface files
- Added input menu timeout
- Added new status message interface (thread-safe, single window, ability
  to repeat messages and acknowledge)
- Fixed hard-coded screen coordinates in PolygonVisible function
- Airspace warnings now use new message class
- Added method to find nearest airspace boundary (interior or exterior)
- Input event to display info on nearest airspace boundary (interior or exterior)
- Renamed fixed "longditude" and "lattitude" spelling mistakes
- Display speed-to-fly bar only if flying
- Debugging of input events file when in simulator mode
- Added glide computer events for entering and leaving airspace
- Added glide computer events for task start and next waypoint
- Audio vario sound updates
- Allow acknowledgement of individual airspaces, and per-day
- Fix acknowledgement bug when re-entering airspace
- Minor font adjustments
- "GPS 2D fix" changed to "GPS waiting for fix"
- New high-visibility icons for flight modes by Simon Taylor.
- Blinking logger icon when logger is active.
- Code cleanups, eliminated BOOL occurances
- Fixed missing sentances in IGC file, so now loadable by TaskNav
- Added "Logger note blahblah" event to put a pilot note in IGC log file.
- Speed-to-fly climb mode bug fix
- Thermal band mode fix
- Audio vario sound updates
- Fixed waypoint arrival altitude bug
- New airspace parser, faster and more robust
- New language customisation
- New status message customisation
- Wind algorithm improvements especially at low wind speeds
- Analysis dialog now has page for wind at altitude
- Fixed defaulting to cruise mode when no waypoint active
- Miscellaneous dialog cleanups
- Snail trail colour scales to visible range to make colors more vibrant
- Safe recovery from critical errors when loading files
- Fixed bug of polar loading on multiple lines
- Fixed ordering of Menu buttons when using cursor to navigate
- Blanking improvements (prevent timeout advancing when any dialog is active)
- Added Auxiliary infobox display, accessible from APP_KEY1, which now
  toggles through normal (mode-specific) infoboxes, auxiliary infoboxes,
  and fullscreen.
- Settings->Task start line/cylinder labels change dynamically to avoid
  confusion
- AutoMcready improvements, fix for overshoot hunting
- "Reset infobox defaults" button from Settings->Load Profile
- Moved handling of bug degradation to sink model to make it consistent
  everywhere.
- Optimised display of titles in infoboxes to prevent over-use of gettext
- Added units display to AAT settings to avoid confusion
- New functions to save/restore registry from text file
- Save/Load profile uses registry save/restore code
- New button input event system
- Fix infobox reset to defaults
- Allow reset of flight start time when relaunching
- Takeoff/landing events, can be hooked up to autostart logger


Changes from 4.21 to 4.22

- Fixed bug when airspace warning display is not refreshed when another
  window overlaps it.
- New "Analysis" pages showing barograph, thermal history and glide polar
- Fixed bug in snail trail, IGC logger update rate
- Additional waypoint file can be specified for competition waypoints
- Fixed font for message box, status dialog
- Minor bugfixes in vario comms thread processing
- Implemented Borgelt B50 vario parsing (untested)
- Improvements to performance and latency of audio
- Terrain cache updates
- File loading improvements
- New wind vector graphics
- New labels with Mc0 arrival height above safety arrival height for
  reachable airfields
- Updated aircraft graphics
- Proper units display in dialogs.
- All configuration options now can be expressed in custom units
- New Netto vario infobox
- New dolphin speed-to-fly infobox
- Improved audio vario sounds
- Speed-to-fly director chevrons on right of screen when connected to
  vario with ASI source.
- Fixed rare bugs in McCready calculation
- Fixed bug in terrain rendering, where level of detail was previously
   set at default, and didn't change with zoom.
- Airspace parser made faster, so binary airspace loader now disabled


Changes from 4.2 to 4.21

- Better recovery of bluetooth GPS after switching device off and on
- Marked points appended to file 'xcsoar-marks.txt'
- CDI display configurable
- Settings->Display split into two pages
- Sunset time shown in waypoint details
- AAT and airspace areas drawn below waypoints and topology
- Messagebox enhancements
- MODIS Satelite images now co-located with waypoint file
- Launcher now uninstalls/reinstalls properly.
- Proper spelling of McCready (sorry, Paul!)
- Display blanking automatically after one minute of UI inactivity if in
  battery mode, reactivated with key press
- New GPS status icons, less obtrusive.
- Aircraft disappears when GPS is not connected
- New "Status" summary page from main menu, giving aircraft position,
  nearest waypoint range/bearing, local sunset time, GPS status
- Additional airspace file can be specified for NOTAM airspace updates
- Settings->File page split into two (map data separated off)
- Snail trail toggles between no trail, long trail, and short trail


Summary of new features since v4.0

- Fullscreen mode (app button 1 in map mode); app button 2 now
  toggles snail trail
- Terrain shading via phong model, direction set by wind direction
- Wind vectors multiple for 10 knot increments
- Saving/loading wind to registry
- Time aloft infobox (in Waypoint Group)
- New wind calculation method
- Rendering of airspace with cross-hatches and optional black outline
- Added pilot/aircraft information in logger
- Added "Remove" button on waypoint details task page
- Acknowledge airspace warnings
- Audio settings page
- Graduated snail trail color and thickness
- Abort/resume of tasks
- Added netto vario calculations
- Added smart zooming (zooms back out when waypoint changes if in autozoom)
- Added installer and launcher
- Bring up menu with double click on map window
- Can fly in simulator mode by dragging on screen
- Improved colour selector now displays currently chosen colours
- Added calculation of glider heading from bearing and wind
- Added infoboxes: G-load, time of flight, UTC time, local time, LD to next waypoint
- Adjusted infobox descriptions and titles.
- Added infoboxes: Time to next waypoint, time to task completion


Fixed buges and code improvements

- Sound files are now in the code as resources, so no need for Audio directory
- Filtering of files:
   Waypoints [.txt]
   Airspace [.txt]
   Terrain [.dat]
   Topology [.tpl]
   Polars [.plr]
- Reduced extraneous refresh of navboxes
- Font size improvements
- Second COMM port disabled if set equal to port 1
- Audio thread is suspended when quiet
- Auto McReady now working again
- Improvements to topology handling
- Better terrain color map
- Terrain shading works with elevation files of any resolution.
- Terrain at sea level or below is rendered as water.
- Minor improvements to thread safety
- Larger Menu page buttons
- Fixed McReady speed calculation with zero distance
- Fixed bugs: Samuel Gisiger (Airspace not displaying, extraneous
  selection of waypoints at zoom levels)
- Improved map window responsiveness (only re-drawn when necessary, avoiding
  CPU waste of unnecessary re-draws).
- Many hard-wired constants relocated to Sizes.h file
- Waypoint labels have white background so not obscured by terrain
- Labels of topological features now supported
- Fast loading of airspace at startup using binary file
- Wind calculation more reliable
- Fast loading of all startup files<|MERGE_RESOLUTION|>--- conflicted
+++ resolved
@@ -1,4 +1,3 @@
-<<<<<<< HEAD
 Version 7.0 - not yet released
 * LUA scripting
 * user interface
@@ -54,10 +53,7 @@
 * Kobo
   - support Kobo Glo HD
 
-Version 6.8.5 - not yet released
-=======
 Version 6.8.5 - 2016/06/12
->>>>>>> ca7f611e
 * calculations
   - update circling percentage only when flying
   - fix circling height gain calculation
