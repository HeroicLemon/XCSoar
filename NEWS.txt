--- conflicted
+++ resolved
@@ -1,4 +1,3 @@
-<<<<<<< HEAD
 Version 7.0 - not yet released
 * LUA scripting
 * user interface
@@ -56,11 +55,10 @@
   - drop support for ARMv6 CPUs
 * Kobo
   - support Kobo Glo HD
-=======
+
 Version 6.8.10 - 2017/10/07
 * terrain
   - fix crash bug (6.8.9 regression)
->>>>>>> e04852e2
 
 Version 6.8.9 - 2017/10/05
 * terrain
