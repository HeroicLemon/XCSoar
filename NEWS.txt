<<<<<<< HEAD
Version 7.0 - not yet released
* LUA scripting
* user interface
  - screen layout with 12 infoboxes on the left, vario+3 infoboxes on right
* data files
  - optimise the terrain loader
* devices
  - parse wind from standard NMEA sentence WMV
  - driver for XC Tracer Vario
  - driver for KRT2 radio
  - show detailed error message in device list
* weather
  - merge all weather data in one dialog
  - allow showing both terrain and RASP
  - RASP download from various well-known providers
  - show satellite images from pc_met (Deutscher Wetterdienst)
  - show wave forecast from pc_met (Deutscher Wetterdienst)
* calculations
  - merge redundant waves
  - task restart
* tracking
  - use DNS to resolve SkyLines server IP (#2604)
  - enable SkyLines traffic display on Windows
  - show thermals obtained from the XCSoar Cloud server
* analysis
  - enhanced graphics: minor tics, color scheme, layout
  - key labels drawn on lines in several pages
  - task turnpoint label drawn on relevant pages
  - barogram: improved working band ceiling and floor calculation
  - climb history: new display uses time of climb as width of bars
  - new page: vario histogram in climb and cruise mode
  - new page: maccready cross-country speed
  - glide polar: dolphin speed line drawn on polar
* map display
  - new display: glide range line drawn to working floor
* thermal band
  - new algorithm, with improved statistics
  - separate active climb and encounter-averaged bands
* infoboxes
  - added ":1" unit for gradient type displays
  - new infobox: % time non-circling climb
  - new infobox: % climb chart showing proportions of time spent circling climb (gray), cruise,
      climbing cruise (green), circling non-climb (orange)
  - improved auto-scaling of vario-like graphical infoboxes
* Windows
  - drop support for Windows CE
  - require Windows Vista or later
  - allow starting multiple XCSoar instances
* Linux
  - drop support for SDL 1.2
  - display rotation
* Android
  - drop support for ARMv6 CPUs
* Kobo
  - support Kobo Glo HD
=======
Version 6.8.8 - not yet released
>>>>>>> 83e0df71

Version 6.8.7 - 2016/08/12
* data files
  - fix freeze after loading malformed topography file
* tracking
  - SkyLines: fix SkyLines tracking on non-Android
  - SkyLines: fix two buffer overflow bugs
  - new client for the experimental "XCSoar Cloud"
* Android
  - remove the deprecated crash dumper

Version 6.8.6 - 2016/07/22
* calculations
  - show takeoff time after landing (#3786)
* user interface
  - fix graphics error on FLARM gauge
  - fix crash in waypoint label renderer (#3781)
  - fix several crashes in waypoint editor (#3553, #3784)
  - fix crash in task manager
  - use task speed unit for OLC speed InfoBox (#3785)
* devices
  - EW: use first 6 characters of turn point names (was: 3)
  - EW: fix broken umlauts in turn point names
  - LX: fix Nano 3 firmware 2.0 compatibility (#3764)
* settings
  - adjust range and step size of terrain/arrival safety height settings
* map
  - increase upper limit of the number of waypoint labels displayed
* Android
  - fix crash due to Bluetooth LE connect failure
* Kobo
  - support USB-OTG for Kobo Glo HD and Kobo Touch 2.0

Version 6.8.5 - 2016/06/12
* calculations
  - update circling percentage only when flying
  - fix circling height gain calculation
* user interface
  - fix "kg/m^2" and "lb/ft^2" unit display
  - fix inverse colors in horizon page
  - reduce CPU load of some InfoBoxes (#3757)
* calculations
  - add option to disable external wind (#3693, #3773)
* devices
  - fix crash on malformed NMEA time stamp
* Android
  - improve Bluetooth LE compatibility (#3745)
* Kobo
  - reduce ghosting on old Kobo models; regression due to screen
    flashing fix in 6.8.4 (#3756)

Version 6.8.4 - 2016/05/18
* airspace cross-section
  - use airspace visibility configuration (#3751)
* data files
  - accept "Military Aerodrome Traffic Zone" (MATZ) airspaces in
    OpenAir files (#3732)
* devices
  - CAI302: fix "airspace" marker in waypoint uploader (#3750)
* calculations
  - improve landing detection at high wind speeds (#3748)
* logger
  - fix crash in NMEA logger
* user interface
  - Australian units for weight are kg
* Windows
  - fix terrain loader (#3747)
* Android
  - fix crash bug in IOIO driver (#3744)
  - fix crash bug on Android 1.6 (#3742)
* Kobo
  - eliminate screen flashing on Kobo Glo HD, Kobo Touch 2.0
  - support battery status on Kobo Glo HD, Kobo Touch 2.0

Version 6.8.3 - 2016/03/09
* map
  - fix distorted terrain when zoomed out
  - fix missing airspaces in cross section (#3537)
* calculations
  - update SIS-AT to 2016 scoring rules
  - fix landing time display (#3690)
  - fix AAT range display
* data files
  - use correct "comment" field for OziExplorer files
  - relax file format detection for OziExplorer files
  - fix bogus arrival heights on watched waypoints when GPS unavailable
  - fix crash in airspace parser
  - fix crash in XML parser
  - save user.cup after edit (#3701)
* devices
  - GTAltimeter: remove unmaintained driver (#3661)
* Kobo
  - support Kobo Glo HD, Kobo Touch 2.0
* fix crash in SkyLines tracking

Version 6.8.2 - 2015/09/19
* Rubik R-26S polar
* user interface
  - save settings after copy&pasting an InfoBox set (#3649)
* map
  - fix crash in the topography renderer
* calculations
  - fix task progress display after finish achieved (#3657)
* devices
  - fix wrong baud rate after task declaration (#3654)
* Android
  - support the "escape" key (#3647)
  - fix all RS232 permissions on Android (#3648)
* Kobo
  - fix wrong IP address display (#3650)
* Raspberry Pi / Cubieboard
  - support digit and letter keys (#3611)

Version 6.8.1 - 2015/08/27
* fix freeze bug when starting without GPS fix
* fix crash with empty xcsoar-checklist.txt file
* devices
  - fix TCP port on Windows (#3428)
* Windows
  - fix the airspace file parser (#3633)
* Kobo
  - fix overlapping text (#3634)
* Android
  - fix USB-RS232-OTG permissions on Android

Version 6.8 - 2015/08/18
* data files
  - optimise the topography loader
  - faster RASP map change
  - show all RASP maps
  - fix comments in TNP files
  - ignore trailing whitespace in airspace files (#3546)
  - store user-edited waypoints and markers in "user.cup"
* devices
  - remove option "Ignore checksum"
  - CAI302: add sink tone configuration
  - LX: implement LXNAV Nano3 task declaration (#3295)
  - LX: remove support for LX1600 pass-through mode
  - ATR833: new driver
  - Volkslogger: support DAeC keyhole declaration
  - Westerboer VW921: remove buggy driver (#3215)
  - added TCP port 2000 to portlist (part of #3326)
  - support LXNAV V7 pass-through mode (#1913, #2808, #2919)
* calculations
  - wave assistant
  - use maximum speed configured in plane setup as limit for calculations
  - use WGS84 earth ellipsoid for distance calculations (#2809)
  - remove setting "Prefer external wind"
  - reduce EKF wind latency
  - fix bogus value in "Nearest Airspace H" InfoBox (#3589)
  - obey the maximum start speed (#2841)
* airspace cross-section
  - sync map & cross-section view zoom setting (#2913)
* infoboxes
  - add "Fin MC0 AltD" infobox (#2824)
  - add "Next arrow" infobox (#3128)
* task editor
  - added one-click task reversal (#1730)
  - show name of loaded/saved tasks in dialog title (#1924)
  - support large legs in the FAI triangle renderer (#3413)
  - task calculator moved to "Status" dialog
  - markers can be used in tasks and for "goto"
* map
  - allow "Mark Drop" while panning
  - airspace labels
* user interface
  - allow horizontal speeds in m/s
  - allow mass in lb, wing loading in lb/ft^2
  - download data files from site configuration
  - remove support for custom status files
  - merge airspace warning buttons "ACK Warn" and "ACK Space" (#1086)
  - show airspace warning at bottom (#1378, #2628, #3275)
  - profile manager
  - password-protected profiles (#851)
  - checklist remembers last opened list (#3110)
  - use configured coordinate format in waypoint editor
  - remove custom font support, replaced with global "text size" setting
  - improved font sizes
  - improved font renderer
  - display rotation for Raspberry Pi and Cubieboard (#3238)
  - use /dev/input/event* on Raspberry Pi and Cubieboard (#3179)
  - support mouse wheel on Raspberry Pi and Cubieboard
  - scale touchscreen coordinates to screen size
  - bigger icons on high-dpi screens (#2795, #3267, #3397, #3540)
  - improved keypad support (#3281)
  - new translation: Simplified Chinese
* tracking
  - new option disables tracking while roaming on the cell network
  - queue SkyLines tracking fixes while data connection is unavailable
  - fix SkyLines traffic display on southern hemisphere (#3601)
  - show SkyLines traffic even if we have no GPS fix yet
  - show nearby waypoint in SkyLines traffic list
  - show altitude in list (#3606)
  - show all nearby traffic (#2814)
  - pass vehicle name to LiveTrack24
* Linux
  - Wayland support
* Android
  - fix IOIO connection on Android 4.x (#2959, #3260)
  - support IOIO-OTG with the Android device in USB host mode
  - support IOIO over Bluetooth
  - support Bluetooth LE
  - timeout for the HTTP client (e.g. LiveTrack24)
* Kobo
  - menu button
  - add UI allowing the start of external scripts to KoboMenu (#3194)
  - support Wifi with WEP (#3138)
  - support open Wifi networks (#3391)
  - support USB-OTG
  - export data partition via USB storage
  - support the Kobo Aura screen (#3490)

Version 6.7.9 - 2015/07/03
* user interface
  - fix crash in task editor
  - fix crash while panning the map
  - improved font renderer
* data files
  - fix comments in TNP files
* calculations
  - faster triangle score calculation
  - fix crash in triangle score calculation (#3576)
* Android
  - timeout for the HTTP client (e.g. LiveTrack24)
* Kobo
  - enable crash dumps in XCSoarData/crash/

Version 6.7.8 - 2015-05-22
* user interface
  - draw gray title bar on inactive dialogs
  - improved dialog button placement
  - fix missing buttons in terrain configuration (#3421)
* task
  - support large legs in the FAI triangle renderer (#3413)
  - make "Cruise efficiency" read-only
* devices
  - fix crash when downloading flight without "logs" folder
* Linux
  - support Raspberry Pi 2
  - show ports renamed by udev

Version 6.7.7 - 2015/02/20
* airspace
  - accept airspaces of class RMZ in OpenAir format files (#3437)
  - fix wrong AGL height due to longitude east/west wraparound (#3468)
* infoboxes
  - fix data for OLC infoboxes if "OLC League" is used (#3461)
* calculations
  - fix handicap factor for "OLC League" scores
  - fix reach calculation problems at border of map (#3239)
  - simplified EKF wind algorithm (#3062)
* input events
  - allow '_' character in event identifiers (#3464)
* replay
  - fix replay progress while replay is paused (#3446)

Version 6.7.6 - 2014/10/18
* tracking
  - updated SkyLines server IP
* user interface
  - fix crash when switching pages with cross section (#3012, #3231, #3395)
* devices
  - LX: relax download timeout (#3199)
  - OpenVario: new device driver
  - Vaulter: new device driver
* replay
  - accept "$GNRMC" in replay of NMEA files
* calculations
  - improve circling detection when using some external NMEA devices (#3360, #3372)
* configuration
  - report missing plane configuration file in log file

Version 6.7.5 - 2014/06/09
* fix crash in task manager (#3305)
* work around crash on Windows (PC) (#3284)
* devices
  - fixed attitude data handling
  - properly detect LXNAV Nano 3
  - FLARM: fix declaration with asterisk in task point name (#3323)
* airspace
  - assume all airspaces are active if day of week is not known
  - restore "Repetitive Sound" setting on startup (#3308)
* Android
  - fix crash when opening IOIO port (#3309)
  - allow reconnecting IOIO sensors
* tasks
  - fix loading of some tasks from .cup files

Version 6.7.4 - 2014/04/11
* map
  - fix topography rendering for polygon shapes (#3245)
  - fix SDL clipped polygon rendering algorithm (#3250)
* devices
  - Westerboer: ignore implausible values from buggy devices
* logger
  - create "logs" directory automatically for external flight downloads
* user interface
  - show status message when switching to next turnpoint (#3270)
* airspace
  - relax parsing of TNP airspace files (#3272)
* infoboxes
  - don't use depreciated content in default configuration (#3278)

Version 6.7.3 - 2014/01/22
* tracking
  - changed host for DHV tracking server (#3208)
* user interface
  - fix missing battery info in status panels
* map
  - fix disappearing observation zones at left/top screen border (#3212)
  - fix RASP display
* devices
  - LX: improved logger handshake (#3199)
  - LX: auto-retry after errors during IGC download
* Android
  - load XCSoarData from external SD card if available (#3198)
* Kobo
  - fix touch screen bug (#3195, #3204, #3211)

Version 6.7.2 - 2013/12/19
* user interface
  - fix crash in alternates list (#3146)
  - new translation: Slovenian
* infoboxes
  - fix "Fin Dist" infobox for GOTO tasks (#3152)
* configuration
  - increase upper limit for plane wing area (#3154)
  - fix saving of custom polars (#3173)
* waypoints
  - correctly handle S latitudes and W longitudes in waypoint editor (#3155)
  - fix saving waypoints to cup format files from waypoint editor
* devices
  - auto-reconnect TCP client (#3127)
  - handle time warps in NMEA replay
  - another midnight wraparound bug fix (#2973)
* Android
  - enable Vivante workaround for GC600 (#3184)
  - faster map renderer (#3124)
  - improved font quality
  - enable cursor key navigation in dialogs (#3133)
* Kobo
  - fix misassigned passphrase in WiFi dialog (#3151)
  - work around Kobo Touch N905B kernel crash in display driver (#3145)
  - work around Kobo Touch N905B touch screen bug
  - the "Home" button opens the menu
  - mount /dev/pts for telnetd (#3135)
  - fix crash in file manager and METAR/TAF dialog (#3078)

Version 6.7.1 - 2013/10/11
* replay
  - fix crash replaying an IGC file with no B record extensions (#3107)
* data files
  - save the previous log file in "xcsoar-old.log"
* user interface
  - new translation: Lithuanian
* devices
  - CAI302: work around transmission errors during IGC file download (#3074)
* Android
  - fix crash in "credits" dialog on Android 4 (#3106)
  - work around Vivante GPU texture bugs (#1995, #2228, #2990, #2998, #3105)
* Kobo
  - fix passphrase entry in WiFi setup (#3053)
  - fix compatibility with old Kobo firmware

Version 6.7 - 2013/09/30
* new target: Kobo e-book readers
* user interface
  - resizable main window
  - added AutoZoom gesture (up-down)
  - obsolete configuration pages "devices", "polar", "logger info" removed
  - new page: "horizon" (#1592)
  - default page gesture changed right/left sense according to other xc ui interaction pattern
  - pressing the Escape key in task manager switches to "Close" tab (#2877)
  - separate font for dialogs (#723, #2806)
  - repetitive airspace warning sound (#2952)
  - never close dialogs due to display rotation
  - disable custom fonts on Altair
  - improve small dialog font on Altair
  - fix loading translations on Linux (#2041)
* map
  - terrain countour lines (#2451)
  - continue loading terrain/topography without GPS fix (#2723)
  - suppress drawing duplicate topography labels
  - draw projected path when turning
  - additional zoom levels (#3037)
  - global "don't fill airspace" setting (#3047)
  - fix rendering errors when some airspaces have no border (#3045)
  - fix distinct page zoom in conjunction with circling zoom (#2907)
* infoboxes
  - new content "Speed task last hour"
  - new content "Next distance (nominal)"
  - new content "Takeoff distance" (#3059)
  - new panel for "Team code" provides quick access to team code settings (#2899)
  - new content "OLC speed" (#2352)
* tasks
  - custom "start requires arm" setting (#2782)
  - new option to disable OLC optimisation
  - MAT: ask user whether to add turn points while flying over it
  - update the calculator without a GPS fix (#2876)
  - fix task speed and time estimates before task start (#2876, #2906)
  - show "arm advance" button when manual arming is necessary (#1729)
  - support the OLC/DMSt 500km triangle threshold (#2963)
  - render finish point as achieved when task is finished (#2140)
  - subtract start/finish cylinder radius from task distance (#2308)
  - fix parsing of .cup task files
* route planner
  - ignore inactive and acknowledged airspaces (#2866)
* calculations
  - add more weight to zig-zag wind compared to circling wind
  - enable circling wind calculation in IGC replay (#2672)
  - fix OLC triangle display (#2775)
* waypoint editor
  - delete waypoint implemented
  - CUP file support added
* devices
  - enabling/disabling devices on-the-fly
  - "debug" button
  - more robust midnight wraparound handling (#2857)
  - new driver from Cambridge L-Nav
  - support TCP client connection
* Android
  - support IOIO via OpenAccessory (Android 4.x)
  - support USB host mode and USB-RS232 adapters on the Nook (#2886)
  - show Bluetooth name instead of MAC address in device list
  - enable fast refresh mode on Nook Simple Touch
* Analysis
  - a retrospective task is compiled that summarises waypoints the aircraft has 
    visited (within 15km radius).  These waypoints are drawn on OLC page of analysis dialog.
* data files
  - default profile is called "default.prf" instead of "xcsoar-registry.prf"
  - log file is called "xcsoar.log" instead of "xcsoar-startup.log"
  - fix name truncation when saving a waypoint file on Windows (#3096)

Version 6.6.5 - 2013/08/21
* user interface
  - reduce flickering in system configuration
* map
  - reduce CPU usage of airspace and topography renderer
* tasks
  - remove keyhole from the BGA start sector zone
* devices
  - enable Nook's internal GPS for mock locations (#2999)
* configuration
  - fix loading home waypoint on longitudes bigger than 90 degrees

Version 6.6.4 - 2013/07/11
* map
  - fix stuttering terrain on Windows CE
  - fix multi-touch pan gesture (#2684)
* calculations
  - improve robustness of the zig-zag wind algorithm (#2961)
* devices
  - FLARM: work around a Garrecht TRX-1090 firmware bug (#2745, #2749)
  - LX: faster LXNAV Nano detection over Bluetooth (#2819)
  - Volkslogger: increase timeout to calculate security (#2910)
  - fix bogus error message after pressing "Cancel"
  - show Bluetooth name instead of MAC address in device list

Version 6.6.3 - 2013/07/02
* map
  - fill FAI triangle areas on Windows
* devices
  - FLARM: improve task declaration reliability
  - LX: support Nano firmware 2.10 (#2819)
* Android
  - fix compatibility issue with Android 2.2
  - detect when internal GPS is lost on Android 2.3 and older (#2929)
* user interface
  - fix unit display for pressure in flight setup dialog (#2933)
* data files
  - added "Pilatus B4" polar

Version 6.6.2 - 2013/06/12
* map
  - fix misplaced topography labels (#2564)
  - fix keyboard panning with track up (#2908)
* infoboxes
  - ensure that the unit symbol is visible
  - fix ballast display in vario gauge (#2911)
* tasks
  - update all settings after task type change
* devices
  - Volkslogger: fix IGC file download on Windows CE
  - EWmicroRecorder: fix corrupt task declaration (#2921)
  - fix potential crash when garbage is received from device
  - fix IOIO reconnect
  - generate G record even when first device has no GPS (#2849)
* cross section
  - also display unknown airspace types (#2884)
* Raspberry Pi
  - fix instant crash (#2922)
* Altair
  - never override data path (#2509)
* Android
  - faster startup

Version 6.6.1 - 2013/05/08
* cross section
  - fix airspace display after display rotation (#2825)
* user interface
  - fix malformed name in airspace warning dialog (#2813)
  - don't lost focus to waypoint list on Altair (#2835)
  - don't forget map zoom when returning to map (#2805)
* devices
  - indicate duplicate devices in list
  - allow using more than one TCP/UDP device
  - fix spurious errors after IOIO baud rate change (#2733, #2754)
  - K6Bt: fix configured baud rate setup on Android (#2836)
  - work around Android 2.3 Bluetooth crash bug
* tasks
  - prevent moving target out of the cylinder (#2794)
* configuration
  - fix regression with polar configuration (#2803)
* support gcc 4.8

Version 6.6 - 2013/04/23
* map
  - optional distinct map zoom on each page (#1603)
  - add label selection "Task waypoints & airfields"
  - allow configuration of "Final glide bar" display (#2554)
  - new snail trail option "Vario-scaled dots and lines"
  - topography icons
  - don't draw pan info over north arrow (#2765)
* cross section
  - show airspace names (#1149, #2390)
  - use glide polar instead of current glide ratio (#2687)
* infoboxes
  - green InfoBox distance when inside observation zone (#2560)
  - limit the InfoBox aspect ratio
  - new InfoBox styles "Shaded" (#1852), "Glass" (#2466)
  - waypoint details button in target dialog (#1967)
  - show distance in radial InfoBox comment (#2577)
  - new InfoBox "ATC radial" with distance in nautical miles (#2269, #2706)
  - improved wind edit panel (#2770)
* user interface
  - replay fast-forward
  - new waypoint location editor (#343)
  - show required glide ratio in waypoint details (#1573)
  - add airspace ack button to map item list (#2139)
  - additionally show airspace altitude in feet (#2379)
  - show more files in replay file picker (#2582)
  - clicking with Ctrl key pressed moves the simulator (#199)
  - vario bar at the right edge of the map
* tasks
  - MAT tasks (#563)
  - custom symmetric quadrant (#2125)
  - AAT keyhole (#1687)
  - add AST point option "Score exit" (#2544)
  - optimise start point
  - allow up to 30 turn points in racing tasks
  - local time for task start open/close time (#2645)
  - enforce the task start open/close time (#2678)
  - fix start auto-advance
* calculations
  - improve the circling wind algorithm (#2690)
* devices
  - Volkslogger: support IGC file download (#1972)
  - Volkslogger: declaration no longer erases waypoint database from logger
  - CAI302: support uploading all waypoint file types (#2054)
  - V7: support for QNH synchronization to V7 vario
* Android
  - faster map renderer on some Android devices
* other
  - new polars for two G 102 Astir variants (#2701)
  - new option "auto bugs" increases bug setting every hour (#1526)
* configuration
  - fix saving of configuration values in non-metric setups (#2771)

Version 6.5.4 - 2013/04/10
* devices
  - Volkslogger: increase timeout for reading flight list
  - V7: fix QNH change
* logger
  - fix failing IGC logger (#2658, #2735, #2736, #2746, #2751)

Version 6.5.3 - 2013/03/26
* user interface
  - eliminate flickering in the cross section on Windows
  - fix wrong radial display in target dialog
  - start at terrain center when there's no GPS fix and no home location
* task
  - fix line OZ rounding error (#2599)
* devices
  - FLARM: fix IGC file download on firmware 5.09 (#2619)
* Android
  - fix crash with Hebrew language
* Mac OS X
  - fix crash on startup (#2607, #2667)
  - show missing serial ports, hide internal devices (#2668)
* infoboxes
  - fix rendering of thermal assistant aircraft symbol (#2702)

Version 6.5.2 - 2013/03/15
* user interface
  - fix hang during startup (#2662, #2663)
  - fix freeze in dialogs (#2664)
  - automatically re-enable manual wind controls (#2336)
  - fix crash after connecting FLARM (#2669)

Version 6.5.1 - 2013/03/12
* infoboxes
  - fix MacCready adjustment for non-metric units (#2654)
* user interface
  - fix bogus "restart XCSoar" messages
  - fix cross section render error on some OpenGL chips (#2631, #2661)
  - allow gestures in cross section (#2655)
* devices
  - fix crash in Android Bluetooth driver (#2636, #2656)
  - fix NMEA input on Android Bluetooth Server
* data files
  - use the terrain cache even when the system clock is wrong
  - fix G record regression (#2657)

Version 6.5 - 2013/03/08
* map
  - lower zoom levels possible while circling (#1120)
  - draw FAI triangle areas (#1563)
  - optimise the terrain renderer
  - added "Wind Up" display orientation
  - high-resolution terrain renderer (Android/Linux only)
  - kinetic panning (Android/Linux only)
  - new terrain color ramp "Gaudy"
* calculations
  - don't detect landing while climbing in a wave (#1330, #2289, #2406)
  - basic support for the contest "DMSt" (#2208)
* tasks
  - add task start countdown (#136, #1080)
  - optimise racing tasks for minimum distance
  - allow observation zone sizes up to 200km (#2401)
  - always use "arrival safety height" when calculating arrival heights
    for intermediate task turnpoints
* devices
  - LX: support flight download from LXNAV Nano (#2085)
  - LX: support flight download from LX5000/LX7000 pro IGC
  - LX: read bugs setting from the LX160 vario (#2167)
  - Android/IOIO: support BMP085 sensor (DroidSoar V2)
  - Android/IOIO: support MS5611 pressure sensor
  - added driver for Levil AHRS device
  - Leonardo: read indicated airspeed from PDGFTL1 sentence
  - C-Probe: read IAS/TAS from the device
  - K6Bt: fix baud rate switching with various drivers
  - K6Bt: fix configured baud rate setup on Android
* data files
  - added MATZ airspace class (#2530)
  - integrated handicaps from DAEC 2012
* logger
  - auto-flush IGC logger after every fix
* user interface
  - preselect first item with details in map item list for
    faster access (#2069, #2207)
  - non-modal FLARM radar (with InfoBoxes and menu)
  - show FAI triangle sectors in task manager
  - can drag modal dialogs
  - short click opens InfoBox dialog
  - support keyboard input on desktop computer
  - improved angle input (e.g. wind direction, sector radials)
  - faster map initialisation during startup
  - reduce audio vario latency
  - better bold fonts on Linux
  - add page option to show cross section below map
  - allow pages with FLARM radar and thermal assistant
  - double click on vario opens main menu
  - allow opening main menu while panning
  - new translations: Hebrew, Vietnamese
* infoboxes
  - added thermal assistant infobox
  - inverse colors for wind arrow infobox and flarm gauge (#2337)
* track friends via internet connection (SkyLines live tracking)
* SkyLines tracking enabled on Windows CE
* Android
  - check if external storage is mounted
* Documentation
  - started a French translation of the manual
  - included an almost complete German translation of the manual

Version 6.4.6 - 2013/01/23
* devices
  - Leonardo: fixed vario parser for the $c sentence
  - C-Probe: fixed temperature offset bug
  - GTAltimeter: fixed vario parser
  - SerialPort: fixed lockup/hang problem when closing for some CE devices (#2515)
* user interface
  - sort airspaces properly in the airspace list dialog (#2528)
* infoboxes
  - fixes broken wind arrow display in some situations (#2295)
  - fix font scaling on screen rotation change (Android/Linux OpenGL)
* data files
  - fixed arc airspace approximation threshold handling (#2360)
* configuration
  - save waypoint label display configuration changed from menu (#2548)

Version 6.4.5 - 2012/12/14
* calculations
  - fix rounding error in convex boundary calculation (#2477)
* devices
  - Vega: fix MacCready setting feedback loop (#1218, #2490)
* user interface
  - faster gesture drawing
  - fix crash in InfoBox page setup (#2122)
  - allow scrolling the check list on Altair (#1289)
* map
  - fix crash in terrain renderer with broken map file (#2478)
* data files
  - added "LAK-12" polar

Version 6.4.4 - 2012/11/15
* devices
  - CAI302: longer timeout for "CLEAR LOG"
* user interface
  - fix font preview in configuration dialog
  - fix the Escape key on Altair
  - fix wind InfoBox dialog layout (#2192)
  - add missing "Switch InfoBox" button (#2246)
* Android
  - fix text rendering on some PowerVR GPUs
* Windows
  - fix garbled screen area in task manager (#2272)

Version 6.4.3 - 2012/11/01
* devices
  - fix freeze bug on device reconnect
  - LXNAV Nano: fix crash in Nano configuration dialog
  - LXNAV V7: fix NMEA setup over Bluetooth
  - Colibri/LX20: fix LXN/FIL to IGC conversion (#2262)
* user interface
  - fix the download manager on Samsung phones

Version 6.4.2 - 2012/10/17
* calculations
  - contest: relax altitude difference check (#2348)
  - improve take-off and landing detection (#2391)
* devices
  - CAI302, B800: fix ballast command (#2387)
  - IOIO: fix baud rate switching, fixes LXNAV V7 and Volkslogger (#2277)
* data files
  - added polar of "Ka 6E" and corrected the "Ka 6CR" one (#2327)
  - added polars of "AK-8" and "Blanik L13-AC" (#2329)
* map
  - suspend the map renderer while thermal assistant is shown
* user interface
  - closing the XCSoar window cancels the current modal dialog (was
    broken on Windows)
  - fix off-by-one bug in combo list (#2382)
  - fix map updates in replay/simulator on Linux (#2236)
  - fix file manager on new XCSoarData directory
  - fix excess error messages in file manager (#2395)
  - validate UTF-8 in xcsoar-checklist.txt (#2396)

Version 6.4.1 - 2012/08/30
* calculations
  - fix "final GR" calculation (#2256)
  - improved great circle vector calculation precision
* map
  - new option to disable the wind arrow
* data files
  - increased arc airspace resolution for large radiuses
* devices
  - fix potential crash in I/O thread
  - fix date/time parsing in Flytec device driver
  - Volkslogger: fix task declaration over Bluetooth
  - CAI GPS-NAV: work around timing problem
  - LX: fix Colibri/LX20 declaration problems
  - Westerboer: support for smaller steps in MC value setting
  - improved Bluetooth support on Windows CE
  - work around Windows CE serial port driver bug, fixes freeze during
    Nano task declaration (#2255)
* user interface
  - remove duplicate "trail drift" setting (#2252)
  - fix flarm teamcolor saving (#2291)
  - fix flarm targets in map item list (#2267)
* logger
  - IGC B record is invalid ("V") with just 2D fix
  - log pressure altitude in IGC files
* fix crash on low battery in simulator mode (#2306)

Version 6.4 - 2012/07/31
* calculations
  - Contest: add FFVV NetCoupe (#1648)
  - Contest: optionally include next task point in OLC classic/plus
    score calculation (#1561)
* devices
  - support up to 6 devices
  - buffered serial port I/O
  - FLARM: new FLARM setup dialog
  - added drivers for GliderTools GT Altimeter and Compass C-Probe
  - LXNAV V7 and Nano configuration dialog
* data files
  - removed support for separate terrain/topography files, now XCM only
* map
  - configurable airspace rendering (#1847)
  - "dots for sink" trail styles
  - weather stations on the map (#1487)
* user interface
  - added "Airspace On/Off" menu button
  - save Flarm team mates in the profile (#1997)
  - added para- and hang glider and aircraft symbols (#1626)
  - audio vario (#1576)
  - improved airspace list rendering
  - configurable map item list (#1936)
  - "GoTo" button in map item list (#2069)
  - show corresponding waypoint file in waypoint details dialog (#1624)
  - show gesture path while dragging
  - file manager, can download data files
  - new option to disable the "final glide" display mode
* infoboxes
  - added automatic altitude infobox (baro. altitude with GPS fallback)
  - added wind arrow infobox (#1598)
* Android
  - support x86 and MIPS CPUs
  - Bluetooth server for NMEA out

Version 6.3.11 - 2012/07/27
* calculations
  - fix freeze in glide solver
  - fix transition in small cylinder for key hole observation zones
    (e.g. BGA, #2229)
  - fix AAT buttons in new tasks (#2183)
* data files
  - fix crash in CUP task loader
* map
  - fix rounding error in annulus renderer (#2221)
  - redraw map after target was moved (#2216)
  - fix bogus "around terrain: -1" map element (#2205)
  - fix waypoint label style when no map is loaded

Version 6.3.10 - 2012/07/20
* calculations
  - fix rounding error in sector angle calculation (#2102, #2209)

Version 6.3.9 - 2012/07/18
* calculations
  - show AAT/target info before the first GPS fix (#2183)
* data files
  - fix crash in the "Status File" loader
* devices
  - plausibility tests for NMEA input
  - fixed Westerboer VW921 airspeed reading

Version 6.3.8 - 2012/06/22
* fix broken graphics (#2182, #2184, #2185)

Version 6.3.7 - 2012/06/21
* calculations
  - show altitude difference to target point, not area centre
  - enforce the 150 minutes limit for OLC league (#2174)
  - fix airspace warnings on old ARM CPUs (#2127)
* devices
  - LX: improved LXNav V7 support
  - skip failed devices for task declaration
* replay
  - fix parsing of flight date in IGC files
* Android
  - fix crash during METAR download (#2156)
  - fix map flipping (#2154)

Version 6.3.6 - 2012/06/06
* calculations
  - fix task start arming inconsistency
  - fix crash in thermal locator (#2137)
  - consider head wind in STF only if MacCready setting is zero
* devices
  - fix NMEA out
* data files
  - added "ASW-28 (15m)" polar (#1919)
* user interface
  - ignore double clicks when mouse/finger has moved
  - the "back" key returns focus to map
* Windows
  - check for XCSoarData in the XCSoar.exe directory (#2136)
* Android
  - fix crash on IOIO reconnect (#2130)
  - fix interference of two or more IOIO UARTs (#2107)
  - eliminate delay from IOIO connect

Version 6.3.5 - 2012/05/31
* calculations
  - fix rounding error in task minimum search for finish lines (#2102)
* devices
  - fix crash on connection failure during flight download (#2107)
* map
  - fix horizontal terrain stripes (#1745)
* Android
  - fix compatibility with Android 1.6
  - fix hanging IOIO/Bluetooth connection
  - fix crash in FLARMNet dialog
  - save crash dumps in directory "XCSoarData/crash/";
    this requires the Android permission "READ_LOGS"

Version 6.3.4 - 2012/05/24
* calculations
  - fix overflow in ETE/ETA calculations on big tasks (#2066)
  - fix bogus landing detection right after takeoff (#2081)
* task manager
  - fix FAI start/finish line length (#2079)
* devices
  - CAI302: fix connection lost after MacCready update (#2029)
* user interface
  - increase double click interval to 500ms (#2088)
  - fix UTC offset preview (#2082)
* map
  - sanitise map scale (#2086)
  - fix crash on topography triangulation failure (#2089)
* Android
  - fix profile path on Samsung devices with external SD card (#2051)

Version 6.3.3 - 2012/05/05
* calculations
  - use arrival height instead of terrain safety height for MC0 Alt.D
    (#1991, #1992)
  - fix arrival heights on map when no terrain is available (#2018)
* user interface
  - refresh the device list automatically
* Android
  - fix crash after too many network failures (#1957)
  - improve the pressure sensor's Kalman filter
  - fix Bluetooth/IOIO receive data truncation
  - reduce the risk of getting killed by the Android Activity Manager
* logger
  - Fix logging of "start" events
  - Fix logging of "before takeoff position fixes" in IGC logs (#2052)

Version 6.3.2 - 2012/04/26
* devices
  - FLARM: fix flight download (#2024)
* user interface
  - improved list colors, white text on dark blue background
  - limit form field labels that are too wide (#2025)
* Android
  - apply a Kalman filter to the pressure reading (#1928)

Version 6.3.1 - 2011/04/19
* calculations
  - fix crash with far away task (#1969)
  - fix high speed remaining when wind drift is disabled (#1962)
  - fix crash when scrolling beyond the poles (#2005)
  - fix airspace activity (day of week) calculation
* devices
  - allow standard NMEA sentences to begin with 'P'
  - add missing NMEA checksum verifications
  - Borgelt: send bugs and ballast to the B800 (#1940)
  - Borgelt: read the ballast setting from the B800 (#1940)
  - LX: support the LXNav V7
  - Flymaster: initiate NMEA mode
  - AltairPro: relax timeouts
  - FLARM: relax timeouts
  - fix timeouts on Windows CE (FLARM driver and others) (#1970)
  - ignore garbage at the beginning of NMEA lines
  - fix the NMEA out driver (for Altair double seater and others) (#1982)
* logger
  - fix format of IGC 'C' records for takeoff/landing (ambiguous spec) (#1993)
  - fix landing time in flight logger (#2012)
* map
  - don't fill acked airspaces (#1958)
  - fix display of full-circle annulus (#2000)
* task manager
  - fix rename/delete function for task files (#1985)
  - also clear optional starts with "Clear All" button (#2014)
* waypoints
  - add all examined waypoints to recently used waypoint list (#2009)
* Linux
  - fix HTTP networking bugs
* Android
  - fix hanging shutdown after IOIO connection failure
  - fix saving of airspace colors (workaround for android compiler bug) (#1954)
* Windows
  - fix double key presses on Windows CE / PPC2000
* Altair
  - recover focused dialog control (#1868)

Version 6.3 - 2012/03/29
* calculations
  - real-time OLC score
  - configurable permanent polar degradation
  - finish: allow flight to boundary (reenabled)
* devices
  - COM port monitor
  - fix for TCP port on Windows
  - added separate FLARM driver for declaration and IGC file download
  - FLARM: generate checksums for task declaration
  - added driver for the Westerboer VW921/VW922 devices
  - added driver for the FlyNet variometer
  - allow up to 4 devices
  - LX: support the LX Color Vario
  - LX: send QNH and ballast to device
  - LX: send keep-alives while in flight list
  - LX: support LX1600 pass-through mode
  - send/receive bugs setting to/from device, if driver support it
  - support for K6-Bt baud rate switching
  - CAI302: units editor
  - CAI302: write waypoint database to CAI302
  - CAI302: baud rate switching
  - Flytec: correct airspeed and ground speed factor
* map
  - airspace rendering fixed
  - show new map items list on click
  - reduce map jiggling, improved E Ink display support
  - multi-touch drag triggers pan
  - waypoint labels: support "required glide ratio" instead of
    "arrival height"
* user interface
  - show METAR data in natural language
  - sort METAR stations by name
  - added kinetic scrolling for non-WinCE platforms
  - enable font anti-aliasing on Linux and Mac OS X
  - show airspaces in the task manager
  - larger form rows on touch screens
  - added UTM coordinate format
  - single click in target dialog moves the target
  - dpi-aware dialog layout
  - show units in the analysis dialog
  - optional full-screen mode on Linux
* logger
  - added "Start only" option for auto logger
* data files
  - added support for CompeGPS waypoint files
* internet
  - added LiveTrack24 live tracking
* Windows
  - use XCSoarData folder on removable drives/cards if available
* Android
  - support reverse screen modes for Galaxy Tab
  - support baro sensor
  - fix profile saving bug after initial installation
  - improve Bluetooth and IOIO error handling
* Altair
  - fix configuration dialog navigation
* LX MiniMap
  - support for the hardware buttons

Version 6.2.6 - 2012/02/25
* calculations
  - fix bogus terrain warnings
  - fix incorrect expiration of wind data, e.g. for temporary manually
    overridden automatic wind calculations results
  - fix auto MacCready calculation
* devices:
  - Vega: fix Vega configuration dialog
  - Android: don't auto-reopen the internal GPS periodically
  - Android: fix deadlock when internal GPS is disabled
  - fix rare crash bug during task declaration
* fix parsing of weather station codes read from profile
* Altair:
  - fix a few broken dialog hot keys
* Windows
  - allow configuring the UTC offset on Windows CE

Version 6.2.5 - 2012/01/27
* calculations
  - fix time calculation when goal is above aircraft
  - fix speed to fly when goal is below aircraft
  - fix minor OLC miscalculation
  - enable the logger ID on all platforms
  - prevent spikes and jumps during IGC replay
* infoboxes
  - fix display of "FIN ETE VMG" and "WP ETE VMG"
* user interface
  - enable 5 InfoBoxes on the right in landscape mode
* settings
  - fix handling negative UTC offsets
* devices:
  - fix regression in EW MicroRecorder task declaration
  - EW MicroRecorder: make task declaration cancellable
* Android
  - fix black screen after resume
* Windows
  - fix freeze on the Windows Mobile "Today" screen

Version 6.2.4 - 2011/12/24
* calculations
  - fix arrival altitude calculation when goal is above aircraft
  - take terrain safety height into account for start point
  - calculate final glide MacCready even when no thermal was measured yet
  - fix rare crash in AutoMacCready calculation
  - converge AutoMacCready to zero when goal is unreachable
  - fix crash with far away task
  - fix crash in terrain reach calculator
* devices
  - Borgelt: send MacCready to B800 with CAI302 protocol
  - Flytec: fixed the $FLYSEN parser (more data, including GPS)
* Android
  - fix bogus long InfoBox clicks
  - fix crash after resuming
  - don't reveal InfoBoxes after rotating the display during pan
* Windows
  - work around startup problem on hx4700 with Windows Mobile 5
* Altair
  - fix crash in InfoBox cursor movement
* user interface
  - restore the current menu after rotating the display
  - fix sorting by filename in file selector of task manager
  - allow modification of some additional infobox values with up/down keys
    (or volume keys on android devices).
  - fix crash in the .xci file parser
  - new translation: Korean
* map
  - performance improvements for large maps
  - redraw map after terrain cache update
* settings
  - load configured METAR/TAF stations on startup
  - remember UTC offsets > +12 hours.

Version 6.2.3 - 2011/11/19
* calculations
  - show correct "next distance" even if glide solver fails
  - don't discard manual wind when auto wind is disabled
  - don't discard manual wind until a new estimate is calculated
  - fix memory leak
* user interface
  - reduce menu flickering
  - fix crash in waypoint list dialog when waypoints have large comments
  - prevent waypoint editing if waypoint file is read-only
  - fix clipped task display on wide screens
* map
  - speed up the map renderer
  - reduce memory usage on PPC2000
* data files
  - Automatically try to detect character encoding of airfield details file
  - speed up waypoint/airspace loading
* logger
  - Added competition id to IGC file output
* Linux
  - display error message when fonts could not be loaded
* Mac OS X
  - initial public release, distributed in a DMG package

Version 6.2.2 - 2011/11/04
* devices
  - save the "bulk baud rate" setting
  - don't auto-restart NMEAOut and XCOM760
* calculations
  - fix instant L/D formula
  - fix malformed F records in IGC files
  - minor fix for FLARM stealth calculations
  - fix auto QNH formula
  - fix reach/route arrival calculations with strong wind
* user interface
  - fixed several minor bugs in the plane database dialog
  - fix MacCready steps for knots and ft/min
  - manual and translation updates
  - support "airspace margin" setting for "All below"
  - fix crash in font editor
* data files
  - fixed bugs in TNP airspace file parsing
* Android
  - acquire "Vibrate" permission

Version 6.2.1 - 2011/09/26
* faster METAR and TAF download
* devices
  - FLARM: clear old barometric altitude as soon as FLARM is detected
* user interface
  - show validation errors before task declaration
* Windows / Altair
  - restore the "Enter" key in dialogs (knob click on Altair)
* Android
  - fix hang on quit
  - fix screen corruption when rotating the progress screen
  - fix startup crash with manual display orientation
  - fix memory leak in network code
  - implement timeout in network code
* Mac OS X
  - fix clock query
  - store data in ~/XCSoarData

Version 6.2 - 2011/09/08
* devices
  - Android IOIO
  - Android: support native serial ports and USB-RS232 adapters
  - added task declaration support for the IMI ERIXX logger
  - improved support for the Digifly Leonardo
  - auto-detect serial ports on Windows CE
  - serial port support on UNIX
  - CAI302: fix byte order bug on PC
  - CAI302: IGC file download
  - IMI ERIXX: IGC file download
  - LX/Colibri: IGC file download
  - LX: support baud rate switching
  - Volkslogger: fix task declaration on PC
  - Vega: update vario when there is no GPS fix
  - PosiGraph: task declaration
  - device declaration can be cancelled
  - reconnect individual devices after failure or timeout
  - device manager dialog, with manual reconnect
* calculations
  - dry mass is seperated from the polar reference mass
  - airspace distance miscalculations fixed
  - new wind algorithm "EKF", replacing ZigZag
  - OLC calculation speedup
* user interface
  - added support for reverse portrait/landscape screen orientations
  - multiple flarm team mates and teams possible
  - nearest airspace distance info boxes
  - better font for large info box values
  - airspace warnings: show vertical distance if above/below
  - profiles are not incremental anymore; initial support for editable
    user profiles
  - MacCready InfoBox: scale increments according to user unit
  - METAR and TAF
* map
  - redraw terrain only if needed (saves battery power)
  - airspace rendering optimised
* data files
  - auto-detect the character encoding in waypoint/airspace files
* tasks
  - allow finish height in MSL or AGL

Version 6.1.5 - 2011/08/20
* data files
  - fixed arcs in TNP airspace files
* devices
  - fixed temperature reading from Altair/Vega and Westerboer devices
* calculations
  - airspace distance miscalculations fixed
  - fixed builtin polars with points above 200 km/h
* Android
  - fix timer crash

Version 6.1.4 - 2011/07/30
* memory leaks fixed
* calculations
  - fix miscalculation in start point chooser
  - finish: revert "allow flight to boundary" for now
* map
  - fix for the aircraft symbol
  - airspace rendering optimised
  - disable huge topography files on PPC2000 and Altair
* Android
  - fix text rendering on Adreno GPUs
  - fix another suspend/resume crash
  - clip the unit symbol in info boxes
  - smooth CPU usage info box
* Altair:
  - fix upside down screen

Version 6.1.3 - 2011/07/14
* devices
  - fix task declaration on PC
  - LX: correct byte alignment for task declaration
* calculations
  - reduce memory usage
  - finish: allow flight to boundary
  - Racing task, FAI Task: allow 11 turnpoints
  - task: support AGL maximum start height
* user interface
  - translation updates
  - new translations: Japanese, Ukrainian
  - support mouse wheel on Linux
  - fix duplicate text input in edit controls on PC
  - update info boxes after leaving full-screen
  - fix PNA model type
* map
  - fix map location when all devices fail
* Android
  - support hardware keyboard in custom XCI files
  - clip text in the "credits" dialog
  - catch Java exceptions in the text renderer
  - reduce texture memory usage on newer GPUs
  - fix terrain rendering on Mali-400 (Samsung Galaxy S II)

Version 6.1.2 - 2011/06/28
* devices
  - workaround for GPGGA/GPRMC clock difference
* calculations
  - reduce memory usage further
  - fix boundary routine of the key hole zone
  - set system clock only from a real GPS fix
  - set system clock again after device reconnect
  - MacCready setting defaults to safety MacCready on startup
* user interface
  - change low battery thresholds
  - manual and translation updates
  - fix UTC offset setting
  - fix overlapped InfoBox text
  - translation updates
* map
  - fixed coast line display (areas below zero no longer flooded)
* Linux
  - fix broken textures on GPUs with power-of-two dimensions
* Android
  - enable sound effects on task start, arm turn, GPS connection
  - continue calculations while airspace warning is displayed
* Altair
  - the Escape button saves dialogs (such as InfoBox setup)

Version 6.1.1 - 2011/06/01
* calculations
  - fix arrival heights which are below the safety height
  - reduce memory usage
  - fixed several bugs in the teamcode calculation and display
* user interface
  - new option for large glider symbol
  - re-enable the team bearing diff InfoBox
  - fix crash in the waypoint editor
* Windows
  - workaround for PPC2000 bug that caused lockups
* Android
  - fix crash bug after orientation change and resume
  - support non-standard SD card mount points
* Altair
  - fix UI lag
  - fix default task on startup
  - optionally load XCSoarData from USB drive
  - swap "ACK Warn" / "ACK Space" hot keys
  - disallow the on-screen keyboard
  - fix clipped cursor in text entry dialog
  - fix default font for "important topology"

Version 6.1 - 2011/05/19
* devices
  - CAI302: read QNH setting
  - Vega: send configured QNH to Vega
  - allow disabling a device explicitly
  - listen for NMEA on TCP port
  - automatically restart FLARM after declaration
  - Stealth mode detection of other FLARM targets
* user interface
  - "pan to" button in waypoint dialog
  - waypoint selection screen shows last used waypoints if no filter is set
  - change the info box geometry without restarting XCSoar
  - change the display orientation without restarting XCSoar
  - tabbed Task dialog with icons or text on tabs per settings
  - new InfoBox configuration dialog
  - configurable aircraft symbol
  - new translations: Danish, Norwegian Bokmal, Romanian
* route planning
  - new optional minimum-time route planning around airspace and terrain.  
    - allows avoidance or terrain, airspace or both
    - takes final glide and cruise-climb portions of flight into account
  - Configuration in Route Planner page of settings.  
    - Feature is by default disabled.
    - See settings help text for configuration options
  - Limitations of current version:
    - does not update the final glide bar, task times etc for any obstacle deviations
    - does not handle aircraft or destination location inside airspace
    - does not allow paths with course deviations greater than 90 degrees each leg.
    - some "jumping" of the solution may be experienced as altitude/location changes.
* reach (glide terrain footprint)
    - new engine for calculating the where the glider can fly in final glide,
      formerly known as the glide terrain footprint, now referred to as 'reach'.
    - this can calculate the reach around terrain obstacles
    - landable waypoints visible on the map are marked according to whether they are
      reachable
    - the reach calculation is configurable, turning search can be disabled if
      running on low-powered devices.
* map
  - north arrow is automatically hidden in north-up mode
  - added configurable slope shading (off/fixed/wind/sun)
  - autozoom uses stepless zooming and has configurable upper distance bound
  - "north up" map orientation now respects "glider position offset"
    by configuring a "shifting axis", i.e.
    - shifting based on bearing to target (i.e. North orientated "target up")
    - shifting based on average of recent ground track
      (i.e. North orientated "track up")
  - the estimated thermal position is now used as map center during circling
  - a selection of which waypoint labels are displayed is now possible
    (All, Task & Landables, Task and None).
  - different rendering of roads based on importance (major, normal, minor)
  - a different font is used for rendering important topology labels (i.e. big cities)
  - landables can be displayed with runway heading and proportional length if the
    necessary data is contained in the waypoint files
  - glide terrain range line more detailed, uses 50 radial points rather than 20
  - added option to display track bearing line in map
  - optional transparent airspace rendering
  - terrain ramp auto-scaling disabled
* data files
  - support for SeeYou .CUP task files in the task manager
  - support for GPSDump/FS FormatGEO and FormatUTM waypoint files (.wpt)
  - support for OziExplorer/CompeGPS waypoint files (.wpt)
  - added airspace class G
  - wing area field is read from extended polar files if available
  - zander files: description field is used for additional airport detection
  - added frequency parsing for airspace files
    - TNP: RADIO field
    - OpenAir: AR command
  - the frequency and runway heading/length given in cup files are now displayed
  - use runway heading and length contained in cup waypoint files
  - for WELT2000 generated winpilot waypoint files (.dat) use runway heading
* task
  - new Task Manager and calculator dialogs
  - FAI Triangle filter when adding turnpoints
  - added BGA start point sector
  - added AAT inner radius sector
  - configurable alternate sorting 
    - by arrival altitude
    - along task direction
    - along home direction
  - "long-click" in task turnpoint zone displays Target dialog
  - "arm advance" menu buttons removed.  Next/previous buttons function as normal
    for turnpoints (including startpoints) not requiring arming, for those that do
    require arm, "next" reads and functions as "arm" on first press and once armed,
    reads and functions as "next".  "previous" reads and functions as "previous" if
    not armed, "disarm" if armed.
  - time margin of AAT optimisation is configurable under "Default task turnpoints" page, expert mode
    as "Optimisation Margin" option.
  - auto goto task: when no task is defined then on takeoff, if there is a waypoint
    within 1km of the takeoff location, a goto task pointing back to this location
    is automatically created.
* infoboxes
  - new graphical infoboxes
    - barogram
    - vario trace
    - netto vario trace
    - thermal circling trace
    - thermal band
    - task progress
  - new infoboxes:
    - time below maximum task start height
    - wp and task ETE assuming ground speed is maintained
* Android
  - support landscape/portrait switching
* Dialog updates
  - Analysis dialog shows multiple contest (OLC etc) results
  - Analysis dialog includes a thermal band graph
  - Waypoint select dialog allows filtering by start/finish
  - Airspace warning dialog only shows buttons suitable for the respective airspace item, 

Version 6.0.10 - 2011-04-29
* fix crash in flarm teammate setting
* user interface
  - enable gestures by default
  - show the primary data directory in the configuration dialog
* calculations
  - fix wind direction on glide terrain line
  - enable warnings for GND airspaces when AGL altitude is negative
* Android
  - fix two crash bugs on sound effect
* Altair
  - correct key handling behaviour in Lists
  - prevent wraparound of cursor navigation

Version 6.0.9 - 2011-04-06
* devices
  - work around iPaq Bluetooth driver bug
* map
  - fix for hanging map on slow hardware
* Windows
  - fix setting the system time from GPS
  - PPC2000: major performance improvement
  - more backslash path fixes on Windows CE
* Android
  - don't require GPS and Bluetooth on Android Market
  - implement the battery InfoBox
  - internal GPS: show "waiting for fix" until location is obtained
  - allow SD card installation
  - "Droid Sans" is the default Android font
  - enable font preview
  - dead hardware keys fixed
  - implement sound effects

Version 6.0.8 - 2011/03/23
* don't estimate thermal source for skewed thermals
* devices
  - CAI302: fix task declaration on Android
  - EW microRecorder: minor task declaration fix
* configuration
  - Units: fix "feet per minute" support
  - save the "Auto Logger" setting
* Windows
  - use backslash for paths on Windows CE
* Android
  - calculate WGS84 to real altitude (internal GPS)
  - fix incorrect airspace warning repetitions
  - auto-reconnect to Bluetooth GPS after timeout
  - support the acceleration sensor
* Linux
  - more dialog improvements
  - fix bold font rendering
  - case insensitive file name matching

Version 6.0.7 - 2011/03/12
* devices
  - EW microRecorder: timeout during connect
  - EW microRecorder: increase RX timeout
  - EW microRecorder: insert new declaration into old EW-USER.TXT
* map
  - Airspace: support alternative OpenAir coordinate format
  - allow zooming in to 1 km
* replay: don't execute recorded input events
* Windows
  - hide the task bar on Windows CE Core
* Android
  - disable auto-restart on various Android configuration events
  - import time from internal GPS correctly
  - read internal GPS accuracy
  - the "back" hardware key cancels dialogs
  - map the volume keys to cursor up/down
* Linux
  - improved button and checkbox rendering
  - dialog keyboard navigation implemented
  - enable keyboard repeat

Version 6.0.6 - 2011/03/04
* devices:
  - fix declaration crash in Volkslogger, EW, CAI302, CAI GPS NAV
  - EW: remove duplicate newline in declaration output
* map
  - Airspace: add option to re-enable stencil buffer on PPC2000
* other
  - select waypoint: update heading filter only on large changes
  - reduce dialog memory usage
* Windows
  - compile vali-xcs.exe as console application
* Android
  - fix crash due to invalid UTF-8 labels
  - more pause/resume crash fixes
  - take advantage of ARMv7 CPUs
  - dialogs are modal now
* Linux
  - implement the serial port

Version 6.0.5 - 2011/02/26
* devices:
  - EWMicroRecorder: fix hang during task declaration
  - FLARM: parse PGRMZ as altitude above 1013.25 hPa
* user interface
  - scale the "Today Screen" buttons on large screens
  - fix page numbers in satellite image renderer
  - generate satellite file name from original waypoint id
* map
  - terrain: permanently disable failed tiles
  - terrain: fix "unexpected marker segment type" error
  - AAT: don't draw "dead zone" on ancient hardware (PPC2000)
  - Airspace: disable stencil buffer on ancient hardware (PPC2000)
* Android
  - fix bitmap loading on Samsung Galaxy Tab
  - show Bluetooth device names in configuration dialog
  - larger default fonts
  - improved airspace rendering
* Altair
  - fix dialog hot keys
  - task editor: bind F5/F6 to move up/down

Version 6.0.4 - 2011/02/19
* devices
  - EWMicroRecorder: parse PGRMZ as altitude above 1013.25 hPa
  - FlymasterF1: convert pressure to altitude
  - FlymasterF1: don't override the baro altitude of the primary device
  - LX: parse LXWP0 as altitude above 1013.25 hPa
  - Zander: PZAN1 contains QNH altitude
  - Zander: verify checksum
  - don't force cruise mode when no Vega/B50 is present
* user interface
  - prevent potential crash while using flarm radar dialogs
  - improve behaviour if "circling zoom" is disabled
  - vario: fix circling mode display
* map
  - enable terrain and topology by default
  - Terrain: load fewer raster tiles on Altair
* task
  - abort: for non-final glide options, don't prefer airports
  - task manager: reduce memory usage
  - olc: DHV-XC contest optimisation
  - olc: SIS-AT 2011 contest optimisation
* configuration
  - don't forget the home airport after a configuration change
* Android
  - device: support NMEA over Bluetooth RFCOMM
  - more pause/resume crash fixes
  - don't process hardware keys twice
  - fix bitmap loading on Android 2.3

Version 6.0.3 - 2011/02/02
* devices
  - EW, Volkslogger: restart I/O thread after declaration failure
  - CAI302: check for I/O errors during declaration
  - Volkslogger: enable task declaration
  - Condor: fixed wind direction processing
* user interface
  - Language: translation updates
  - Auto zoom: don't disable in circling mode
  - more airspace rendering fixes for Android
* map
  - Terrain: load more raster tiles on modern devices (second try)
* Android
  - keep display backlight on, don't suspend
  - support extra large displays (tablets)
  - allow task switching
  - disallow multiple instances of XCSoar
  - show notification icon while running
  - implement "Quit" properly
  - enable cruise/climb mode switching
  - use the external SD card on Samsung Galaxy
  - show on-screen keyboard buttons
  - fix profile breakage
  - show flarm and thermal assistant gauge
  - show text in splash screen

Version 6.0.2 - 2011/01/20
* devices
  - more robust NMEA checksum parser
  - CAI302: restart I/O thread after declaration failure
  - CAI302: parse PCAID baro altitude if "!w" unavailable
  - Condor: read wind from LXWP0
* user interface
  - Language: translation updates
  - Language: add Spanish translation
  - Language: add Russian translation
  - Language: translations Czech, Greek, Croatian, Italian, Serbian,
    Swedish imported from LK8000
  - Window: disable sunken window edges on HP31x
  - Target: adjust map layout
* map
  - Waypoints: more reliable waypoint decluttering
  - Topology: fix rendering bug
  - Terrain: reduce slope shading artefacts
  - Terrain: load more raster tiles on modern devices
  - Task: fix crash when drawing deformed sectors
* data files
  - Fixed potential crash while reading airfields files
  - Added more polars (Hang gliders, DG1000, Blanik, Jantar, ...)
* Android / Linux / OpenGL
  - enable translations
  - fix dialog titles
  - support big displays (tablets)
  - implement check boxes (for enabling "Expert" mode)
  - fix airspace rendering

Version 6.0.1 - 2010/12/26
* map
  - task, glide terrain: fix rendering bugs
* user interface
  - Language: translation updates
  - Language: always fall back to resource data
  - Language: enable translation on PPC2000/PPC2003
  - dialog "Switches": portrait mode layout fixed
  - dialog "Statistics": draw trace on task page
* terrain / topology
  - minor memory leak fixed
* glide computer
  - new built-in polars: IS28B2 and SZD30

Version 6.0 - 2010/12/19
* build system
  - compile with gcc / mingw32 / mingw32ce instead of Visual C++
* data files
  - support for SeeYou and Zander waypoint files
  - support for TNP airspace files
  - when started from SD card, XCSoarData is stored on SD card, too
  - when a XCSoarData directory exists on SD card, it is preferred
* devices
  - Altair Pro: task declaration
  - new drivers:
    - Flymaster F1
    - Flytec
    - ILEC SN10
    - Leonardo
  - NMEA logger and NMEA replay
* terrain / topology
  - cached terrain load during startup (faster)
  - incremental (faster) terrain/topology updates
  - faster terrain/topology rendering
  - slope shading can be turned off
  - auto-scale terrain colors
* user interface
  - mouse gestures
  - translation compatible with gettext / libintl
  - language auto-detection
  - configurable temperature unit (Fahrenheit)
  - configurable trail colors
* gauges
  - new FLARM radar screen
  - thermal assistant
* task
  - full rewrite of the engine, new task editor
  - support more task types
  - saved tasks are XML
  - alternates list
  - instant OLC score
  - OLC plus rules
  - instant AAT optimization

Changes from 5.2.2:
PAOLO:
- colorful vario gauge by Paolo (for FIVV only)
- (minor) infobox config layout in configuration
TOBIAS:
- ballast dump works outside task calculator
- start task info
ROB DUNNING:
- Font editing patch
- Allow DebugStore to use varargs and convert all ca
- Allow StartupStore to use varargs and convert all.patch
- Fix font in checklist dialog
- Allow synce pcp to be overridden via make

JMW:
- Added Condor device

Changes from 5.1.9beta9:
- Fixed bug in tasman vario gauge display
- Clearer display of flarm target climb rate
- renamed variables to improve readibility
- Added option to enable/disable FLARM radar separately from map
- Removed option to display trapezoidal relative altitude on FLARM radar
- Fixed LDNext bug
- Compatibility for widescreen displays courtesy of Rob Dunning
- PNA port work courtesy of Paul Coolwind
- Fixed SZD55 polar (more accurate) courtesy Luke Szczepaniak
- Added DG-300 polar courtesy Paul Coolwind

Changes from 5.1.9beta8:
- Info on persist load/save in startup log
- Clear logs if not enough space for persist
- Persist save of cruise efficiency
- Fixed mc speed bug when cruise efficiency modified

Changes from 5.1.9beta7:
- Draggable targets on touchscreen version
- Cursor toggle mode in landscape target dialog
- AAT Time to go resets to zero on cleared task
- AAT Time to go never negative
- Fixed bug in waypoint exclude outside terrain checking
- Fixed bug in time calculations with short final legs in task
  (final glide around multiple points).

Changes from 5.1.9beta6:
- added clear button to task editor dialog in portrait mode,
  courtesy Jacques Fournier
- added missing infobox copy/paste buttons in portrait mode
- added display of wing loadings for built in polars
- added GRecord stuff to Altair
- updated copyright text to source code
- moved close button in basic settings to left to improve usability on PNA
- FLARM targets display of average climb rate courtesy Lars H
- Team code position shown on map courtesy Lars H
- GRecord updates for Altair, PNA
- FLARM on-map display updates
- Button labels update for PNA
- Fixed minor bugs in calculator re ete (energy height not used in fractional calculations)
- Restart time now one hour
- Fixed bug in display of start in analysis page (barograph)
- Selective fine control of float attributes
- Added LAK17-15, Lak17-18, ASG29-15 (mod from ASW27-W)
- Display weight info on glide polar page
- FLARM declaration bug fix

Changes from 5.1.9beta2:
- Alternate text entry methods
- Can now use flarm database, courtesy Lars H
- Added copy/paste to infoboxes in configuration dialog
- Flymaster F1 bug fix (vario units)
- Porting to cegcc with Russell King
- Task/leg times to go etc only shown if task is completeable at current Mc
- Infobox selector has items sorted alphabetically
- Multiple start points ensure the current start is in the list.
- Draw cross in final glide bar if unreachable at current MC
- Initial support for XCOM760 radio
- Added input event to add temporary landable waypoint
- Goto function now allows tasks to be resumed
- Bug fix in DD.dddd waypoint edit format
- enabled use of flarmnet ids in flarm display (courtesy Lars H)
- Added input event to switch orientation modes
- added support for declarations to IGC approved FLARM devices
- added missing help for new infoboxes
- added control of circling zoom to input events
- battery voltage infobox for Altair (others to follow)
- added Ventus CM17.6 polar
- added duo discus XT polars courtesy Derrek Ruddock
- added option to set 800x480 resolution for ipaq 310 testing
- mods to allow configuration of Vega in portrait mode
- robustness enhancements (avoid buffer overrun in long waypoint comments)
- build script
- version bump
- More porting to cegcc; allow O3 optimisation, variable initialisation

Changes from 5.1.9beta1:
- Added Flymaster F1 device
- Fixed bug in AutoQNH
- Finer units in task rules dialog

Changes from 5.1.8:
- Draw red line on thermal band at start height when there's a start
  height limit and on start waypoint
- Touching list forms in the scrollbar area moves to that position in the list
- Don't display meters in airspace altitudes as well as feet unless meters is
  the user altitude unit.
- FL altitudes rounded to nearest 10 units to ease readability
- Zander support split off into its own device
- Fixed IAS of Zander (km/h -> m/s)
- Fixed bug in declaration to EW micro
- Added ASG29E-18 polar

--------------------


Changes from 5.1.7 beta6:
- Projected track line in AAT mode when track from last turn >10 degrees off target
- Allow start through top of start sector
- Bug fix, baro and GNSS altitude in log files swapped
- Fixed lockup on auto shutdown in simulator mode when out of batteries
- Higher colour contrast snail trail
- Changed "Ack for day?" to YES/NO/CANCEL
  (NO unacknowledges for day)
- Airspaces drawn closed if open
- Added UNL (unlimited) airspace top as used in wgc08
- Fixed lock/unlocking of targets in portrait mode
- Fixed direction of arrows on task line in AAT mode

Changes from 5.1.7 beta6:
- Energy height referenced to Mc speed to fly
- Fixes to airspace rendering in analysis dialog
- DMS/DMmmm/DDdddd units in waypoint edit
- Added proper dialog for airspace queries
- Prevent log points > 500 m from being added to snail trail or OLC store
- Minor Auto Mc improvements
- Ballast in basic settings has a timer, activated/deactivated
  by pressing ENTER, which progressively reduces ballast according to
  the rate set in the configuration settings (dump time).  Timer is only
  active while the basic settings dialog is open.
- AAT/FAI Sector rendering on screen now more accurate
- Bug fixes and cosmetic cleanups to airspace warning dialog
- Final glide through terrain status message warning logic improved
- Enhancements to thermal profile band and risk MC with respect to flying in
  mountains
- Added option for final glide terrain line to shade terrain outside glide range

Changes from 5.1.7 beta4:
- Airspace display in analysis dialog sped up slightly
- Airspace queries report MSL referenced height as MSL instead of "Alt"

Changes from 5.1.7 beta2:

- Task speed instantaneous improvements
- Fixed bug in start height reference in dialogs
- Added terrain height to barograph in analysis dialog
- Pressing ENTER on Mc value in task calculator sets it to time-averaged
  climb rate from circling
- Support for AGL airspace, now tested
- Bug fix in parsing airspace "M"/"MSL"
- Some graphical cleanups
- Pressing ENTER on range value in task calculator does optimise
- Auto Mc (final glide) won't wind down to zero the first time final
  glide is achieved.  It will wind down to zero after that though.
- Energy height used in achieved speed, cruise efficiency calcs
- When off-course by more than 10 degrees, shows distance penalty
  in % for that leg along track line on map.
- Cruise efficiency stays at user-set value; if the field is selected and press ENTER, then the value will be calculated (and set to that value).
- Fixed minor bug in energy height compensation of thermal stats
- Minor improvements to analysis dialog
- Improvements to task speed instantaneous (new, more robust algorithm)
- Airspace AGL supported (not tested), will add terrain height at center of airspace to base.
- Analysis dialog shows mc speed, sink rate on glide polar page
- Analysis dialog shows terrain height in airspace page
- Allow auto mc to function when no task defined
- Added task rules dialog from task start point
- Added height reference for Start max height rule (allows MSL or AGL)
- Increased accuracy of terrain footprint
- Added LS6-15 polar
- Cruise efficiency displayed and adjustable in task calculator.  The cruise efficiency
  is the increased average speed of the glider in cruise, due to dolphining or flying in
  rising air.  It is calculated and displayed in the task calculator.
  If the value is edited, then it will be used subsequently in arrival time calculations.
- Added g load estimation when acceleromter not connected
- Added experimental distance vario infobox.
  This is the the difference in height required to complete the task divided by the time step.
- Improved task speed instantaneous
- Hour glass used in nearestairspace input event, since this can take a few
  seconds.
- White bold (a la Google maps) on task waypoint labels
- Added input event "GotoLookup" which allows a single menu item to bring up the waypoint select
  dialog, and if a waypoint is selected, it will Goto and clear task.
  See pc.xci for example (it replaces the "Task Save" button)
- Fixed situation where auto Mc can wind down after task start due to manoeuvering near start
- When logger is started, if the task hasn't been saved, it is saved to the default task.

Changes from 5.1.7 beta1:
- Vario gauge shows thick red/blue line for sink/lift
- Last thermal stats only used if thermal gain > 0 and
  thermal time > 45 seconds.  This prevents spurious entries for ignored
  thermals, or for quick pullups in thermals without sustained turns.
- Not just airports but landpoints can now have "airfield" details

Changes from 5.1.6:
- Map scale display for non-metric units
- Fixed initialisation of AAT properties when adding waypoints from
  waypoint dialog

-------------------------------------------------------

Changes from 5.1.5 beta 6:
- Snail trail rendering improvements:
  -- removed 'wobble' of snail trail from long time ago
  -- don't crop partially visible lines
- Bug fix in AAT sector detection when start angle > end angle
- "Speed remaining" in status dialog renamed to "Speed estimated" as
  it gives the estimated final speed of the task
- Increased size of up/down arrows in FLARM gauge
- In target dialog, can move target up/down/left/right on Altair with
    DISP/CFG/F5/F6 keys, on PC with 2/3/6/7 keys
- Added blue line of constant distance arc in AAT sectors
- Fixed bug in LD vario and LD GPS calculations
- Added LX sentance (LXWP0) to support Condor
- Fixed bug in auto mc
- Task speed stats reset on task start/restart.

Changes from 5.1.5 beta 5:
- In target dialog, north up and north track modes cause screen orientation
  to be north-up
- Calculations in the target dialog is based on a timer now rather than triggered
  on change, to prevent calculations slowing down the refresh.

Changes from 5.1.5 beta 4:
- Infoboxes (AA Time, Task Time To Go, Next Time To Go,
             Task Arrival Time, AA Delta Time)
  now use consistent color format:
     black/white: AAT est > min time
     blue: AAT est turning now > min time
     red: AAT est < min time
- Task editor/overview page shows file name of task in caption, and shows '*'
   if task is edited and not saved.
- Bug fixes to tasman instruments vario
- Text entry dialog uses larger font
- Flight logger can use short file name, if "Logger short file" is true.
- Flight logger gets ID from 3-letter logger ID
  in System config, if not set this defaults to 'AAA'.
- AAT zero range (nominal) task is displayed thin green dashed,
  target task is displayed in thick green dashed
- Added new infobox "Thermal All / TC All" for gps vario averaged across
  all time spent in circling mode.
- Speedups and bug fixes to effective/achieved Mc calculations.
  achieved Mc is no longer influenced by gliding off high starts.
- AAT optimiser more accurate for setting range to 5 mins over min time,
  faster, and more robust.
- Prevented re-start of snail trail on minimum height if OLC disabled
- Full snail trail (OLC) data thinning bug fixes

Changes from 5.1.5 beta 3:
- "Smart averager", averager resets on cruise/climb transition
- Display AAT sizes next to waypoints in task edit
- Set AAT default size from sector size setting
- Target radial setting can wrap around
- "Target locked" is in target dialog now
- Improved robustness of AAT optimise buttons etc
- "Target" instead of "Mark Location" on default menu of Altair/PC
- Snail trail color scale fixes
- Target details cleared when changing a turnpoint
- AAT nominal task is displayed thick green dashed,
  target task is displayed in thin green dashed

Changes from 5.1.5 beta 2:
- Task speed statistics reset on task restart
- Draw vertical lines on analysis dialog barograph and task speed
  where legs started
- Locked targets are unlocked as soon as the AAT area is entered

Changes from 5.1.5 beta 1:
- Changed ExternalTriggerCruise to enum, so it can be off,
    "flap", or "SC" (speed command).
  Existing value of true is equivalent to "flap".
- Draw centroid/'bmw' symbol at targets in AAT task
- Calculate AAT time to go if turning now while in sector, then
   going to remaining targets after this.
- AA dT infobox goes blue if task time > AAT time + 5 minutes when in sector
   and pilot turns now.
  Therefore, particularly in last AAT sector, when AA dT is blue,
  it is reasonably safe to turn now, even if the target is deeper in the
  sector.  (only if color infoboxes are on)
- Set waypoint bearing and best cruise track to first leg bearing
  when in start sector, so blue arrow points to first target, and
  so does screen orientation.

Changes from 5.1.4:
- Target dialog steps in 2% and 2 degrees instead of 5.
- AAT target direction and best cruise track arrow (blue) extends
  towards task line from previous target through aircraft when advancing
  the target (aircraft is going past target)
- Less wandering of AAT target while in sector due to shift along track
- AAT delta T goes red when going under time
- Failure to load a task keeps old start/finish/aat properties

Changes from 5.1.3 beta9:
- Cleaned up portrait waypoint select and airspace select/control dialogs.
- When circling and in target dialog, orient towards waypoint
- Cleaned up compilation warnings for include files that aren't used
- Added display of 30s average glide angle to airspace page of analysis dialog
- Added labels "h" and "D" to airspace page of analysis dialog
- Added E/W, N/S fields to waypoint edit dialog
- Task editor asks whether added waypoints are the finish points,
  means user doesn't need to go back into AAT turnpoints after adding them
- Reorganised fields in task editor waypoint properties for more intuitive
  ordering.
- When adding waypoints from task editor, don't show misc buttons in turnpoint
  dialog (e.g. details, move up/down, select, remove) since they're not
  required here.
- Task editor, removed move down/up buttons when at extremities of task
- Added 2 more airspace patterns
- Added AA delta T infobox
- Fixed bug where North/Track method was not being saved
- Increased status message delay time for default messages to 2.5 seconds

Changes from 5.1.3 beta8:
- Added support for declaration to EW MicroRecorder
- Added instantaneous task speed to analysis dialog
- Fixed instantaneous task speed calc


Changes from 5.1.3 beta7:
- Cleaner startup and shutdown
- Task calculator and target pages from analysis dialog hides analysis dialog
- Fixed some ranges and units in configuration dialogs
- Fixed greying out of previous waypoint menu
- Fixed hang on exit on PPC2000/PPC2002 platforms
- Cleaned up display of waypoint and task list columns
- Fixed netto vario calculation when not flying or very slow
- Added TE probe calibration to vega configuration
- OLC handicap factor limited to values between 50 and 150 %
- Task overview dialog hides when launching calculator and analysis dialog
  so target display works from there.
- Fixed acceleration compensation for netto vario calculation when used
  with a vario that doesn't supply netto but does supply acceleration
- Auto positioning of targets when behind target inside AAT sector is disabled
  when target dialog is open
- TC Avg infobox now shown in red if value < 2/3 of Mc
- Risk Mc used in colored info boxes (TC 30s, TC av) instead of absolute Mc
- Allow negative times in infoboxes and dialogs (in particular for AAT
  time to go)
- AAT time to go infobox can be negative (e.g. in excess of min time)

Changes from 5.1.3 beta6:
- G load factoring for polar etc take absolute value of G, in case
   meter (or aircraft!) is upside down
- Fixed airspace query message when inside airspace area but below/above it

Changes from 5.1.3 beta5:
- Fix to target dialog when active waypoint changes while dialog is active
- Fixed help on infoboxes final glide and auxiliary page
- Added highlighting of selected item in lists etc, to improve
  readability
- Added seconds to infoboxes in comment line
- Added big infobox display mode, activated in Altair/PC via escape then F1.
- Added ASSERTs to xml parsing to check for memory problems
- Fixed some aspects of Vega demo handling
- Cleaned up program exit
- Changes to vega vario config dialog

Changes from beta4:
- Fixed waypoint save when using xcm files
- Added estimated achieved speed and ETE to target dialog
- Moved teamcode button to Info page 2, replaced with target dialog
- Write "No data" on analysis dialog when no data available to display
- Changed progress dialog from TOPMOST to TOP so other dialogs (e.g. error
  dialogs) don't get obscured by it.

Changes from beta3 to beta 4:
- Added delay/protection in launcher to try to prevent XCSoar being
  started twice.
- LD vario was wrong sign (negative down), now fixed.
- Prevent crash on start with xcm files that have oversized tiles
- Circling % takes turn rate into account to prevent bad stats due
  to flap switches and dolphin soaring
- Added relative altitude arrows to FLARM gauge in Bearing mode
- Nearest waypoint in status dialog now working even if waypoint is not
  visible on map
- Climb stats are now calculated relative to total energy height
- File properties are now sorted alphabetically
- Added locking of targets, and target dialog (from task calculator) to
  allow preview of task points and to move targets

Changes from 5.1.2 stable to 5.1.3 beta2
- Fixed bug in waypoint parsing of second file
- Waypoints outside terrain are always loaded if no terrain file
- Marks reset bug fix
- Added condition monitor for start rules
- Changed "V Task" instantaneous to "V Tsk Ins"
- Changed "Speed achieved" to "Speed average" label in status dialog
- Task speed value preserved over reset
- Status dialog allows left/right cursor to change pages
- RASP: Changed wstar color scale, better for strong conditions
- RASP: Sfctemp colour/offset fix
- RASP: only available times are displayed in dialog, half hour times
    supported
- RASP: weather dialog allows "Now" time (auto updated) or set time
- RASP: fixed white-out of display outside RASP range
- RASP: added wblmaxmin (convergence) and blcwbase (Cu cloudbase) to RASP
- Added progress dialog text for initialising terrain tiles (jpg2000)
- "acknowledgment Time" setting was ignored, now correctly used by airspace
  warning manager
- In airspace query status message, top now drawn above base (was the
  other way around)
- Reorganised airspace select and waypoint select dialogs in portrait
  orientation for greater readibility
- Barograph in analysis dialog time axis starts from zero.
- Analysis dialog: sensible output when not valid; remove display of data
   which might be confusing
- Added hourglass cursor for slow events (configuration, airspace lookup,
  OLC optimise, shutdown)
- File xcsoar-startup.log is now proper text file
- Marks files deleted on exit
- Enabled display of battery % for PDAs in status dialog,
  and warning on low battery

---------------------------------------------------------------------

Changes from 5.1.1 beta 7
- Allow for new or edited waypoints if the primary waypoint file is
  in the xcm file or blank ---> generated files become waypoints1.dat
  and waypoints2.dat
- Fixed marks reset
- Start height in status dialog (task rules) is represented as altitude
- Changed "nearest" button in analysis dialog to "warnings"
- Day-acknowledged airspace is always unshaded (outline still drawn)
- Bigger/italic font of labels on analysis page
- Airspace lookup dialog doesn't exit immediately after acknowledging an
  airspace.
- Added dwcrit and wblmaxmin to RASP parameters
- Added "Times" page to status dialog, with separate landing/takeoff/flight times
- Added "Max Height Gain" to status dialog
- Fixed alternate glide bar style in portrait mode

Changes from 5.1.1 beta 6
- Ensure FLARM becomes visible if suppressed and alert level >0
- Added missing port functions for second port
- Prevent 2d fixes from being added to logger buffer
- Bug fixes to port handlers, now task Declaration to external loggers
  stands a chance of working
- Added Volkslogger device
- Added FAI 1000m start rules option
- Thickened green lines in Analysis dialog
- Added display of grid values in Analysis dialog
- Merged status pages into single dialog, and moved weather button to
   where status aircraft used to be.
- New status page "Rules" showing start/finish details
- Fixed minor memory leak in RASP weather loading
- Splash screen on PC works now
- Added COM0 to available ports

Changes from 5.1.1 beta 5
- Preliminary support for RASP overlays
- Task waypoints preserved even if waypoint file is changed
- B50 bug fixes, support now for external cruise/climb switch
- Loads default language file "default.xcl" if it exists and no language
  file is specified.
- Added several missing translations
- Fixed terrain cache method for PDAs with low memory
- Added new polars: Speed Astir, LS-6-18W, LS-8-15, LS-8-18, ASH-26E, ASG29-18, ASW28-18
- Added named tasks
- Added ability to lookup airspaces by name/distance/direction/type
  and acknowledge for whole day.  Access via "Airspace Settings" menu,
  "Lookup" button.

Changes from 5.1.1 beta 4
- Minor bug fix to ballast calculation in B50 vario support
- Fixed baro altitude parser bugs
- Fixed time wrapover with end of month and midnight
- Cleanups of LD limiting functions and filter
- Cleanup of calculation time limits
- Cleanup of calculation code for readability
- Menu translations for waypoint next/previous in abort mode
- Fixed display of FLARM targets beyond 2.5 km
- Display final glide through terrain crosshair on top of everything
  except aircraft.
- Fixed rendering errors at edge of jpg2000 tiles
- Separated Borgelt B50 series devices into their own device (no longer Generic)
- Fixed AAT sector bug
- Force/unforce final glide menu item is hidden if AutoForceFinalGlide is on
- Added some missing translations
- Fixed previous page button bug in waypoint details
- Line drawn from FLARM target to edge of radar display for alert targets,
  makes it easier to see direction to search for traffic.
- Code fixes to device.cpp to prevent crashes with badly written device drivers

Changes from 5.1.1 beta 3:
- Force visibility scan after loading new airspace/topology/waypoints
- Progress bar for jpg2000 loading enabled
- Baro altitude from RMZ/RMA sentences only used if no primary
  baro source from a non-generic device
- Increased string length for parsing waypoints and airspace to 300
- Set GPS position to map center on startup if no home waypoint
- Fixed bug in rendering at very small zoom errors (could lead to crash)
- Rendering is smooth now even for jpg2000 terrain from overview
- Added reset function to MarkLocation event

Changes from 5.1.1 beta 2:
- Consolidated validity checks for info boxes

Changes from 5.1.1 beta 1:
- Fixed terrain shading bands in portrait mode
- Fixed terrain shading near coast boundaries
- Enabled portrait mode for Altair
- Enabled gauge vario in portrait mode for Altair
- Added file size method to zzip
- Added support for loading waypoint files from XCM
- Added support for loading airspace files from XCM (disabled, because too slow)
- Consolidated sizes of strings in ReadString methods
- Airspace parser and bounds fix when airspace goes past 180E

Changes from 5.1.0 beta 3:
- AAT target in sector fixes
- AAT sector/circle radius default value is 500 meters
- AppendTo function bug fix
- Mc Risk bug fix
- Replay finish stats bug fix
- Airspace parser more robust to syntax errors
- % Circling resets on valid start
- Screen unblanked if status message appears
- Terrain color ramp is user configurable (Low lands or mountainous)
- Terrain rendering speedups
- Polygon rendering speedups
- Replay logger bug fix (sometimes gave heading=0)
- New experimental jpeg2000 tiled terrrain loading
- Terrain rendering speedups and improvements
- Task speed unit bitmap fixes
- Fixed problem with declaration time occurring after takeoff time
  due to buffering of pre-takeoff data
- Bigger buttons in landscape mode for non-Altair versions to allow
  room for German translations
- User distance units in waypoint select dialog
- Memory leak in JPG2000 fixed
- Fast sine/cosine speedups
- Terrain rendering speedups
- Additional terrain ramps added (Imhof, ICAO)
- Option in expert configuration to disable the auto start/stop of logger on
  takeoff and landing
- Zip container code added
- "XCM" (XCSoar Map) file format support added
- fixed top line of terrain
- bumped version to 5.1.1beta1
- fixed airspace parser dialog bug


Changes from 5.1.0 beta 2:
- Added code to generate missing translations file on windows PC debug builds
- Grey out of some task specific menu items if in abort mode.
- Style option to draw an arrow body alongwith the arrow head
  under option "Wind Arrow" in Settings->Map Display(Expert)
- Fixed bug in query airspace if inside airspace
- Added gettext() to enumerated parameters

- New notifications: AAT too early, arrival past sunset,
     significant wind change
- Fixed bug in Arm start mode (wasn't advancing)

Changes from 5.1.0 beta 1:
- Speed to fly compensated for risk
- Logger buffered for 60 seconds
- Energy height uses estimated true air speed if no IAS is available
- Support (read-only) for Zander variometer and Tasman Instruments variometer
- Changed scale on final glide bar to +/- 500 meters (was +/- 2000 meters)
- Attempt to resolve slow response with in FLY mode on older PDAs
- Fixed bad line in default.xci

Changes from 5.0.9:
- Added NMEAOut, PosiGraph devices
- Input events for forced cruise/climb displays (etc?)
  (FLARM display forcing)
- Waypoint selection filter by type, and by heading 360 deg
- Smoother scrolling of lists
- Setup dialog for NMEA devices changed.
- If any landable point is visible and reachable, final glide bar goes orange
  if below final glide.
- Menu label macros added: WaypointNext, WaypointPrevious, AdvanceArmed, LoggerActive,
     TerrainTopologyToggleName, SnailTrailToggleName, CheckAirspace, CheckTask,
     CheckWaypointFile, CheckSettingsLockout, CheckReplay, CheckFLARM, CheckTerrain
- Menu labels grey out if actions are unavailable
- Dialog details for AAT vs non-AAT are visible only when AAT is set or not,
  in task calculator, task status, and task waypoint editor
- Fixed restart problems where >10 minutes, still was restarting
- Start/restart now more user friendly.  Auto restart only happens up to first turnpoint
- Fixed bug in ETE calculations when force final glide is on.
- Terrain not rendered in not valid at aircraft
- Fixed bug in waypoint lookup (search by turnpoint)
- Moved some config parameters to "Site" configuration page
- Added advanced vs basic configuration settings
- Added -small startup option for PC
- Fixed bugs in ZigZag wind algorithm, and improved accuracy and response
- Don't draw final glide through terrain icon if no task
- Wind estimate set by user in wind settings dialog (with SAVE button)
  overrides the internal estimate until a new estimate is obtained.
- Minor cleanups of text in dialogs
- Invalid infobox data is greyed out so it doesn't distract user

Changes from 5.0.9 release 1:
- Fixed ETE and final glide calculations for Mc=0, proper compensation
  for wind and unreachable at current Mc etc.
- Fixed task distance rounding to nearest 0.1 units

Changes from 5.0.8:
- Fixed bug in wind initialisation/calculation
- AAT start/finish radials step in 1 degree increments
- Fixes for build on VS2005 (PC)
- Fixed various out of bound bugs for task waypoints
- Fixed display of topology labels
- Fixed AAT distance thread dead lock
- Volkslogger parser fix by Rolf Muller-Nilsen
- Fixed adjustable logger time steps
- Fixed AAT distance bug for final waypoint
- Transparent airspaces are not filled, so airspace below is visible

Changes from 5.0.7:

- FIXED Start arm premature
  messages are confusing though, we don't get notification when re-entering a start
  sector (after arming it), nor when approaching a start line.
- New snail trail mode "Full" which displays entire flight.  In all modes,
  the snail trail is short in circling mode in order to prevent screen clutter.
- New feature: added 'optimise' button to task calculator.  This adjusts the
   range (increases or decreases) so that the estimated task time exceeds the
   assigned task time by less than five minutes.
- FLARM targets on the map are drawn as arrow heads pointing in their track bearing.
- Added missing 'Auto Display Blank' to configuration settings for PDA platform
- Fixed Borgelt B50 sentence parsing (Thanks RMN)
- Bug fix for half hour UTC offsets
- Total energy is calculated from difference in true airspeed to best LD in
  true airspeed
- Task radii expressed in user units
- Bug fix, profile support for PC and PDA restored
- Bug fix, protected use of message in NearestAirspace function with thread lock
- Bug fix, NearestAirspace search array out of bounds due to unsigned int loop
- QNH, Bugs, Ballast and MacCready saved at program exit and restored on startup
- FLARM radar can be selected to display relative altitude or bearing.
- Removed asking whether to delete old log files to make space when logger is started.
  Deleting old log files happens automatically now.

Changes from 5.0.6:
- Max manoeuvering speed set to 300 units in configuration dialog
- System beep and message on task/waypoint advance
- Messages given in arm modes (arm start or arm) as reminders to press arm
  when ready to advance
- Bug fix to waypoint editing (second waypoint file was cleared)
- Warning added to waypoint file save when filtering for
  waypoints outside terrain range is enabled.
- Bug fix, task statistics were not updated after task finish.

Dialogs changed:
- dlgTaskWaypoint.xml
- dlgTaskCalculator.xml
- dlgConfiguration.xml
- dlgConfiguration_L.xml
- dlgTaskOverview_L.xml
- dlgTaskWaypoint_L.xml
- dlgStatusTask.xml
- dlgStatusSystem.xml

Changes from 5.0.0:
- Fixed non-drawing of infobox borders on PPC2002
- Added Declare button on Task Calculator
- Fixed terrain display offset bug in portrait mode
- Map scale increased resolution
- Increased maximum radius/sector size on AAT to 100 km
- "Show gross" vario configuration (default true)
- Color speed chevrons, and larger:
 -- blue pull up (slow down)
 -- red push to earth speed up
- Lightened blue color in infoboxes
- Auto disarm mode message only appears if in arm mode
- Task calculator, shows estimated task speed for remainder of task
- Task calculator, shows effective MacCready
- Task calculator, shows achieved speed
- Task calculator, cancel button restores Mc at entry
- Auto MacCready: climb stats are reset on takeoff
- Previous waypoint selects through all multiple start points
- Bug fix, aat target continuation was only working on first sector
- Autozoom for AAT, distance used in zoom is set by max of
  distance to target and distance to center (so scratch task should
  always be visible in autozoom mode)
- Fixed bug in glide time required (wasn't taking final glide into account)
- AAT areas drawn in reverse sequence so next area is on top,
  previous AAT areas not drawn.
- Zigzag wind disabled if on ground (slow or not flying)
- Wide version of FLARM target display on map (ON/Scaled)
- Achieved MacCready accuracy improvements (was overestimating
  with start circles)
- Achieved maccready, height difference compensation
- AAT projection when in sector
- Task calculator, changed "Range" to "Set range"
- Bug fix, "Nearest airfield changed" problem if two airfields are coincident
- Abort mode bug: multiple waypoints close to home give "nearest airfield
 changed" repeatedly.  Now message is given only if nearest airfield
 is more than 2km from previous one.
- All up Weight is displayed in analysis dialog glide polar page
- Minimum zoom increase in AAT (for autozoom)
- Task speed achieved is average speed dist/time + time
  to climb back to start height.
- Task editor, removing waypoints preserves AAT details of successive
  waypoints
- Fixed TASK_START event
- New infobox for distance to home
- New infobox for speed task achieved
- Added AutoBlank configuration option for PDA versions
- Changed text in task status dialog for clarity
- Changed flap forces cruise to now use landing flap switch, and works
  for switching into cruise and into circling
- Bug fixes to AAT distance calculations
- Added ventus 2cx to polar
- Bug fix, sound volume was set to zero on exit
- Added flap landing to switch dialog
- Added close button to text entry widget on non Altair systems
- Allowed wraparound of letters on text entry dialog
- Minor changes to help text and labels of configuration items for clarity
- Lighter blue/red for inverse mode
- Time/date fix for IGC files (UTC used throughout as per spec)
- North/track up display orientation
- Waypoint select on add-waypoint in task editor
- Arm advance to work outside AAT sector if already been in that sector
- Prevent landing/takeoff detection when GPS is disconnected
- Configuration of lat/lon units
- Changed 'aircraft rego' to 'competition ID' to be consistent with IGC
- Improved cropping of polygons
- Minor bugfixes

Dialogs changed:
 dlgConfiguration.xml
 dlgStartPoint.xml
 dlgTaskWaypoint.xml
 dlgTeamCode.xml
 dlgTextEntry.xml
 dlgWayPointDetails.xml
 dlgWindSettings.xml

Changes from 4.7.7:
- Make terrain file loader check file size, to improve robustness if
  bad file.
- Added text entry dialog
- Added pilot name, aircraft type and rego to configuration dialog
- Added support for team code
- Map zoom improvements
- Fixed bug: Waypoints label in abort
- Fixed bug: Default task at startup if no task defined
- Fixed bug in altair.xci, nearest waypoint details were pan-relative
- Minor UI cleanups (cosmetics)
- Logger inactive when in IGC replay mode
- Circling wind estimator won't update if less than one fix every 2
  seconds.
- Zigzag wind estimate inactive when in IGC replay mode
- Analysis dialog: base/ceiling estimation improvements
- Task speed now altitude compensated
- New task speed instantaneous
- All flight statistics retained when exiting XCSoar and loaded at startup,
   so previous flight can be reviewed later.
- Task is saved when exiting XCSoar and loaded at startup.
  (Default.tsk)
- Removed unused/default processor definitions,
  NEWINFOBOX, NEWAIRSPACEWARNING as this is default now.
- Added support for alternate start points
-  All file paths are now converted to/from local path for that machine
  so registry files can be transferred between PC and PDA/Altair.
-  PC and PDA version all data files now in "My Documents/XCSoarData".
- Thermal locator improvements
- UI change: All reachable landable points arrival heights are shown on map in
   all waypoint label display modes
- Average task speed improvements: compensation for altitude,
      now computes task speed accurately for achieved scorable AAT distance.
- Task page on analysis dialog shows in thick red dashed line the scorable
  AAT paths.
- Fixed bug, task finish detection was previously disabled
- Fixed bug, stats for finished task after reset were not displayed correctly
- Fixed bug, waypoint details dialog arrival height was relative to sea
  level not ground.
- Waypoint details altitude arrival, removed "alt diff mc safety"
- Removed unused menu and dialogs from PC version.
- CatMul-Rom interpolator used for logger replay now, provides better
  reconstructed paths and wind estimates when used with low logging rate.
- Thermal markers shown in cruise mode only at close zoom scales,
  to avoid clutter.
- When infobox colors are enabled, the thermal last 30 second average
  is red when the average is less than 0.5*MACCREADY.  This can be used
  to clearly show when it is time to leave a thermal.
- AAT max/min/target speeds in infoboxes show '---' if minimum time
  remaining is zero.
- Minimum zoom level in autozoom set to reasonable level (1.5km) to
  prevent zooming in too close when going past a turnpoint.
- List items in dialog can be selected with mouse/touchscreen.  Touch twice
  to emulate return key.
- Added configuration option to adjust snail trail width
- Fixed bug, made airfield details parser robust to wrong files.
- Fixed bug, nearest waypoint details did not work for first waypoint
- Fixed bug, airspace warning dialog was not shown from
  'nearest airspace' menu when there was an active acknowledgement
- Fixed bug, PC version crashed if exit via close button and a dialog was
   still open
- Home waypoint always added to abort task list if reachable
- 'Clear' button added to task dialog in landscape mode
- Team Code dialog updates dynamically
- Fixed bug, range/bearing was incorrect sometimes
- Improved rendering of distance to airspace in airspace warning dialog
- Fixed bug, portrait mode text in analysis dialog (some items were cropped)
- Infobox border fixup in portrait mode
- Fixed bug, hang on nearest airspace
- Bearing to target shown in great circle arc
- Fixed bug, in abort mode (introduced just 2 days ago)
- Fixed bug, sound volume was set to zero
- Updates to menu, default.xci for PDA
- Return key now toggles suppression of FLARM radar.  If new traffic appears,
   the suppression is turned off again.
- Fixed bug in PPC2002 infobox selector graphics
- Fixed bug in abort mode (possible cause of crash/hang)
- Task calculator range increments in 5%
- Added infobox for 'Home Distance'
- Auto QNH only activated when not flying for more than 10 seconds
- Button menu fixes for PDA, PC
- (Feature request 1281639) Editing/saving waypoints
- Protected task edit from buffer overruns
- Fixed bug, increased text size for airspace parser
- Disabled CDI gauge as it has no control in the configuration settings and hasn't
  been updated
- Fixed bug, FAI finish sector was incorrect


Dialogs changed:
 ALL dialogs
 dlgHelp.xml

Changes from 4.7.5:
- Added small histeresis to instantenous LD vario
- Airspace parser updates
- Added Cambridge GPS NAV device
- Added option to force cruise on neutral/negative flap (for Vega)
   (Flap forces cruise)
- Terrain contrast/shading improvements
- Snail trail now drawn with outline to improve visibility over terrain
- Added V TAS infobox
- Improvements to wind estimator algorithm
- Vario gauge unit bitmap for knots
- Vega configuration, added page for audio schemes
- Vega configuration, added missing parameter (BaudRateA)
- Altitude AGL uses baro altitude if "Nav by baro altitude"
- New units for task speed (separate from airspeed/wind/ground speed units)
- Added FAI 90 start/finish type
- Added thermal locator (shows centroid of lift when circling), option 'Lift center'
   in configuration options.
- Fixed minor bug, auto macready by average was not working when no
  task was defined.
- Modified least squares algorithm to handle weighted least squares.
- Add 'Append' waypoint function, so users can create a task by selecting
    waypoints from the map in sequence
- Task waypoint move up/down in task waypoint pages.
- Terrain database loaded into memory if sufficient RAM + 5 Meg free
- New smooth shading of terrain, major improvement
- New landscape progress dialog hides screen for cleaner startup
- Default task to home if no task loaded at startup
- Added labels to climb and temperature trace analysis pages
- Added help system.  Press enter for 2 seconds on a dialog property
  to display help text.
- Fixed minor bug, landable points were not always visible for some
  label modes.
- Fixed minor bug, baro altitude set by GPS for IGC replay.
- Online Contest optimisation (analysis page, configuration settings,
   three rule sets available)
- Analysis pages now each have a context-sensitive 'action' button.
- Added handicap to glide polar page for OLC scoring
- Fixed GDI resource leak in animateRectangles
- Fixed memory leak from com port threads not having handles released
- Fixed airspace warning dialog losing focus of previous dialog if opened
- Fixed memory leaks in new airspace warning dialog
  when another dialog is already open.
- Online contest "in progress"
- Added 'Declutter Labels' inputevent and menu item
- Fixed GDI resource leak in WindowControls
- Refinements to screen lat/lon bounds calculations
- Refinements to thread locking (separate LockTaskData from LockFlightData)
- GCE/NMEA queue blocking bug fix
- Added check for 500kb free space on IGC destination, asks user to
  delete old IGC files as required to free up space.
- OLC work (rule interpretations, in-progress only valid if flying)
- Added tab style for infobox border
- Added double buffer for infobox rendering to reduce flicker
- Topology bounds area used for pre-filtering of visibility to improve rendering time
- Toggle terrain map labels button (DeclutterLabels)
- Thread locking improvements to reduce latency
- Computed arrival height AGL at Mc0 Mc safety Mc current
- Startup/shutdown messages saved in xcsoar-startup.log
- Fixed bug, short task duration estimates when Mc=0 or unreachable
  in cruise at current Mc setting due to drift.
- Fixed bug, spurious touchscreen detect when pressing menu buttons
- (Feature request 1463308) Auto-mark thermal
- (Feature request 1444335) configurable max/min zoom --> better zoom
   levels available now.

Dialogs changed:
 dlgConfiguration.xml
 dlgWindSettings.xml
 dlgVario.xml
 dlgAirspaceWarning.xml
 dlgWaypointOutOfTerrain.xml
 dlgAirspaceWarning.xml

Changes from 4.7.4:
- Fixed total energy compensation (final glide) when on ground
- Fixed minor bug, silly ETE values were presented when Mc=0 in AAT
  in Task Calculator
- AutoMc disabled if in abort mode
- Fixed: Thermal profile showing distortion (negative values?)
- Fixed: Mc=0 Est task time on task calculator
- Fixed: Trail hang
- Fixed: PC registry not recognising all registry values correctly!
- Auto Mc modes: final glide, set to average, both
- Vario gauge averager should switch to netto averager if not in circling mode
- sam's bug fixes and new features
  --> legbearing bug
  --> New airspace dialog
  --> Waypoints out of terrain
- Fixed: AAT radius display in analysis page shows distortion
- Fixed: Waypoint infobox shows bearing to waypoint, not to target (for AAT)
- Fixed: Vario gauge chevrons not always appearing when they should,
  now chevrons always drawn if vario is in non-circling mode
- Fixed: Averager jumps around too much
- Added configuration setting to determine whether to ask/exclude/include
  waypoints out of terrain range.
- Added LD vario infobox

Changes from 4.7.3:
- Added Auto QNH function
- Minor improvements to robustness
- Added preliminary support for vega voice
- Limits on altitude/speed for start, altitude for finish
  (Feature request 1444340)
- Changed AutoWind from bool to enum: Manual, Circling, ZigZag, Both
- Added zig zag wind estimator
- Added option to use of barometric altitude for all nav functions
- ** (Feature request 1403702) Configuration option for logger timestep
- FLARM gauge, show colors for threat levels
- Fixed bug, Start/Finish radius drawn half size
- Fixed bug, v task calculations if selecting a previous waypoint after
    starting
- Added detection of valid start, now in task status dialog if
    start wasn't valid, the start time shows "INVALID"
- Added safety McReady for use in calculating reachable fields and
   display of arrival heights, and in abort mode.  Option to use
   current Mc value for safety McReady when in abort mode.
- (Feature request 1278082) Ellipsoid error correction.  Now
  detects if ellipsoid/geoid offset is produced by GPS.  If not,
  it applies geoid correction.
- Added basic support for Cambridge GPS-NAV as a GPS source only

Changes from 4.7.2:
- Fixed bug: Disabling of airspace warnings by individual types was
   ignored.  Now working correctly.
- Proper handling of PGRMZ with respect to QNH and when altimeter
   also available from variometer

Changes from 4.7.0:
- Changed "Bugs" to "Clean" in basic settings so meaning is clearer
- Changed "Device 1" etc to "Device A" in configuration settings so meaning
  is clearer
- Fixed (Bug 1388996) Airspace outline black option ignored
- (Feature request 1370449) Configuration of autozoom at startup
- (Feature request 1430326) configuration of sys time set by GPS
- Force final glide mode, input event
- Auto force final glide mode option, forces final glide as soon as
  you are above final glide.
- Startup reliability fixes
- Terrain offset fixes
- FLARM gauge minor fixes (draws aircraft beyond 2km at 2km)
- Added Ventus2C polar
- Added missing vega configuration parameters
- Fixed PGRMZ parsing to set BaroAltitude, not Altitude
- Airspace warnings etc uses baro altitude if available
- Removed dead code in parser.cpp
- Removed "stall" from switch dialog
- Changed "airbrake extended" to "airbrake locked" in switch dialog
- Added devices for Vega and AltairPro

Changes from 4.6 to 4.7:
- Ballast also shown as volume in liters in basic settings dialog
- Vario 30 s averager uses vario if available, otherwise altitude.
- IGC file date is system date, should be reset to GPS time on first lock
- FLARM radar limits range to 2k limit (shows aircraft beyond 2k as at 2k)
- Log file renamed "xcsoar-debug.log"


Changes from 4.5 to HEAD:

- Statistics/flight reset on takeoff
- Major speed improvements to rendering, synchronisation between threads,
  final glide through terrain calculations, snail trail
- Display "AUX" on screen when in auxiliary infobox mode
- Warning if attempting to change a task once it is declared.
- Added glide computer event for final glide through terrain
- Added german sector type
- Task-alterations are queried if already declared to external device
- All MessageBoxes now use new dialog system (when available)
- Redundancy (dropout) and handling multiple GPS sources,
  better autodetection of Vega.
- Improvements to labels in map display, so we don't get so many
  waypoint labels writing over each other.
- Gauge vario hides on fullscreen.
- Option to lock out configuration settings in flight
- Minor speedups to map drawing (removed several redundant floating point operations)
- Added finish line and finish area detection, this does nothing other
  than bring up a status message currently.
- Configuration option for user defined menu/button timeout
- Added Airspace Settings to input events, allows user to switch on/off
   display and warnings for each airspace type
- Warn the user when changing input, language, status files that they need to
  restart (in new dialog system)
- "Arm start" option
- Added user defined checklist text dialog (and corresponding inputevent)
- Waypoint advancing can now be manual, automatic (as before), or requiring
   'arming' each waypoint to be advanced.
- Text in airspace details has scrolling
- New Waypointselect dialog allows scrolling in list box
- Added option for autozoom optionally on at startup
  (in new config dialog)
- Added option for speed command driven by dolphin speed or block maccready
  (in new config dialog), this is shown in VOpt infobox
- Added in new dialog system a vario configuration page for Vega
- Added UTC offset configuration parameter for Altair
- Added task status dialog
- Added drawing of task in analysis dialog
- 'Target' offset for each AAT waypoint
- 'Run' inputevent so people can execute another program from XCSoar.  Program
  must exit before XCSoar continues
- Added 'autoadvance' option (default true) to allow disabling of
  automatic waypoint advances
- AAT sectors now drawn as shaded segments
- Total energy height compensation for kinetic energy in final glide
- Name in task display also shows names of landpoints/airports
- Added LoadProfile to inputevents, so we can have menu buttons
   trigger pilot/region specific settings
- Windows PC port using Visual studio 6.
- When terrain file is valid, only waypoints within terrain area are loaded
- All waypoint labels shown when in pan mode
- Added 'pan' to nearestWaypoint inputevent, to return item nearest to
    center of screen if in pan mode.
- Force redraw of map if not redrawn for 5 seconds (due to gps not connected)
- FLARM status, FLARM aircraft display on map
- Added FLARM TRAFFIC and FLARM NOTRAFFIC glide computer events
- Added basic FLARM status support in parser and Status dialog
- Filter out "Railway station" as miscpop label
- Added infoboxes to support temperature acquisition and traces
- Added atmospheric analysis (temperature trace, convection estimation)
- Snail trail uses netto vario if available
- Added NMEA processing and NE (NMEA Events) into InputEvents
- Minor terrain rendering fixes at close zoom levels
- Improvements to topology polygon rendering
- Added ETA infoboxes (as distinct from ETE)
- Default task (Default.tsk) file may be loaded automatically at startup
   if present (through InputEvent TaskLoad on STARTUP_REAL/STARTUP_SIMULATOR)
- Chevrons only on if airspeed available

- Fixed bug 1467530 Installation to Storage Card
- Fixed bug 1457674 Airspace Display - Danger Areas Obscured
- Fixed bug 1444806 Final Glide L/D
- Fixed bug 1433504 Start line
- Fixed bug 1433497 AAT-sector areas not being displayed
- Fixed bug 1430954 Waypoints with same name.
- Fixed bug 1420989 AAT not enabled when loading a task
- Fixed bug 1399143 Incorrect lat/long display
- Fixed bug 1395611 AAT Area masks display
- Fixed bug 1389003 Airspace area with many points
- Fixed bug 1382036 Profile Load missing data
- Fixed bug 1376376 Bugs - the six legged kind
- Fixed minor memory leak in shape labels
- Fixed minor memory leak in new dialog system
- Fixed bug, array out of bounds in inputevent
- Fixed bug, strange circling lockout (maybe)
- Fixed bug, airspace visibility (airspace wasn't warning if not visible)
- Fixed bug, superpan with autozoom
- Fixed bug in default.xci "Marginal final glide" now reads "Below final glide"
- Fixed bug in final glide alert, now has low pass filter to prevent
  too many alerts when using Auto Mc.
- Fixed bug in startup, program locks calculation/display before starting up
  to ensure everything is initialised properly.
- Fixed bug in FAI task sector auto advancement
- Fixed bug, start line works now
- Fixed bug in task save/load, also clears task on error when loading
- Fixed bug in wind speed infobox units display (now uses aircraft speed units)
- Fixed bug, AAT Areas were drawn on top of everything, including task lines.
- Fixed bug in profile save routine (bad \r\n encoding)
- Fixed spurious captions in subtitle infoboxes
- Fixed bug, "1m" in baro altitude infobox for alternate user units
- Fixed bug, snail trail was never red in sink, now working properly
- Fixed bug in topology bounds refresh
- Fixed bug BUG 1366197: Second Airspace File now works
- Fixed bug in display of more than 500 airspace areas
- Fixed bug in bringing up WaypointDetails from SelectedWaypoint when not
  using infoboxes
- Fixed bug, temp trace max temperature now relative to ground offset
- Fixed memory leak in new dialog system (bitmap unnecessary)
- Fixed display of airfield details in new dialog
- Fixed bug BUG 1368752: Fix display orientation for square displays e.g. hp 6515 (untested)
- Fixed bug BUG 1305089: Sound restored at exit
- Fixed bug in arrival altitude calculation with respect to bugs
- Fixed bug in local time display
- Fixed daylight savings bug
- Fixed BUG 1366492: Improved landing detection by checking altitude AGL to avoid false
  landings when flying in high winds
- Seeding random NMEA static strings from Input Events
- Triggering events from NMEA substring matches (may be limited to certain
  types due to performance limitations).


Changes from 4.22 to 4.5

- Fix waypoint parsing - make it completely bullet proof
- Package and release fonts (part of standard cab/exe)
- Button & Event mapping - default and legacy
  	legacy = same as version 4.22
	default = changed from 4.22...
		APP1 = Show button menu (was Full Screen)
		APP3 = Full Screen (was Vario Sounds Toggle)
		Take Off = Start logger (was manually)
		Landing = Stop logger (was manually)
		Info Box Control = Show labels (were hidden)
- Allow display of screen mode (Normal, Auxiliary, Full)
- Fix spelling of MacCready (it was McCready).
  (reference: http://www.achievement.org/autodoc/page/mac0bio-1)
- Exit simulator if battery lower than 20% (warning < 30%)
- Fixed crash during Waypoint details, when none selected
- Reduce length of labels where possible
- Change default.xci buttons to stay consistent between modes,
  removed some defatul modes changes
- Added sensible default sounds to play during Glide Computer Events
  (\My Documents\XCSoarData\ - Start_Simulator,Start_Real,Takeoff,Landing,
  FinalGlide,Tiptoe - .wav)
- Default.xci updated to hide Main button and map closely to 4.3 (APP1 does Main/)
- Fixed a number of memory leaks and buffer overruns in parsing data files
- Fixed Input Events label corruption. Fixed associated debug failure when
  comparing uninitialized variables.
- Modified variable names for Language and Status (more sensible)
- Use windows device time instead of GPS time in simulator
- Fixed spurious button press bug
- Status messages can be acknowledged by touching them
- Fixed message disappearing problem after 1 second (when airspace warnings were off)
- RETURN key in default.xci needs to be mapped
- Default set of status messages - now automatically generated from default.xcs
- Enable secondary files clear button
- Arbitrary DLL Load and Function calls from InputEvents
- Config files (input, language and status) now support "\r\n" strings correctly
- PlaySound now supports external WAV files automatically. Also allows WAV files
  to be referenced as Input Events - assumes local resource unless ends in ".wav"
- Automatically lookup localised "My Documents" directory to support multiple
  language releases of Pocket PC
- Version number (build date) is automatically generated for non-released versions
- Added debounce timeout registry setting in settings->interface files
- Added input menu timeout
- Added new status message interface (thread-safe, single window, ability
  to repeat messages and acknowledge)
- Fixed hard-coded screen coordinates in PolygonVisible function
- Airspace warnings now use new message class
- Added method to find nearest airspace boundary (interior or exterior)
- Input event to display info on nearest airspace boundary (interior or exterior)
- Renamed fixed "longditude" and "lattitude" spelling mistakes
- Display speed-to-fly bar only if flying
- Debugging of input events file when in simulator mode
- Added glide computer events for entering and leaving airspace
- Added glide computer events for task start and next waypoint
- Audio vario sound updates
- Allow acknowledgement of individual airspaces, and per-day
- Fix acknowledgement bug when re-entering airspace
- Minor font adjustments
- "GPS 2D fix" changed to "GPS waiting for fix"
- New high-visibility icons for flight modes by Simon Taylor.
- Blinking logger icon when logger is active.
- Code cleanups, eliminated BOOL occurances
- Fixed missing sentances in IGC file, so now loadable by TaskNav
- Added "Logger note blahblah" event to put a pilot note in IGC log file.
- Speed-to-fly climb mode bug fix
- Thermal band mode fix
- Audio vario sound updates
- Fixed waypoint arrival altitude bug
- New airspace parser, faster and more robust
- New language customisation
- New status message customisation
- Wind algorithm improvements especially at low wind speeds
- Analysis dialog now has page for wind at altitude
- Fixed defaulting to cruise mode when no waypoint active
- Miscellaneous dialog cleanups
- Snail trail colour scales to visible range to make colors more vibrant
- Safe recovery from critical errors when loading files
- Fixed bug of polar loading on multiple lines
- Fixed ordering of Menu buttons when using cursor to navigate
- Blanking improvements (prevent timeout advancing when any dialog is active)
- Added Auxiliary infobox display, accessible from APP_KEY1, which now
  toggles through normal (mode-specific) infoboxes, auxiliary infoboxes,
  and fullscreen.
- Settings->Task start line/cylinder labels change dynamically to avoid
  confusion
- AutoMcready improvements, fix for overshoot hunting
- "Reset infobox defaults" button from Settings->Load Profile
- Moved handling of bug degradation to sink model to make it consistent
  everywhere.
- Optimised display of titles in infoboxes to prevent over-use of gettext
- Added units display to AAT settings to avoid confusion
- New functions to save/restore registry from text file
- Save/Load profile uses registry save/restore code
- New button input event system
- Fix infobox reset to defaults
- Allow reset of flight start time when relaunching
- Takeoff/landing events, can be hooked up to autostart logger


Changes from 4.21 to 4.22

- Fixed bug when airspace warning display is not refreshed when another
  window overlaps it.
- New "Analysis" pages showing barograph, thermal history and glide polar
- Fixed bug in snail trail, IGC logger update rate
- Additional waypoint file can be specified for competition waypoints
- Fixed font for message box, status dialog
- Minor bugfixes in vario comms thread processing
- Implemented Borgelt B50 vario parsing (untested)
- Improvements to performance and latency of audio
- Terrain cache updates
- File loading improvements
- New wind vector graphics
- New labels with Mc0 arrival height above safety arrival height for
  reachable airfields
- Updated aircraft graphics
- Proper units display in dialogs.
- All configuration options now can be expressed in custom units
- New Netto vario infobox
- New dolphin speed-to-fly infobox
- Improved audio vario sounds
- Speed-to-fly director chevrons on right of screen when connected to
  vario with ASI source.
- Fixed rare bugs in McCready calculation
- Fixed bug in terrain rendering, where level of detail was previously
   set at default, and didn't change with zoom.
- Airspace parser made faster, so binary airspace loader now disabled


Changes from 4.2 to 4.21

- Better recovery of bluetooth GPS after switching device off and on
- Marked points appended to file 'xcsoar-marks.txt'
- CDI display configurable
- Settings->Display split into two pages
- Sunset time shown in waypoint details
- AAT and airspace areas drawn below waypoints and topology
- Messagebox enhancements
- MODIS Satelite images now co-located with waypoint file
- Launcher now uninstalls/reinstalls properly.
- Proper spelling of McCready (sorry, Paul!)
- Display blanking automatically after one minute of UI inactivity if in
  battery mode, reactivated with key press
- New GPS status icons, less obtrusive.
- Aircraft disappears when GPS is not connected
- New "Status" summary page from main menu, giving aircraft position,
  nearest waypoint range/bearing, local sunset time, GPS status
- Additional airspace file can be specified for NOTAM airspace updates
- Settings->File page split into two (map data separated off)
- Snail trail toggles between no trail, long trail, and short trail


Summary of new features since v4.0

- Fullscreen mode (app button 1 in map mode); app button 2 now
  toggles snail trail
- Terrain shading via phong model, direction set by wind direction
- Wind vectors multiple for 10 knot increments
- Saving/loading wind to registry
- Time aloft infobox (in Waypoint Group)
- New wind calculation method
- Rendering of airspace with cross-hatches and optional black outline
- Added pilot/aircraft information in logger
- Added "Remove" button on waypoint details task page
- Acknowledge airspace warnings
- Audio settings page
- Graduated snail trail color and thickness
- Abort/resume of tasks
- Added netto vario calculations
- Added smart zooming (zooms back out when waypoint changes if in autozoom)
- Added installer and launcher
- Bring up menu with double click on map window
- Can fly in simulator mode by dragging on screen
- Improved colour selector now displays currently chosen colours
- Added calculation of glider heading from bearing and wind
- Added infoboxes: G-load, time of flight, UTC time, local time, LD to next waypoint
- Adjusted infobox descriptions and titles.
- Added infoboxes: Time to next waypoint, time to task completion


Fixed buges and code improvements

- Sound files are now in the code as resources, so no need for Audio directory
- Filtering of files:
   Waypoints [.txt]
   Airspace [.txt]
   Terrain [.dat]
   Topology [.tpl]
   Polars [.plr]
- Reduced extraneous refresh of navboxes
- Font size improvements
- Second COMM port disabled if set equal to port 1
- Audio thread is suspended when quiet
- Auto McReady now working again
- Improvements to topology handling
- Better terrain color map
- Terrain shading works with elevation files of any resolution.
- Terrain at sea level or below is rendered as water.
- Minor improvements to thread safety
- Larger Menu page buttons
- Fixed McReady speed calculation with zero distance
- Fixed bugs: Samuel Gisiger (Airspace not displaying, extraneous
  selection of waypoints at zoom levels)
- Improved map window responsiveness (only re-drawn when necessary, avoiding
  CPU waste of unnecessary re-draws).
- Many hard-wired constants relocated to Sizes.h file
- Waypoint labels have white background so not obscured by terrain
- Labels of topological features now supported
- Fast loading of airspace at startup using binary file
- Wind calculation more reliable
- Fast loading of all startup files<|MERGE_RESOLUTION|>--- conflicted
+++ resolved
@@ -1,4 +1,3 @@
-<<<<<<< HEAD
 Version 7.0 - not yet released
 * LUA scripting
 * user interface
@@ -54,9 +53,8 @@
   - drop support for ARMv6 CPUs
 * Kobo
   - support Kobo Glo HD
-=======
+
 Version 6.8.8 - not yet released
->>>>>>> 83e0df71
 
 Version 6.8.7 - 2016/08/12
 * data files
