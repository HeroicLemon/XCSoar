--- conflicted
+++ resolved
@@ -184,14 +184,10 @@
 ifeq ($(TARGET),PI)
   override TARGET = UNIX
   TCPREFIX := arm-linux-gnueabihf-
-<<<<<<< HEAD
-  PI ?= /opt/pi/root
-  TARGET_IS_LINUX = y
-=======
   ifeq ($(HOST_IS_PI),n)
     PI ?= /opt/pi/root
   endif
->>>>>>> a81dc134
+  TARGET_IS_LINUX = y
   TARGET_IS_PI = y
   TARGET_IS_ARM = y
   TARGET_IS_ARMHF = y
@@ -228,11 +224,7 @@
     HOST_TRIPLET = arm-linux-gnueabihf
   endif
   TCPREFIX = $(HOST_TRIPLET)-
-<<<<<<< HEAD
-  ifneq ($(CLANG),y)
-=======
   ifeq ($(CLANG),n)
->>>>>>> a81dc134
     TARGET_ARCH += -mcpu=cortex-a8
   endif
   TARGET_IS_LINUX = y
@@ -512,19 +504,10 @@
   TARGET_INCLUDES += -I$(SRC)/unix
 endif
 
-<<<<<<< HEAD
-ifeq ($(HOST_IS_PI)$(TARGET_IS_PI),ny)
-  TARGET_CPPFLAGS += --sysroot=$(PI) -isystem $(PI)/usr/include/arm-linux-gnueabihf -isystem $(PI)/usr/include
-=======
-ifeq ($(TARGET),WINE)
-  TARGET_INCLUDES += -I$(SRC)/wine
-endif
-
 ifeq ($(TARGET_IS_PI),ny)
   ifneq ($(PI),)
     TARGET_CPPFLAGS += --sysroot=$(PI) -isystem $(PI)/usr/include/arm-linux-gnueabihf -isystem $(PI)/usr/include
   endif
->>>>>>> a81dc134
 endif
 
 ifeq ($(HOST_IS_ARM)$(TARGET_HAS_MALI),ny)
