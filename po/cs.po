--- conflicted
+++ resolved
@@ -5,13 +5,8 @@
 msgstr ""
 "Project-Id-Version: xcsoar\n"
 "Report-Msgid-Bugs-To: \n"
-<<<<<<< HEAD
 "POT-Creation-Date: 2022-09-20 21:13+0200\n"
-"PO-Revision-Date: 2022-09-20 13:58+0200\n"
-=======
-"POT-Creation-Date: 2022-09-19 20:45+0200\n"
-"PO-Revision-Date: 2022-09-20 19:32+0000\n"
->>>>>>> 3cd697d5
+"PO-Revision-Date: 2022-09-20 21:36+0200\n"
 "Last-Translator: Miroslav Burdych <mirek.burdych@gmail.com>\n"
 "Language-Team: Czech <https://hosted.weblate.org/projects/xcsoar/"
 "translations/cs/>\n"
@@ -10345,7 +10340,6 @@
 msgid "Takeoff"
 msgstr "Vzlet"
 
-<<<<<<< HEAD
 #: Data/Input/default.xci:59
 msgid "Above final glide"
 msgstr "Výška stačí na dokluz"
@@ -10357,11 +10351,6 @@
 #: Data/Input/default.xci:69
 msgid "Final glide through terrain"
 msgstr "Dráha dokluzu koliduje s terénem"
-=======
-#: Data/Input/default.xci:694
-msgid "Manual Demo"
-msgstr "Manuál Demo"
->>>>>>> 3cd697d5
 
 #: Data/Input/default.xci:128 Data/Input/default.xci:135
 #: Data/Input/default.xci:459 Data/Input/default.xci:466
@@ -10371,18 +10360,12 @@
 msgid "Zoom"
 msgstr "Zvětšení"
 
-<<<<<<< HEAD
 #: Data/Input/default.xci:142 Data/Input/default.xci:790
 #, fuzzy
 msgid "What's here?"
 msgstr ""
 "Co je \n"
 "zde?"
-=======
-#: Data/Input/default.xci:687
-msgid "Airframe Switches"
-msgstr "Palubní Spínače"
->>>>>>> 3cd697d5
 
 #: Data/Input/default.xci:355
 msgid ""
@@ -10392,7 +10375,6 @@
 "Nav\n"
 "Strana 2/2"
 
-<<<<<<< HEAD
 #: Data/Input/default.xci:385 Data/Input/default.xci:1014
 #, fuzzy
 msgid "Waypoint List"
@@ -10431,19 +10413,6 @@
 msgstr ""
 "Zobraz\n"
 "Strana 2/2"
-=======
-#: Data/Input/default.xci:701
-msgid "Setup Stall"
-msgstr "Nastav pád"
-
-#: Data/Input/default.xci:756
-msgid "Climb Demo"
-msgstr "Demo stoupání"
-
-#: Data/Input/default.xci:922
-msgid "Lock Screen"
-msgstr "Zamkni obrazovku"
->>>>>>> 3cd697d5
 
 #: Data/Input/default.xci:481
 #, fuzzy
@@ -10504,276 +10473,131 @@
 "Vega\n"
 "Strana 2/2"
 
-<<<<<<< HEAD
 #: Data/Input/default.xci:687
+msgid "Airframe Switches"
+msgstr "Palubní Spínače"
+
+#: Data/Input/default.xci:694
+#: Data/Input/default.xci:694
+msgid "Manual Demo"
+msgstr "Manuál Demo"
+
+#: Data/Input/default.xci:701
+msgid "Setup Stall"
+msgstr "Nastav pád"
+
+#: Data/Input/default.xci:708
+msgid "Accel"
+msgstr "Akcel"
+
+#: Data/Input/default.xci:726
+msgid "Vario ASI zeroed"
+msgstr "Vário ASI vynulováno"
+
+#: Data/Input/default.xci:727
 #, fuzzy
-msgid "Airframe Switches"
-msgstr ""
-"Palubní\n"
-"spínače"
-
-#: Data/Input/default.xci:694
+msgid "ASI Zero"
+msgstr ""
+"ASI\n"
+"Nula"
+
+#: Data/Input/default.xci:733
+msgid "Accelerometer leveled"
+msgstr "Akcelerometr vyrovnán"
+
+#: Data/Input/default.xci:734
 #, fuzzy
-msgid "Manual Demo"
-msgstr ""
-"Manuál\n"
-"Demo"
-
-#: Data/Input/default.xci:701
+msgid "Accel Zero"
+msgstr ""
+"Akcel\n"
+"Nula"
+
+#: Data/Input/default.xci:741
+msgid "Stored to EEPROM"
+msgstr "Uloženo do EEPROM"
+
+#: Data/Input/default.xci:742
+msgid "Store"
+msgstr "Ulož"
+
+#: Data/Input/default.xci:749
+#: Data/Input/default.xci:749
+msgid "Cruise Demo"
+msgstr "Demo přeskok"
+
+#: Data/Input/default.xci:756
+msgid "Climb Demo"
+msgstr "Demo stoupání"
+
+#: Data/Input/default.xci:766
+msgid ""
+"Info\n"
+"Page 2/3"
+msgstr ""
+"Info\n"
+"Strana 2/3"
+
+#: Data/Input/default.xci:774 Data/Input/default.xci:1181
+msgid "FLARM Radar"
+msgstr ""
+"FLARM\n"
+"Radar"
+
+#: Data/Input/default.xci:816
+msgid ""
+"Info\n"
+"Page 3/3"
+msgstr ""
+"Info\n"
+"Strana 3/3"
+
+#: Data/Input/default.xci:840
+msgid "Traffic List"
+msgstr ""
+"Provoz\n"
+"Seznam"
+
+#: Data/Input/default.xci:848 Data/Input/default.xci:1229
+msgid "Thermal Assistant"
+msgstr "Termický asistent"
+
+#: Data/Input/default.xci:882
 #, fuzzy
-msgid "Setup Stall"
-=======
+msgid "Message Repeat"
+msgstr ""
+"Opakuj\n"
+"zprávu"
+
+#: Data/Input/default.xci:893
+msgid "Nav"
+msgstr "Nav"
+
+#: Data/Input/default.xci:907
+msgid "Config"
+msgstr "Nastav"
+
+#: Data/Input/default.xci:922
+msgid "Lock Screen"
+msgstr "Zamkni obrazovku"
+
+#: Data/Input/default.xci:980
+msgid "AVG/ALT"
+msgstr "AVG/ALT"
+
+#: Data/Input/default.xci:1127
+#, fuzzy
+msgid "Setup Wind"
+msgstr ""
+"Nastavení\n"
+"Vítr"
+
 #: Data/Input/default.xci:1135
 msgid "Setup System"
 msgstr "Nastav systém"
 
-#: Data/Input/default.xci:515 Data/Input/default.xci:1088
-msgid "Trail"
-msgstr "Stopa"
-
-#: Data/Input/default.xci:440 Data/Input/default.xci:1046
-msgid "Target Show"
-msgstr "Zobraz Cíl"
-
-#: Data/Input/default.xci:64
-msgid "Below final glide"
-msgstr "Výška nestačí na dokluz"
-
-#: Data/Input/default.xci:432
-msgid "Pilot Event Announce"
-msgstr "Označ Pilot EVent"
-
-#: Data/Input/default.xci:481
-msgid "Page Show"
-msgstr "Zobraz stranu"
-
-#: Data/Input/default.xci:726
-msgid "Vario ASI zeroed"
-msgstr "Vário ASI vynulováno"
-
-#: Data/Input/default.xci:355
-msgid ""
-"Nav\n"
-"Page 2/2"
->>>>>>> 3cd697d5
-msgstr ""
-"Nastavení\n"
-"Pád"
-
-#: Data/Input/default.xci:708
-msgid "Accel"
-msgstr "Akcel"
-
-<<<<<<< HEAD
-#: Data/Input/default.xci:726
-msgid "Vario ASI zeroed"
-msgstr "Vário ASI vynulováno"
-
-#: Data/Input/default.xci:727
-#, fuzzy
-msgid "ASI Zero"
-msgstr ""
-"ASI\n"
-"Nula"
-
-#: Data/Input/default.xci:733
-msgid "Accelerometer leveled"
-msgstr "Akcelerometr vyrovnán"
-=======
-#: Data/Input/default.xci:142 Data/Input/default.xci:790
-msgid "What's here?"
-msgstr "Co je zde?"
-
-#: Data/Input/default.xci:741
-msgid "Stored to EEPROM"
-msgstr "Uloženo do EEPROM"
-
-#: Data/Input/default.xci:1127
-msgid "Setup Wind"
-msgstr "Nastav Vítr"
-
-#: Data/Input/default.xci:840
-msgid "Traffic List"
-msgstr "Seznam provozu"
->>>>>>> 3cd697d5
-
-#: Data/Input/default.xci:734
-msgid "Accel Zero"
-msgstr "Akcel Nuluj"
-
-#: Data/Input/default.xci:741
-msgid "Stored to EEPROM"
-msgstr "Uloženo do EEPROM"
-
-<<<<<<< HEAD
-#: Data/Input/default.xci:742
-msgid "Store"
-msgstr "Ulož"
-
-#: Data/Input/default.xci:749
-#, fuzzy
-msgid "Cruise Demo"
-msgstr ""
-"Přeskok\n"
-"Demo"
-
-#: Data/Input/default.xci:756
-#, fuzzy
-msgid "Climb Demo"
-msgstr ""
-"Stoupání\n"
-"Demo"
-=======
-#: Data/Input/default.xci:422 Data/Input/default.xci:1065
-msgid "Marker Drop"
-msgstr "Vytvoř marker"
-
-#: Data/Input/default.xci:882
-msgid "Message Repeat"
-msgstr "Opakuj zprávu"
-
-#: Data/Input/default.xci:848 Data/Input/default.xci:1229
-msgid "Thermal Assistant"
-msgstr "Termický asistent"
-
-#: Data/Input/default.xci:48
-msgid "Takeoff"
-msgstr "Vzlet"
->>>>>>> 3cd697d5
-
-#: Data/Input/default.xci:766
-msgid ""
-"Info\n"
-"Page 2/3"
-msgstr ""
-"Info\n"
-"Strana 2/3"
-
-<<<<<<< HEAD
-#: Data/Input/default.xci:774 Data/Input/default.xci:1181
-msgid "FLARM Radar"
-msgstr ""
-"FLARM\n"
-"Radar"
-=======
-#: Data/Input/default.xci:1197
-msgid "Nearest Airspace"
-msgstr "Nejbližší prostor"
->>>>>>> 3cd697d5
-
-#: Data/Input/default.xci:816
-msgid ""
-"Info\n"
-"Page 3/3"
-msgstr ""
-"Info\n"
-"Strana 3/3"
-
-<<<<<<< HEAD
-#: Data/Input/default.xci:840
-msgid "Traffic List"
-msgstr ""
-"Provoz\n"
-"Seznam"
-=======
-#: Data/Input/default.xci:727
-msgid "ASI Zero"
-msgstr "ASI Nuluj"
->>>>>>> 3cd697d5
-
-#: Data/Input/default.xci:848 Data/Input/default.xci:1229
-msgid "Thermal Assistant"
-msgstr "Termický asistent"
-
-<<<<<<< HEAD
-#: Data/Input/default.xci:882
-#, fuzzy
-msgid "Message Repeat"
-msgstr ""
-"Opakuj\n"
-"zprávu"
-=======
-#: Data/Input/default.xci:385 Data/Input/default.xci:1014
-msgid "Waypoint List"
-msgstr "Seznam OB"
->>>>>>> 3cd697d5
-
-#: Data/Input/default.xci:893
-msgid "Nav"
-msgstr "Nav"
-
-<<<<<<< HEAD
-#: Data/Input/default.xci:907
-msgid "Config"
-msgstr "Nastav"
-
-#: Data/Input/default.xci:922
-#, fuzzy
-msgid "Lock Screen"
-msgstr ""
-"Zamkni\n"
-"obrazovku"
-=======
-#: Data/Input/default.xci:653 Data/Input/default.xci:1158
-msgid "Raw Logger"
-msgstr "NMEA Logger"
-
-#: Data/Input/default.xci:774 Data/Input/default.xci:1181
-msgid "FLARM Radar"
-msgstr "FLARM Radar"
-
-#: Data/Input/default.xci:529 Data/Input/default.xci:1102
-msgid "Topo."
-msgstr "Topo"
->>>>>>> 3cd697d5
-
-#: Data/Input/default.xci:980
-msgid "AVG/ALT"
-msgstr "AVG/ALT"
-
-<<<<<<< HEAD
-#: Data/Input/default.xci:1127
-#, fuzzy
-msgid "Setup Wind"
-msgstr ""
-"Nastavení\n"
-"Vítr"
-
-#: Data/Input/default.xci:1135
-#, fuzzy
-msgid "Setup System"
-msgstr ""
-"Nastavení\n"
-"Systém"
-=======
 #: Data/Input/default.xci:1143
 msgid "Settings Airspace"
 msgstr "Nastavení prostorů"
-
-#: Data/Input/default.xci:749
-msgid "Cruise Demo"
-msgstr "Demo přeskok"
->>>>>>> 3cd697d5
-
-#: Data/Input/default.xci:1143
-#, fuzzy
-msgid "Settings Airspace"
-msgstr ""
-<<<<<<< HEAD
-"Nastavení\n"
-"Prostory"
-=======
-"Info\n"
-"Strana 3/3"
-
-#: Data/Input/default.xci:907
-msgid "Config"
-msgstr "Nastav"
-
-#: Data/Input/default.xci:429
-msgid "Pilot event announced"
-msgstr "Pilot Event označen"
->>>>>>> 3cd697d5
 
 #: Data/Input/default.xci:1174
 msgid "Setup Plane"
