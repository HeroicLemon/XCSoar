--- conflicted
+++ resolved
@@ -25,12 +25,9 @@
 #include "Version.hpp"
 #include "Java/Global.hpp"
 #include "Java/String.hpp"
-<<<<<<< HEAD
 #include "Java/InputStream.hpp"
 #include "Java/URL.hpp"
-=======
 #include "Java/Exception.hpp"
->>>>>>> b223808e
 
 #include <assert.h>
 
@@ -39,15 +36,9 @@
   :env(Java::GetEnv())
 {
   Java::String j_url(env, url);
-<<<<<<< HEAD
   jobject url_object = Java::URL::Create(env, j_url);
-  if (env->ExceptionOccurred() || url_object == NULL) {
-    env->ExceptionClear();
-=======
-  jobject url_object = env->NewObject(url_class.Get(), url_ctor, j_url.Get());
   if (Java::DiscardException(env)) {
     connection = NULL;
->>>>>>> b223808e
     input_stream = NULL;
     return;
   }
@@ -62,23 +53,8 @@
 
   Java::URLConnection::setConnectTimeout(env, connection, (jint)timeout);
 
-<<<<<<< HEAD
   input_stream = Java::URLConnection::getInputStream(env, connection);
-  if (env->ExceptionOccurred() || input_stream == NULL) {
-    env->ExceptionClear();
-=======
-  set_timeout_method = env->GetMethodID(connection_class.Get(),
-                                        "setReadTimeout", "(I)V");
-  assert(set_timeout_method != NULL);
-
-  jmethodID get_input_stream = env->GetMethodID(connection_class.Get(),
-                                                "getInputStream",
-                                                "()Ljava/io/InputStream;");
-  assert(get_input_stream != NULL);
-
-  input_stream = env->CallObjectMethod(connection, get_input_stream);
   if (Java::DiscardException(env)) {
->>>>>>> b223808e
     env->DeleteLocalRef(connection);
     connection = NULL;
     input_stream = NULL;
