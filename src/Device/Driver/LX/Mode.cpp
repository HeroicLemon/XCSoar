/*
Copyright_License {

  XCSoar Glide Computer - http://www.xcsoar.org/
  Copyright (C) 2000-2012 The XCSoar Project
  A detailed list of copyright holders can be found in the file "AUTHORS".

  This program is free software; you can redistribute it and/or
  modify it under the terms of the GNU General Public License
  as published by the Free Software Foundation; either version 2
  of the License, or (at your option) any later version.

  This program is distributed in the hope that it will be useful,
  but WITHOUT ANY WARRANTY; without even the implied warranty of
  MERCHANTABILITY or FITNESS FOR A PARTICULAR PURPOSE.  See the
  GNU General Public License for more details.

  You should have received a copy of the GNU General Public License
  along with this program; if not, write to the Free Software
  Foundation, Inc., 59 Temple Place - Suite 330, Boston, MA  02111-1307, USA.
}
*/

#include "Internal.hpp"
#include "V7.hpp"
#include "LX1600.hpp"
#include "Device/Port/Port.hpp"
#include "Operation/Operation.hpp"

void
LXDevice::LinkTimeout()
{
  ScopeLock protect(mutex);

  mode = Mode::UNKNOWN;
  old_baud_rate = 0;
  busy = false;
}

<<<<<<< HEAD
/**
 * Enable pass-through mode on the LX1600.  This command was provided
 * by Crtomir Rojnik (LX Navigation) in an email without further
 * explanation.  Tests have shown that this command can be sent at
 * either 4800 baud or the current vario baud rate.  Since both works
 * equally well, we don't bother to switch.
 */
static bool
ModeColibri(Port &port, OperationEnvironment &env)
{
  return PortWriteNMEA(port, "PFLX0,COLIBRI", env);
}

/**
 * Cancel pass-through mode on the LX1600.  This command was provided
 * by Crtomir Rojnik (LX Navigation) in an email.  It must always be
 * sent at 4800 baud.  After this command has been sent, we switch
 * back to the "real" baud rate.
 */
static bool
ModeLX1600(Port &port, OperationEnvironment &env)
{
  unsigned old_baud_rate = port.GetBaudrate();
  if (old_baud_rate == 4800)
    old_baud_rate = 0;
  else if (!port.SetBaudrate(4800))
    return false;

  const bool success = PortWriteNMEA(port, "PFLX0,LX1600", env);

  if (old_baud_rate != 0)
    port.SetBaudrate(old_baud_rate);

  return success;
}

static bool
EnableLXWP(Port &port, OperationEnvironment &env)
{
  return PortWriteNMEA(port, "PFLX0,LXWP0,1,LXWP2,3,LXWP3,4", env);
}

=======
>>>>>>> dfa331dd
bool
LXDevice::EnableNMEA(OperationEnvironment &env)
{
  unsigned old_baud_rate;

  {
    ScopeLock protect(mutex);
    if (mode == Mode::NMEA)
      return true;

    old_baud_rate = this->old_baud_rate;
    this->old_baud_rate = 0;
    mode = Mode::NMEA;
    busy = false;
  }

  /* just in case the LX1600 is still in pass-through mode: */
<<<<<<< HEAD
  ModeLX1600(port, env);

  // This line initiates the Color Vario to send out LXWP2 and LXWP3
  // LXWP0 once started, is repeated every second
  // This is a copy of the initiation done in LK8000, realized by Lx developers
  // We have no documentation and so we do not know what this exactly means
  EnableLXWP(port, env);
=======
  V7::ModeVSeven(port);
  LX1600::ModeLX1600(port);

  V7::SetupNMEA(port);
  LX1600::SetupNMEA(port);
>>>>>>> dfa331dd

  if (old_baud_rate != 0)
    port.SetBaudrate(old_baud_rate);

  port.Flush();

  return true;
}

void
LXDevice::OnSysTicker(const DerivedInfo &calculated)
{
  ScopeLock protect(mutex);
  if (mode == Mode::COMMAND && !busy) {
    /* keep the command mode alive while the user chooses a flight in
       the download dialog */
    port.Flush();
    LX::SendSYN(port);
  }
}

bool
LXDevice::EnablePassThrough(OperationEnvironment &env)
{
<<<<<<< HEAD
  return ModeColibri(port, env);
=======
  return V7::ModeDirect(port) && LX1600::ModeColibri(port);
>>>>>>> dfa331dd
}

bool
LXDevice::EnableCommandMode(OperationEnvironment &env)
{
  {
    ScopeLock protect(mutex);
    if (mode == Mode::COMMAND)
      return true;
  }

  port.StopRxThread();

<<<<<<< HEAD
  if (!ModeColibri(port, env)) {
=======
  if (!V7::ModeDirect(port) || !LX1600::ModeColibri(port)) {
>>>>>>> dfa331dd
    mode = Mode::UNKNOWN;
    return false;
  }

  /* make sure the pass-through command has been sent to the device
     before we continue sending commands */
  port.Drain();

  if (bulk_baud_rate != 0) {
    old_baud_rate = port.GetBaudrate();
    if (old_baud_rate == bulk_baud_rate)
      old_baud_rate = 0;
    else {
      /* before changing the baud rate, we need an additional delay,
         because Port::Drain() does not seem to work reliably on Linux
         with a USB-RS232 converter; with a V7+Nano, 100ms is more
         than enough */
      env.Sleep(100);

      if (!port.SetBaudrate(bulk_baud_rate)) {
        mode = Mode::UNKNOWN;
        return false;
      }
    }
  } else
    old_baud_rate = 0;

  if (!LX::CommandMode(port, env)) {
    if (old_baud_rate != 0) {
      port.SetBaudrate(old_baud_rate);
      old_baud_rate = 0;
    }

    ScopeLock protect(mutex);
    mode = Mode::UNKNOWN;
    return false;
  }

  ScopeLock protect(mutex);
  mode = Mode::COMMAND;
  busy = false;
  return true;
}<|MERGE_RESOLUTION|>--- conflicted
+++ resolved
@@ -37,51 +37,6 @@
   busy = false;
 }
 
-<<<<<<< HEAD
-/**
- * Enable pass-through mode on the LX1600.  This command was provided
- * by Crtomir Rojnik (LX Navigation) in an email without further
- * explanation.  Tests have shown that this command can be sent at
- * either 4800 baud or the current vario baud rate.  Since both works
- * equally well, we don't bother to switch.
- */
-static bool
-ModeColibri(Port &port, OperationEnvironment &env)
-{
-  return PortWriteNMEA(port, "PFLX0,COLIBRI", env);
-}
-
-/**
- * Cancel pass-through mode on the LX1600.  This command was provided
- * by Crtomir Rojnik (LX Navigation) in an email.  It must always be
- * sent at 4800 baud.  After this command has been sent, we switch
- * back to the "real" baud rate.
- */
-static bool
-ModeLX1600(Port &port, OperationEnvironment &env)
-{
-  unsigned old_baud_rate = port.GetBaudrate();
-  if (old_baud_rate == 4800)
-    old_baud_rate = 0;
-  else if (!port.SetBaudrate(4800))
-    return false;
-
-  const bool success = PortWriteNMEA(port, "PFLX0,LX1600", env);
-
-  if (old_baud_rate != 0)
-    port.SetBaudrate(old_baud_rate);
-
-  return success;
-}
-
-static bool
-EnableLXWP(Port &port, OperationEnvironment &env)
-{
-  return PortWriteNMEA(port, "PFLX0,LXWP0,1,LXWP2,3,LXWP3,4", env);
-}
-
-=======
->>>>>>> dfa331dd
 bool
 LXDevice::EnableNMEA(OperationEnvironment &env)
 {
@@ -99,21 +54,11 @@
   }
 
   /* just in case the LX1600 is still in pass-through mode: */
-<<<<<<< HEAD
-  ModeLX1600(port, env);
+  V7::ModeVSeven(port, env);
+  LX1600::ModeLX1600(port, env);
 
-  // This line initiates the Color Vario to send out LXWP2 and LXWP3
-  // LXWP0 once started, is repeated every second
-  // This is a copy of the initiation done in LK8000, realized by Lx developers
-  // We have no documentation and so we do not know what this exactly means
-  EnableLXWP(port, env);
-=======
-  V7::ModeVSeven(port);
-  LX1600::ModeLX1600(port);
-
-  V7::SetupNMEA(port);
-  LX1600::SetupNMEA(port);
->>>>>>> dfa331dd
+  V7::SetupNMEA(port, env);
+  LX1600::SetupNMEA(port, env);
 
   if (old_baud_rate != 0)
     port.SetBaudrate(old_baud_rate);
@@ -138,11 +83,7 @@
 bool
 LXDevice::EnablePassThrough(OperationEnvironment &env)
 {
-<<<<<<< HEAD
-  return ModeColibri(port, env);
-=======
-  return V7::ModeDirect(port) && LX1600::ModeColibri(port);
->>>>>>> dfa331dd
+  return V7::ModeDirect(port, env) && LX1600::ModeColibri(port, env);
 }
 
 bool
@@ -156,11 +97,7 @@
 
   port.StopRxThread();
 
-<<<<<<< HEAD
-  if (!ModeColibri(port, env)) {
-=======
-  if (!V7::ModeDirect(port) || !LX1600::ModeColibri(port)) {
->>>>>>> dfa331dd
+  if (!V7::ModeDirect(port, env) || !LX1600::ModeColibri(port, env)) {
     mode = Mode::UNKNOWN;
     return false;
   }
