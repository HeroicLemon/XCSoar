/*
Copyright_License {

  XCSoar Glide Computer - http://www.xcsoar.org/
  Copyright (C) 2000-2012 The XCSoar Project
  A detailed list of copyright holders can be found in the file "AUTHORS".

  This program is free software; you can redistribute it and/or
  modify it under the terms of the GNU General Public License
  as published by the Free Software Foundation; either version 2
  of the License, or (at your option) any later version.

  This program is distributed in the hope that it will be useful,
  but WITHOUT ANY WARRANTY; without even the implied warranty of
  MERCHANTABILITY or FITNESS FOR A PARTICULAR PURPOSE.  See the
  GNU General Public License for more details.

  You should have received a copy of the GNU General Public License
  along with this program; if not, write to the Free Software
  Foundation, Inc., 59 Temple Place - Suite 330, Boston, MA  02111-1307, USA.
}
*/

#include "Device.hpp"
#include "CRC16.hpp"
#include "Device/Port/Port.hpp"
#include "TimeoutClock.hpp"
#include "Operation/Operation.hpp"

gcc_pure
static const uint8_t *
FindSpecial(const uint8_t *const begin, const uint8_t *const end)
{
  const uint8_t *start = std::find(begin, end, FLARM::START_FRAME);
  const uint8_t *escape = std::find(begin, end, FLARM::ESCAPE);
  return std::min(start, escape);
}

bool
FLARM::SendEscaped(Port &port, const void *buffer, size_t length,
                   OperationEnvironment &env, unsigned timeout_ms)
{
  assert(buffer != NULL);
  assert(length > 0);

  const TimeoutClock timeout(timeout_ms);

  // Send data byte-by-byte including escaping
  const uint8_t *p = (const uint8_t *)buffer, *end = p + length;
  while (true) {
    const uint8_t *special = FindSpecial(p, end);

    if (special > p) {
      /* bulk write of "harmless" characters */

      if (!port.FullWrite(p, special - p, timeout.GetRemainingOrZero()))
        return false;

      p = special;
    }

    if (p == end)
      break;

    // Check for bytes that need to be escaped and send
    // the appropriate replacements
    bool result;
    if (*p == START_FRAME)
      result = port.Write(ESCAPE) && port.Write(ESCAPE_START);
    else if (*p == ESCAPE)
      result = port.Write(ESCAPE) && port.Write(ESCAPE_ESCAPE);
    else
      // Otherwise just send the original byte
      result = port.Write(*p);

    if (!result)
      return false;

    p++;
  }

  return true;
}

static uint8_t *
ReceiveSomeUnescape(Port &port, uint8_t *buffer, size_t length,
                    OperationEnvironment &env, const TimeoutClock &timeout)
{
  /* read "length" bytes from the port, optimistically assuming that
     there are no escaped bytes */

  if (port.WaitRead(env, timeout.GetRemainingOrZero()) != Port::WaitResult::READY)
    return NULL;

  int nbytes = port.Read(buffer, length);
  if (nbytes <= 0)
    return NULL;

  /* unescape in-place */

  uint8_t *end = buffer + nbytes;
  for (const uint8_t *src = buffer; src != end;) {
    if (*src == FLARM::ESCAPE) {
      ++src;

      int ch;
      if (src == end) {
        /* at the end of the buffer; need to read one more byte */
        if (port.WaitRead(env, timeout.GetRemainingOrZero()) != Port::WaitResult::READY)
          return NULL;

        ch = port.GetChar();
      } else
        ch = *src++;

      if (ch == FLARM::ESCAPE_START)
        *buffer++ = FLARM::START_FRAME;
      else if (ch == FLARM::ESCAPE_ESCAPE)
        *buffer++ = FLARM::ESCAPE;
      else
        /* unknown escape */
        return NULL;
    } else
      /* "harmless" byte */
      *buffer++ = *src++;
  }

  /* return the current end position of the destination buffer; if
     there were escaped bytes, then this function must be called again
     to account for the escaping overhead */
  return buffer;
}

bool
FLARM::ReceiveEscaped(Port &port, void *buffer, size_t length,
                      OperationEnvironment &env, unsigned timeout_ms)
{
  assert(buffer != NULL);
  assert(length > 0);

  const TimeoutClock timeout(timeout_ms);

  // Receive data byte-by-byte including escaping until buffer is full
  uint8_t *p = (uint8_t *)buffer, *end = p + length;
  while (p < end) {
    p = ReceiveSomeUnescape(port, p, end - p, env, timeout);
    if (p == NULL)
      return false;
  }

  return true;
}

bool
FlarmDevice::SendStartByte()
{
  return port.Write(FLARM::START_FRAME);
}

bool
FlarmDevice::WaitForStartByte(OperationEnvironment &env, unsigned timeout_ms)
{
  return port.WaitForChar(FLARM::START_FRAME, env, timeout_ms) == Port::WaitResult::READY;
}

FLARM::FrameHeader
FLARM::PrepareFrameHeader(unsigned sequence_number, MessageType message_type,
                          const void *data, size_t length)
{
  assert((data != NULL && length > 0) || (data == NULL && length == 0));

  FrameHeader header;
  header.SetLength(8 + length);
  header.version = 0;
  header.SetSequenceNumber(sequence_number++);
  header.type = (uint8_t)message_type;
  header.SetCRC(CalculateCRC(header, data, length));
  return header;
}

FLARM::FrameHeader
FlarmDevice::PrepareFrameHeader(FLARM::MessageType message_type,
                                const void *data, size_t length)
{
  return FLARM::PrepareFrameHeader(sequence_number++, message_type,
                                   data, length);
}

bool
FlarmDevice::SendFrameHeader(const FLARM::FrameHeader &header,
                             OperationEnvironment &env, unsigned timeout_ms)
{
  return SendEscaped(&header, sizeof(header), env, timeout_ms);
}

bool
FlarmDevice::ReceiveFrameHeader(FLARM::FrameHeader &header,
                                OperationEnvironment &env, unsigned timeout_ms)
{
  return ReceiveEscaped(&header, sizeof(header), env, timeout_ms);
}

FLARM::MessageType
FlarmDevice::WaitForACKOrNACK(uint16_t sequence_number,
                              AllocatedArray<uint8_t> &data, uint16_t &length,
                              OperationEnvironment &env, unsigned timeout_ms)
{
  const TimeoutClock timeout(timeout_ms);

  // Receive frames until timeout or expected frame found
  while (!timeout.HasExpired()) {
    // Wait until the next start byte comes around
    if (!WaitForStartByte(env, timeout.GetRemainingOrZero()))
      continue;

    // Read the following FrameHeader
    FLARM::FrameHeader header;
    if (!ReceiveFrameHeader(header, env, timeout.GetRemainingOrZero()))
      continue;

    // Read and check length of the FrameHeader
    length = header.GetLength();
    if (length <= sizeof(header))
      continue;

    // Calculate payload length
    length -= sizeof(header);

    // Read payload and check length
    data.GrowDiscard(length);
    if (!ReceiveEscaped(data.begin(), length,
                        env, timeout.GetRemainingOrZero()))
      continue;

    // Verify CRC
    if (header.GetCRC() != FLARM::CalculateCRC(header, data.begin(), length))
      continue;

    // Check message type
    if (header.type != FLARM::MT_ACK && header.type != FLARM::MT_NACK)
      continue;

    // Check payload length
    if (length < 2)
      continue;

    // Check whether the received ACK is for the right sequence number
    if (FromLE16(*((const uint16_t *)(const void *)data.begin())) ==
        sequence_number)
      return (FLARM::MessageType)header.type;
  }

  return FLARM::MT_ERROR;
}

FLARM::MessageType
FlarmDevice::WaitForACKOrNACK(uint16_t sequence_number,
                              OperationEnvironment &env, unsigned timeout_ms)
{
  AllocatedArray<uint8_t> data;
  uint16_t length;
  return WaitForACKOrNACK(sequence_number, data, length, env, timeout_ms);
}

bool
FlarmDevice::WaitForACK(uint16_t sequence_number,
                        OperationEnvironment &env, unsigned timeout_ms)
{
  return WaitForACKOrNACK(sequence_number, env, timeout_ms) == FLARM::MT_ACK;
}

bool
FlarmDevice::BinaryPing(OperationEnvironment &env, unsigned timeout_ms)
{
  const TimeoutClock timeout(timeout_ms);

  // Create header for sending a binary ping request
  FLARM::FrameHeader header = PrepareFrameHeader(FLARM::MT_PING);

  // Send request and wait for positive answer
  return SendStartByte() &&
    SendFrameHeader(header, env, timeout.GetRemainingOrZero()) &&
    WaitForACK(header.GetSequenceNumber(), env, timeout.GetRemainingOrZero());
}

bool
FlarmDevice::BinaryReset(OperationEnvironment &env, unsigned timeout_ms)
{
  TimeoutClock timeout(timeout_ms);

  // Create header for sending a binary reset request
  FLARM::FrameHeader header = PrepareFrameHeader(FLARM::MT_EXIT);

  // Send request and wait for positive answer
  return SendStartByte() &&
    SendFrameHeader(header, env, timeout.GetRemainingOrZero());
<<<<<<< HEAD
}

bool
FlarmDevice::BinaryMode(OperationEnvironment &env)
{
  if (mode == Mode::BINARY)
    return true;

  port.StopRxThread();

  // "Binary mode is engaged by sending the text command "$PFLAX"
  // (including a newline character) to Flarm."
  if (!Send("PFLAX", env))
    return false;

  // Remember that we should now be in binary mode (for further assert() calls)
  mode = Mode::BINARY;

  // "After switching, connection should again be checked by issuing a ping."
  // Testing has revealed that switching the protocol takes a certain amount
  // of time (around 1.5 sec). Due to that it is recommended to issue new pings
  // for a certain time until the ping is ACKed properly or a timeout occurs.
  for (unsigned i = 0; i < 10; ++i) {
    if (env.IsCancelled()) {
      BinaryReset(env, 200);
      mode = Mode::UNKNOWN;
      return false;
    }

    if (BinaryPing(env, 500))
      // We are now in binary mode and have verified that with a binary ping
      return true;
  }

  // Apparently the switch to binary mode didn't work
  mode = Mode::UNKNOWN;
  return false;
=======
>>>>>>> 86a0eca0
}<|MERGE_RESOLUTION|>--- conflicted
+++ resolved
@@ -53,7 +53,7 @@
     if (special > p) {
       /* bulk write of "harmless" characters */
 
-      if (!port.FullWrite(p, special - p, timeout.GetRemainingOrZero()))
+      if (!port.FullWrite(p, special - p, env, timeout.GetRemainingOrZero()))
         return false;
 
       p = special;
@@ -294,44 +294,4 @@
   // Send request and wait for positive answer
   return SendStartByte() &&
     SendFrameHeader(header, env, timeout.GetRemainingOrZero());
-<<<<<<< HEAD
-}
-
-bool
-FlarmDevice::BinaryMode(OperationEnvironment &env)
-{
-  if (mode == Mode::BINARY)
-    return true;
-
-  port.StopRxThread();
-
-  // "Binary mode is engaged by sending the text command "$PFLAX"
-  // (including a newline character) to Flarm."
-  if (!Send("PFLAX", env))
-    return false;
-
-  // Remember that we should now be in binary mode (for further assert() calls)
-  mode = Mode::BINARY;
-
-  // "After switching, connection should again be checked by issuing a ping."
-  // Testing has revealed that switching the protocol takes a certain amount
-  // of time (around 1.5 sec). Due to that it is recommended to issue new pings
-  // for a certain time until the ping is ACKed properly or a timeout occurs.
-  for (unsigned i = 0; i < 10; ++i) {
-    if (env.IsCancelled()) {
-      BinaryReset(env, 200);
-      mode = Mode::UNKNOWN;
-      return false;
-    }
-
-    if (BinaryPing(env, 500))
-      // We are now in binary mode and have verified that with a binary ping
-      return true;
-  }
-
-  // Apparently the switch to binary mode didn't work
-  mode = Mode::UNKNOWN;
-  return false;
-=======
->>>>>>> 86a0eca0
 }