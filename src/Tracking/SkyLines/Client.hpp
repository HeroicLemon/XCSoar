--- conflicted
+++ resolved
@@ -32,11 +32,7 @@
 #include <stdint.h>
 
 struct NMEAInfo;
-<<<<<<< HEAD
-=======
 struct GeoPoint;
-class IOThread;
->>>>>>> 1d66d415
 
 namespace SkyLinesTracking {
 
@@ -125,19 +121,13 @@
   void SendFix(const NMEAInfo &basic);
   void SendPing(uint16_t id);
 
-<<<<<<< HEAD
-  void SendTrafficRequest(bool followees, bool club, bool near_);
-  void SendUserNameRequest(uint32_t user_id);
-=======
-  bool SendThermal(uint32_t time,
+  void SendThermal(uint32_t time,
                    ::GeoPoint bottom_location, int bottom_altitude,
                    ::GeoPoint top_location, int top_altitude,
                    double lift);
 
-#ifdef HAVE_SKYLINES_TRACKING_HANDLER
-  bool SendTrafficRequest(bool followees, bool club, bool near);
-  bool SendUserNameRequest(uint32_t user_id);
->>>>>>> 1d66d415
+  void SendTrafficRequest(bool followees, bool club, bool near_);
+  void SendUserNameRequest(uint32_t user_id);
 
 private:
   void OnTrafficReceived(const TrafficResponsePacket &packet, size_t length);
