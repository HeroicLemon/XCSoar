/*
Copyright_License {

  XCSoar Glide Computer - http://www.xcsoar.org/
  Copyright (C) 2000-2016 The XCSoar Project
  A detailed list of copyright holders can be found in the file "AUTHORS".

  This program is free software; you can redistribute it and/or
  modify it under the terms of the GNU General Public License
  as published by the Free Software Foundation; either version 2
  of the License, or (at your option) any later version.

  This program is distributed in the hope that it will be useful,
  but WITHOUT ANY WARRANTY; without even the implied warranty of
  MERCHANTABILITY or FITNESS FOR A PARTICULAR PURPOSE.  See the
  GNU General Public License for more details.

  You should have received a copy of the GNU General Public License
  along with this program; if not, write to the Free Software
  Foundation, Inc., 59 Temple Place - Suite 330, Boston, MA  02111-1307, USA.
}
*/

#include "Client.hpp"
#include "Handler.hpp"
#include "Assemble.hpp"
#include "Protocol.hpp"
#include "Import.hpp"
#include "OS/ByteOrder.hpp"
#include "Net/StaticSocketAddress.hxx"
#include "Math/Angle.hpp"
#include "Geo/GeoPoint.hpp"
#include "Util/CRC.hpp"
#include "Util/ConstBuffer.hxx"
#include "IO/Async/AsioUtil.hpp"
#include "Util/UTF8.hpp"
#include "Util/ConvertString.hpp"

#include <string>

void
SkyLinesTracking::Client::Open(boost::asio::ip::udp::resolver::query query)
{
  Close();

  const ScopeLock protect(mutex);
  resolving = true;
  resolver.async_resolve(query,
                         std::bind(&Client::OnResolved, this,
                                   std::placeholders::_1,
                                   std::placeholders::_2));
}

bool
SkyLinesTracking::Client::Open(boost::asio::ip::udp::endpoint _endpoint)
{
  Close();

  endpoint = _endpoint;

  boost::system::error_code ec;
  socket.open(endpoint.protocol(), ec);
  if (ec)
    return false;

  if (handler != nullptr) {
    AsyncReceive();
    handler->OnSkyLinesReady();
  }

  return true;
}

void
SkyLinesTracking::Client::Close()
{
  const ScopeLock protect(mutex);

  if (socket.is_open()) {
    CancelWait(socket.get_io_service(), socket);
    socket.close();
  }

  if (resolving) {
    CancelWait(socket.get_io_service(), resolver);
    resolving = false;
  }
}

void
SkyLinesTracking::Client::SendFix(const NMEAInfo &basic)
{
  assert(key != 0);

  SendPacket(ToFix(key, basic));
}

void
SkyLinesTracking::Client::SendPing(uint16_t id)
{
  assert(key != 0);

  SendPacket(MakePing(key, id));
}

<<<<<<< HEAD
void
=======
bool
SkyLinesTracking::Client::SendThermal(uint32_t time,
                                      ::GeoPoint bottom_location,
                                      int bottom_altitude,
                                      ::GeoPoint top_location,
                                      int top_altitude,
                                      double lift)
{
  assert(socket.IsDefined());
  assert(key != 0);

  return SendPacket(MakeThermalSubmit(key, time,
                                      bottom_location, bottom_altitude,
                                      top_location, top_altitude,
                                      lift));
}

#ifdef HAVE_SKYLINES_TRACKING_HANDLER

bool
>>>>>>> 1d66d415
SkyLinesTracking::Client::SendTrafficRequest(bool followees, bool club,
                                             bool near_)
{
  assert(key != 0);

  SendPacket(MakeTrafficRequest(key, followees, club, near_));
}

void
SkyLinesTracking::Client::SendUserNameRequest(uint32_t user_id)
{
  assert(key != 0);

<<<<<<< HEAD
  SendPacket(MakeUserNameRequest(key, user_id));
=======
  return SendPacket(MakeUserNameRequest(key, user_id));
>>>>>>> 1d66d415
}

inline void
SkyLinesTracking::Client::OnTrafficReceived(const TrafficResponsePacket &packet,
                                            size_t length)
{
  if (length < sizeof(packet))
    return;

  const unsigned n = packet.traffic_count;
  const ConstBuffer<TrafficResponsePacket::Traffic>
    list((const TrafficResponsePacket::Traffic *)(&packet + 1), n);

  if (length != sizeof(packet) + n * sizeof(list.front()))
    return;

  for (const auto &traffic : list)
    handler->OnTraffic(FromBE32(traffic.pilot_id),
                       FromBE32(traffic.time),
                       ImportGeoPoint(traffic.location),
                       (int16_t)FromBE16(traffic.altitude));
}

inline void
SkyLinesTracking::Client::OnUserNameReceived(const UserNameResponsePacket &packet,
                                             size_t length)
{
  if (length != sizeof(packet) + packet.name_length)
    return;

  /* the name follows the UserNameResponsePacket object */
  const char *_name = (const char *)(&packet + 1);
  const std::string name(_name, packet.name_length);
  if (!ValidateUTF8(name.c_str()))
    return;

  UTF8ToWideConverter tname(name.c_str());
  handler->OnUserName(FromBE32(packet.user_id), tname);
}

inline void
SkyLinesTracking::Client::OnWaveReceived(const WaveResponsePacket &packet,
                                         size_t length)
{
  if (length < sizeof(packet))
    return;

  const unsigned n = packet.wave_count;
  ConstBuffer<Wave> waves((const Wave *)(&packet + 1), n);
  if (length != sizeof(packet) + waves.size * sizeof(waves.front()))
    return;

  for (const auto &wave : waves)
    handler->OnWave(FromBE32(wave.time),
                    ImportGeoPoint(wave.a), ImportGeoPoint(wave.b));
}

inline void
SkyLinesTracking::Client::OnThermalReceived(const ThermalResponsePacket &packet,
                                            size_t length)
{
  if (length < sizeof(packet))
    return;

  const unsigned n = packet.thermal_count;
  ConstBuffer<Thermal> thermals((const Thermal *)(&packet + 1), n);
  if (length != sizeof(packet) + thermals.size * sizeof(thermals.front()))
    return;

  for (const auto &thermal : thermals)
    handler->OnThermal(FromBE32(thermal.time),
                       AGeoPoint(ImportGeoPoint(thermal.bottom_location),
                                 FromBE16(thermal.bottom_altitude)),
                       AGeoPoint(ImportGeoPoint(thermal.top_location),
                                 FromBE16(thermal.top_altitude)),
                       FromBE16(thermal.lift) / 256.);
}

inline void
SkyLinesTracking::Client::OnDatagramReceived(void *data, size_t length)
{
  Header &header = *(Header *)data;
  if (length < sizeof(header))
    return;

  const uint16_t received_crc = FromBE16(header.crc);
  header.crc = 0;

  const uint16_t calculated_crc = UpdateCRC16CCITT(data, length, 0);
  if (received_crc != calculated_crc)
    return;

  const ACKPacket &ack = *(const ACKPacket *)data;
  const TrafficResponsePacket &traffic = *(const TrafficResponsePacket *)data;
  const UserNameResponsePacket &user_name =
    *(const UserNameResponsePacket *)data;
  const auto &wave = *(const WaveResponsePacket *)data;
  const auto &thermal = *(const ThermalResponsePacket *)data;

  switch ((Type)FromBE16(header.type)) {
  case PING:
  case FIX:
  case TRAFFIC_REQUEST:
  case USER_NAME_REQUEST:
  case WAVE_SUBMIT:
  case WAVE_REQUEST:
  case THERMAL_SUBMIT:
  case THERMAL_REQUEST:
    break;

  case ACK:
    handler->OnAck(FromBE16(ack.id));
    break;

  case TRAFFIC_RESPONSE:
    OnTrafficReceived(traffic, length);
    break;

  case USER_NAME_RESPONSE:
    OnUserNameReceived(user_name, length);
    break;

  case WAVE_RESPONSE:
    OnWaveReceived(wave, length);
    break;

  case THERMAL_RESPONSE:
    OnThermalReceived(thermal, length);
    break;
  }
}

void
SkyLinesTracking::Client::OnReceive(const boost::system::error_code &ec,
                                    size_t size)
{
  if (ec) {
    if (ec == boost::asio::error::operation_aborted)
      return;

    {
      const ScopeLock protect(mutex);
      socket.close();
    }

    if (handler != nullptr)
      handler->OnSkyLinesError(boost::system::system_error(ec));
    return;
  }

  if (sender_endpoint == endpoint)
    OnDatagramReceived(buffer, size);

  AsyncReceive();
}

void
SkyLinesTracking::Client::AsyncReceive()
{
  const ScopeLock protect(mutex);
  socket.async_receive_from(boost::asio::buffer(buffer, sizeof(buffer)),
                            sender_endpoint,
                            std::bind(&Client::OnReceive, this,
                                      std::placeholders::_1,
                                      std::placeholders::_2));
}

void
SkyLinesTracking::Client::OnResolved(const boost::system::error_code &ec,
                                     boost::asio::ip::udp::resolver::iterator i)
{
  if (ec == boost::asio::error::operation_aborted)
    return;

  {
    const ScopeLock protect(mutex);
    resolving = false;
  }

  if (ec) {
    if (handler != nullptr)
      handler->OnSkyLinesError(boost::system::system_error(ec));
    return;
  }

  Open(*i);
}<|MERGE_RESOLUTION|>--- conflicted
+++ resolved
@@ -103,10 +103,7 @@
   SendPacket(MakePing(key, id));
 }
 
-<<<<<<< HEAD
-void
-=======
-bool
+void
 SkyLinesTracking::Client::SendThermal(uint32_t time,
                                       ::GeoPoint bottom_location,
                                       int bottom_altitude,
@@ -114,19 +111,15 @@
                                       int top_altitude,
                                       double lift)
 {
-  assert(socket.IsDefined());
-  assert(key != 0);
-
-  return SendPacket(MakeThermalSubmit(key, time,
-                                      bottom_location, bottom_altitude,
-                                      top_location, top_altitude,
-                                      lift));
-}
-
-#ifdef HAVE_SKYLINES_TRACKING_HANDLER
-
-bool
->>>>>>> 1d66d415
+  assert(key != 0);
+
+  SendPacket(MakeThermalSubmit(key, time,
+                               bottom_location, bottom_altitude,
+                               top_location, top_altitude,
+                               lift));
+}
+
+void
 SkyLinesTracking::Client::SendTrafficRequest(bool followees, bool club,
                                              bool near_)
 {
@@ -140,11 +133,7 @@
 {
   assert(key != 0);
 
-<<<<<<< HEAD
   SendPacket(MakeUserNameRequest(key, user_id));
-=======
-  return SendPacket(MakeUserNameRequest(key, user_id));
->>>>>>> 1d66d415
 }
 
 inline void
