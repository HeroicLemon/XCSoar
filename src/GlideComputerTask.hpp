/*
Copyright_License {

  XCSoar Glide Computer - http://www.xcsoar.org/
  Copyright (C) 2000-2011 The XCSoar Project
  A detailed list of copyright holders can be found in the file "AUTHORS".

  This program is free software; you can redistribute it and/or
  modify it under the terms of the GNU General Public License
  as published by the Free Software Foundation; either version 2
  of the License, or (at your option) any later version.

  This program is distributed in the hope that it will be useful,
  but WITHOUT ANY WARRANTY; without even the implied warranty of
  MERCHANTABILITY or FITNESS FOR A PARTICULAR PURPOSE.  See the
  GNU General Public License for more details.

  You should have received a copy of the GNU General Public License
  along with this program; if not, write to the Free Software
  Foundation, Inc., 59 Temple Place - Suite 330, Boston, MA  02111-1307, USA.
}
*/

#if !defined(XCSOAR_GLIDECOMPUTER_TASK_HPP)
#define XCSOAR_GLIDECOMPUTER_TASK_HPP

#include "GlideComputerBlackboard.hpp"
#include "GPSClock.hpp"

class ProtectedTaskManager;
class RasterTerrain;

class GlideComputerTask: 
  virtual public GlideComputerBlackboard 
{
  ProtectedTaskManager &m_task;

  GPSClock route_clock;
  GPSClock reach_clock;

  const RasterTerrain *terrain;

public:
  GlideComputerTask(ProtectedTaskManager& task);

  gcc_pure
  fixed GetMacCready() const;

protected:

  void Initialise();
  void ProcessBasicTask();
  void ProcessMoreTask();
  void ResetFlight(const bool full=true);

  void set_terrain(const RasterTerrain* _terrain);

  virtual void OnTakeoff();

private:
  void TerrainWarning();
  void Reach();

protected:
<<<<<<< HEAD
  virtual void ProcessIdle();
=======
  void ProcessIdle();
  RasterTerrain* terrain;
>>>>>>> d48128c9
};

#endif<|MERGE_RESOLUTION|>--- conflicted
+++ resolved
@@ -62,12 +62,7 @@
   void Reach();
 
 protected:
-<<<<<<< HEAD
-  virtual void ProcessIdle();
-=======
   void ProcessIdle();
-  RasterTerrain* terrain;
->>>>>>> d48128c9
-};
+ };
 
 #endif