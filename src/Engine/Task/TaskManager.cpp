--- conflicted
+++ resolved
@@ -423,14 +423,7 @@
       active_task->UpdateAutoMC(glide_polar, state_now, fallback_mc))
     return true;
 
-<<<<<<< HEAD
-  if (!task_behaviour.auto_mc) 
-    return false;
-
-  if (task_behaviour.auto_mc_mode == TaskBehaviour::AutoMCMode::FINALGLIDE)
-=======
   if (!task_behaviour.IsAutoMCCruiseEnabled())
->>>>>>> 2a4e8272
     return false;
 
   if (positive(fallback_mc)) {
