--- conflicted
+++ resolved
@@ -108,11 +108,7 @@
    * @return True if can finish the task
    */
   bool IsAchievable() const {
-<<<<<<< HEAD
-    return solution_remaining.IsOk();
-=======
     return solution_remaining.IsAchievable();
->>>>>>> a5c4a305
   }
 
 #ifdef DO_PRINT
