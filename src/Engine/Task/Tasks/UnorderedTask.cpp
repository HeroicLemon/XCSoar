--- conflicted
+++ resolved
@@ -104,22 +104,15 @@
   total = solution_remaining_total;
   leg = solution_remaining_leg;
 
-<<<<<<< HEAD
-  total = res;
-  leg = res;
-  total_remaining_effective.set_distance(res.vector.distance);
-  leg_remaining_effective.set_distance(res.vector.distance);
-=======
   if (total.IsOk())
-    total_remaining_effective.set_distance(total.vector.Distance);
+    total_remaining_effective.set_distance(total.vector.distance);
   else
     total_remaining_effective.Reset();
 
   if (leg.IsOk())
-    leg_remaining_effective.set_distance(leg.vector.Distance);
+    leg_remaining_effective.set_distance(leg.vector.distance);
   else
     leg_remaining_effective.Reset();
->>>>>>> 6d01cef9
 }
 
 
