/*
Copyright_License {

  XCSoar Glide Computer - http://www.xcsoar.org/
  Copyright (C) 2000-2011 The XCSoar Project
  A detailed list of copyright holders can be found in the file "AUTHORS".

  This program is free software; you can redistribute it and/or
  modify it under the terms of the GNU General Public License
  as published by the Free Software Foundation; either version 2
  of the License, or (at your option) any later version.

  This program is distributed in the hope that it will be useful,
  but WITHOUT ANY WARRANTY; without even the implied warranty of
  MERCHANTABILITY or FITNESS FOR A PARTICULAR PURPOSE.  See the
  GNU General Public License for more details.

  You should have received a copy of the GNU General Public License
  along with this program; if not, write to the Free Software
  Foundation, Inc., 59 Temple Place - Suite 330, Boston, MA  02111-1307, USA.
}
*/

#include "Math/Earth.hpp"
#include <assert.h>

#ifdef INSTRUMENT_TASK
// global, used for test harness
unsigned count_distbearing = 0;
#endif

#define fixed_double_earth_r fixed(REARTH * 2)

static inline fixed
earth_asin(const fixed a)
{
  return asin(a);
}

static inline fixed
earth_distance_function(const fixed a)
{
  if (!positive(a))
    return fixed_zero;

#ifdef FIXED_MATH
  // static const fixed fixed_shrink(fixed_two/(1<<(EXPAND_BITS*2)));
  // acos(1-x) = 2*asin(sqrt(x/2))
  // acos(1-2*x) = 2*asin(sqrt(x))
  //    = 2*atan2(sqrt(x), sqrt(fixed_one-x));
  return Double(earth_asin(sqrt(a) / (1 << fixed::accurate_cordic_shift)));
#else
  return acos(fixed_one - Double(a));
#endif
}

static GeoPoint
IntermediatePoint(const GeoPoint loc1, const GeoPoint loc2, fixed dthis,
                  fixed dtotal)
{
  if (loc1.longitude == loc2.longitude &&
      loc1.latitude == loc2.latitude)
    return loc1;

  if (!positive(dtotal))
    return loc1;

  assert(dthis <= dtotal && dthis >= fixed_zero);

  // const fixed inv_sind = fixed_one / sin(dtotal);
  // JMW remove inv_sind?

  const fixed A = sin(dtotal - dthis);// * inv_sind;
  const fixed B = sin(dthis);// * inv_sind;

  const auto sc1 = loc1.latitude.SinCos();
  const fixed sinLoc1Latitude = sc1.first, cosLoc1Latitude = sc1.second;

  const auto sc2 = loc2.latitude.SinCos();
  const fixed sinLoc2Latitude = sc2.first, cosLoc2Latitude = sc2.second;

  const auto sc3 = loc1.longitude.SinCos();
  const fixed sinLoc1Longitude = sc3.first, cosLoc1Longitude = sc3.second;

  const auto sc4 = loc2.longitude.SinCos();
  const fixed sinLoc2Longitude = sc4.first, cosLoc2Longitude = sc4.second;

  const fixed x = A * cosLoc1Latitude * cosLoc1Longitude +
                  B * cosLoc2Latitude * cosLoc2Longitude;
  const fixed y = A * cosLoc1Latitude * sinLoc1Longitude +
                  B * cosLoc2Latitude * sinLoc2Longitude;
  const fixed z = A * sinLoc1Latitude + B * sinLoc2Latitude;

  GeoPoint loc3;
  loc3.latitude = Angle::Radians(atan2(z, hypot(x, y)));
  loc3.longitude = Angle::Radians(atan2(y, x));
  loc3.Normalize(); // ensure longitude is within -180:180

#ifdef INSTRUMENT_TASK
  count_distbearing++;
#endif

  return loc3;
}

GeoPoint
IntermediatePoint(const GeoPoint loc1, const GeoPoint loc2, const fixed dthis)
{
  const fixed dtotal = ::Distance(loc1, loc2);

  if (dthis >= dtotal)
    return loc2;

  return IntermediatePoint(loc1, loc2, dthis * fixed_inv_earth_r,
                           dtotal * fixed_inv_earth_r);
}

GeoPoint
Middle(GeoPoint a, GeoPoint b)
{
  // TODO: optimize this naive approach
  const fixed distance = Distance(a, b);
  return IntermediatePoint(a, b, half(distance));
}

/**
 * Calculates the distance and bearing of two locations
 * @param loc1 Location 1
 * @param loc2 Location 2
 * @param Distance Pointer to the distance variable
 * @param Bearing Pointer to the bearing variable
 */
static void
DistanceBearingS(const GeoPoint loc1, const GeoPoint loc2,
                 Angle *distance, Angle *bearing)
{
  const auto sc1 = loc1.latitude.SinCos();
  fixed sin_lat1 = sc1.first, cos_lat1 = sc1.second;
  const auto sc2 = loc2.latitude.SinCos();
  fixed sin_lat2 = sc2.first, cos_lat2 = sc2.second;

  const fixed dlon = (loc2.longitude - loc1.longitude).Radians();

  if (distance) {
    const fixed s1 = (loc2.latitude - loc1.latitude).accurate_half_sin();
    const fixed s2 = accurate_half_sin(dlon);
    const fixed a = sqr(s1) + cos_lat1 * cos_lat2 * sqr(s2);

    fixed distance2 = earth_distance_function(a);
    assert(!negative(distance2));
    *distance = Angle::Radians(distance2);
  }

  if (bearing) {
    // speedup for fixed since this is one call
    const auto sc = sin_cos(dlon);
    const fixed sin_dlon = sc.first, cos_dlon = sc.second;

    const fixed y = sin_dlon * cos_lat2;
    const fixed x = cos_lat1 * sin_lat2 - sin_lat1 * cos_lat2 * cos_dlon;

    *bearing = (x == fixed_zero && y == fixed_zero)
      ? Angle::Zero()
      : Angle::Radians(atan2(y, x)).AsBearing();
  }

#ifdef INSTRUMENT_TASK
  count_distbearing++;
#endif
}

void
DistanceBearing(const GeoPoint loc1, const GeoPoint loc2,
                fixed *distance, Angle *bearing)
{
  if (distance != NULL) {
    Angle distance_angle;
    DistanceBearingS(loc1, loc2, &distance_angle, bearing);
    *distance = distance_angle.Radians() * fixed_earth_r;
  } else
    DistanceBearingS(loc1, loc2, NULL, bearing);
}

fixed
CrossTrackError(const GeoPoint loc1, const GeoPoint loc2,
                const GeoPoint loc3, GeoPoint *loc4)
{
  Angle dist_AD, crs_AD;
  DistanceBearingS(loc1, loc3, &dist_AD, &crs_AD);

  Angle dist_AB, crs_AB;
  DistanceBearingS(loc1, loc2, &dist_AB, &crs_AB);

  //  The "along track distance", ATD, the distance from A along the
  //  course towards B to the point abeam D

  const fixed sindist_AD = dist_AD.sin();

  // cross track distance
  const fixed cross_track_distance =
    earth_asin(sindist_AD * (crs_AD - crs_AB).sin());

  if (loc4) {
    const auto sc = sin_cos(cross_track_distance);
    const fixed sinXTD = sc.first, cosXTD = sc.second;

<<<<<<< HEAD
    const fixed along_track_distance =
      earth_asin(sqrt(sindist_AD * sindist_AD - sinXTD * sinXTD) / cosXTD);
=======
    // along track distance
    const fixed ATD(earth_asin(sqrt(sqr(sindist_AD) - sqr(sinXTD))
                         / cosXTD));
>>>>>>> 9c4b4e98

    *loc4 = IntermediatePoint(loc1, loc2, along_track_distance, dist_AB.Radians());
  }

#ifdef INSTRUMENT_TASK
  count_distbearing++;
#endif

  return cross_track_distance * fixed_earth_r;
}

fixed
ProjectedDistance(const GeoPoint loc1, const GeoPoint loc2, const GeoPoint loc3)
{
  Angle dist_AD, crs_AD;
  DistanceBearingS(loc1, loc3, &dist_AD, &crs_AD);
  if (!positive(dist_AD.Native()))
    /* workaround: new sine implementation may return small non-zero
       values for sin(0) */
    return fixed_zero;

  Angle dist_AB, crs_AB;
  DistanceBearingS(loc1, loc2, &dist_AB, &crs_AB);
  if (!positive(dist_AB.Native()))
    /* workaround: new sine implementation may return small non-zero
       values for sin(0) */
    return fixed_zero;

  // The "along track distance", along_track_distance, the distance from A along the
  // course towards B to the point abeam D

  const fixed sindist_AD = dist_AD.sin();
  const fixed cross_track_distance =
      earth_asin(sindist_AD * (crs_AD - crs_AB).sin());

  const auto sc = sin_cos(cross_track_distance);
  const fixed sinXTD = sc.first, cosXTD = sc.second;

  // along track distance
<<<<<<< HEAD
  const fixed along_track_distance =
    earth_asin(sqrt(sindist_AD * sindist_AD - sinXTD * sinXTD) / cosXTD);
=======
  const fixed ATD(earth_asin(sqrt(sqr(sindist_AD) - sqr(sinXTD)) / cosXTD));
>>>>>>> 9c4b4e98

#ifdef INSTRUMENT_TASK
  count_distbearing++;
#endif

  return along_track_distance * fixed_earth_r;
}


fixed
DoubleDistance(const GeoPoint loc1, const GeoPoint loc2, const GeoPoint loc3)
{
  const fixed cloc1Latitude = loc1.latitude.cos();
  const fixed cloc2Latitude = loc2.latitude.cos();
  const fixed cloc3Latitude = loc3.latitude.cos();

  const fixed s21 = (loc2.latitude - loc1.latitude).accurate_half_sin();
  const fixed sl21 = (loc2.longitude - loc1.longitude).accurate_half_sin();
  const fixed s32 = (loc3.latitude - loc2.latitude).accurate_half_sin();
  const fixed sl32 = (loc3.longitude - loc2.longitude).accurate_half_sin();

  const fixed a12 = sqr(s21) + cloc1Latitude * cloc2Latitude * sqr(sl21);
  const fixed a23 = sqr(s32) + cloc2Latitude * cloc3Latitude * sqr(sl32);

#ifdef INSTRUMENT_TASK
  count_distbearing++;
#endif

  return fixed_double_earth_r * 
    (earth_distance_function(a12) + earth_distance_function(a23));
}

GeoPoint
FindLatitudeLongitude(const GeoPoint loc, const Angle bearing,
                      fixed distance)
{
  assert(!negative(distance));
  if (!positive(distance))
    return loc;

  GeoPoint loc_out;
  distance *= fixed_inv_earth_r;

  const auto scd = sin_cos(distance);
  const fixed sin_distance = scd.first, cos_distance = scd.second;

  const auto scb = bearing.SinCos();
  const fixed sin_bearing = scb.first, cos_bearing = scb.second;

  const auto scl = loc.latitude.SinCos();
  const fixed sin_latitude = scl.first, cos_latitude = scl.second;

  loc_out.latitude = Angle::Radians(earth_asin(
      sin_latitude * cos_distance + cos_latitude * sin_distance * cos_bearing));

  fixed result = loc.longitude.Radians();
  if (cos_latitude != fixed_zero)
    result += earth_asin(sin_bearing * sin_distance / cos_latitude);

  loc_out.longitude = Angle::Radians(result);
  loc_out.Normalize(); // ensure longitude is within -180:180

#ifdef INSTRUMENT_TASK
  count_distbearing++;
#endif

  return loc_out;
}

fixed
Distance(const GeoPoint loc1, const GeoPoint loc2)
{
  fixed distance;
  DistanceBearing(loc1, loc2, &distance, NULL);
  return distance;
}

Angle
Bearing(const GeoPoint loc1, const GeoPoint loc2)
{
  Angle bearing;
  DistanceBearing(loc1, loc2, NULL, &bearing);
  return bearing;
}<|MERGE_RESOLUTION|>--- conflicted
+++ resolved
@@ -204,14 +204,8 @@
     const auto sc = sin_cos(cross_track_distance);
     const fixed sinXTD = sc.first, cosXTD = sc.second;
 
-<<<<<<< HEAD
     const fixed along_track_distance =
-      earth_asin(sqrt(sindist_AD * sindist_AD - sinXTD * sinXTD) / cosXTD);
-=======
-    // along track distance
-    const fixed ATD(earth_asin(sqrt(sqr(sindist_AD) - sqr(sinXTD))
-                         / cosXTD));
->>>>>>> 9c4b4e98
+      earth_asin(sqrt(sqr(sindist_AD) - sqr(sinXTD)) / cosXTD);
 
     *loc4 = IntermediatePoint(loc1, loc2, along_track_distance, dist_AB.Radians());
   }
@@ -251,12 +245,8 @@
   const fixed sinXTD = sc.first, cosXTD = sc.second;
 
   // along track distance
-<<<<<<< HEAD
   const fixed along_track_distance =
-    earth_asin(sqrt(sindist_AD * sindist_AD - sinXTD * sinXTD) / cosXTD);
-=======
-  const fixed ATD(earth_asin(sqrt(sqr(sindist_AD) - sqr(sinXTD)) / cosXTD));
->>>>>>> 9c4b4e98
+    earth_asin(sqrt(sqr(sindist_AD) - sqr(sinXTD)) / cosXTD);
 
 #ifdef INSTRUMENT_TASK
   count_distbearing++;
