--- conflicted
+++ resolved
@@ -207,14 +207,8 @@
 void
 GaugeVario::MakeAllPolygons()
 {
-<<<<<<< HEAD
-  if (polys && lines)
-    for (int i = gmin; i <= gmax; i++)
-      MakePolygon(i);
-=======
-  for (int i = -gmax; i <= gmax; i++)
+  for (int i = gmin; i <= gmax; i++)
     MakePolygon(i);
->>>>>>> c25ef5f7
 }
 
 void
