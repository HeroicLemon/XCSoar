--- conflicted
+++ resolved
@@ -266,14 +266,7 @@
 
   main_window->InitialiseConfigured();
 
-  {
-<<<<<<< HEAD
-    file_cache = new FileCache(LocalPath(_T("cache")));
-=======
-    TCHAR buffer[MAX_PATH];
-    file_cache = new FileCache(LocalPath(buffer, _T("cache")));
->>>>>>> 1d5d38ae
-  }
+  file_cache = new FileCache(LocalPath(_T("cache")));
 
   ReadLanguageFile();
 
@@ -439,12 +432,7 @@
 
   if (!is_simulator() && computer_settings.logger.enable_flight_logger) {
     flight_logger = new GlueFlightLogger(live_blackboard);
-<<<<<<< HEAD
     flight_logger->SetPath(LocalPath(_T("flights.log")));
-=======
-    TCHAR buffer[MAX_PATH];
-    flight_logger->SetPath(LocalPath(buffer, _T("flights.log")));
->>>>>>> 1d5d38ae
   }
 
   if (computer_settings.logger.enable_nmea_logger)
