--- conflicted
+++ resolved
@@ -39,11 +39,8 @@
 #include "Screen/Fonts.hpp"
 #include "Screen/Init.hpp"
 #include "Screen/Graphics.hpp"
-<<<<<<< HEAD
 #include "Net/Init.hpp"
-=======
 #include "UtilsSystem.hpp"
->>>>>>> adcf908d
 
 /**
  * Main entry point for the whole XCSoar application
