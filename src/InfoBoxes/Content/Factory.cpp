/*
Copyright_License {

  XCSoar Glide Computer - http://www.xcsoar.org/
  Copyright (C) 2000-2012 The XCSoar Project
  A detailed list of copyright holders can be found in the file "AUTHORS".

  This program is free software; you can redistribute it and/or
  modify it under the terms of the GNU General Public License
  as published by the Free Software Foundation; either version 2
  of the License, or (at your option) any later version.

  This program is distributed in the hope that it will be useful,
  but WITHOUT ANY WARRANTY; without even the implied warranty of
  MERCHANTABILITY or FITNESS FOR A PARTICULAR PURPOSE.  See the
  GNU General Public License for more details.

  You should have received a copy of the GNU General Public License
  along with this program; if not, write to the Free Software
  Foundation, Inc., 59 Temple Place - Suite 330, Boston, MA  02111-1307, USA.
}
*/

#include "InfoBoxes/Content/Factory.hpp"

#include "InfoBoxes/Content/Base.hpp"
#include "InfoBoxes/Content/Alternate.hpp"
#include "InfoBoxes/Content/Altitude.hpp"
#include "InfoBoxes/Content/Direction.hpp"
#include "InfoBoxes/Content/Glide.hpp"
#include "InfoBoxes/Content/MacCready.hpp"
#include "InfoBoxes/Content/Other.hpp"
#include "InfoBoxes/Content/Speed.hpp"
#include "InfoBoxes/Content/Task.hpp"
#include "InfoBoxes/Content/Team.hpp"
#include "InfoBoxes/Content/Terrain.hpp"
#include "InfoBoxes/Content/Thermal.hpp"
#include "InfoBoxes/Content/Time.hpp"
#include "InfoBoxes/Content/Trace.hpp"
#include "InfoBoxes/Content/Weather.hpp"
#include "InfoBoxes/Content/Airspace.hpp"

#include "Language/Language.hpp"

#include "Profile/ProfileMap.hpp"

#include <stddef.h>

template<class T>
struct IBFHelper {
  static InfoBoxContent *Create() {
    return new T();
  }
};

template<class T, int param>
struct IBFHelperInt {
  static InfoBoxContent *Create() {
    return new T(param);
  }
};

// Groups:
//   Altitude: e_HeightGPS,e_HeightAGL,e_H_Terrain,e_H_Baro,e_H_QFE,e_FlightLevel,e_Barogram
//   Aircraft info: e_Bearing,e_Speed_GPS,e_Track_GPS,e_AirSpeed_Ext,e_Load_G,e_WP_BearingDiff,e_Speed,e_Horizon
//   LD: e_LD_Instantaneous,e_LD_Cruise,e_Fin_LD,e_Fin_GR,e_WP_LD,e_LD,e_LD_Avg
//   Vario: e_Thermal_30s,e_TL_Avg,e_TL_Gain,e_TL_Time,e_Thermal_Avg,e_Thermal_Gain,e_Climb_Avg,e_VerticalSpeed_GPS,e_VerticalSpeed_Netto,e_Vario_spark,e_NettoVario_spark,e_CirclingAverage_spark,e_ThermalBand
//   Wind: e_WindSpeed_Est,e_WindBearing_Est,e_HeadWind,e_Temperature,e_HumidityRel,e_Home_Temperature
//   MacCready: e_MacCready,e_WP_Speed_MC,e_Climb_Perc,e_Act_Speed,NextLegEqThermal
//   Nav: e_WP_Distance,e_WP_AltDiff,e_WP_MC0AltDiff,e_WP_H,e_WP_AltReq,e_Fin_AltDiff,e_Fin_AltReq,e_SpeedTaskAvg,e_CC_SpeedInst,e_CC_Speed,e_Fin_Distance,e_AA_Time,e_AA_TimeDiff,e_AA_DistanceMax,e_AA_DistanceMin,e_AA_SpeedMax,e_AA_SpeedMin,e_Fin_AA_Distance,e_AA_SpeedAvg,e_Home_Distance,e_OC_Distance,e_TaskProgress
//   Waypoint: e_WP_Name,e_TimeSinceTakeoff,e_TimeLocal,e_TimeUTC,e_Fin_Time,e_Fin_ETE_VMG,e_WP_Time,e_WP_ETE_VMG,e_Fin_TimeLocal,e_WP_TimeLocal,e_RH_Trend,e_TaskMaxHeightTime
//   Team: e_Team_Code,e_Team_Bearing,e_Team_BearingDiff,e_Team_Range
//   Gadget: e_Battery,e_CPU_Load
//   Alternates: e_Alternate_1_Name,e_Alternate_2_Name,e_Alternate_1_GR
//   Experimental: e_Experimental1,e_Experimental2
//   Obstacles: e_NearestAirspaceHorizontal,e_NearestAirspaceVertical,TerrainCollision
const InfoBoxFactory::MetaData InfoBoxFactory::meta_data[NUM_TYPES] = {
  // e_HeightGPS
  {
    N_("Height GPS"),
    N_("H GPS"),
    N_("This is the height above mean sea level reported by the GPS. Touch-screen/PC only: In simulation mode, this value is adjustable with the up/down arrow keys and the right/left arrow keys also cause the glider to turn."),
    IBFHelper<InfoBoxContentAltitudeGPS>::Create,
    e_HeightAGL, // H AGL
    e_FlightLevel, // Flight Level
  },

  // e_HeightAGL
  {
    N_("Height AGL"),
    N_("H AGL"),
    N_("This is the navigation altitude minus the terrain height obtained from the terrain file. The value is coloured red when the glider is below the terrain safety clearance height."),
    IBFHelper<InfoBoxContentAltitudeAGL>::Create,
    e_H_Terrain, // H GND
    e_HeightGPS, // H GPS
  },

  // e_Thermal_30s
  {
    N_("Thermal climb, last 30 s"),
    N_("TC 30s"),
    N_("A 30 second rolling average climb rate based of the reported GPS altitude, or vario if available."),
    IBFHelper<InfoBoxContentThermal30s>::Create,
    e_TL_Avg, // TL Avg
    e_VerticalSpeed_Netto, // Netto
  },

  // e_Bearing
  {
    N_("Bearing"),
    N_("Bearing"),
    N_("True bearing of the next waypoint.  For AAT tasks, this is the true bearing to the target within the AAT sector."),
    IBFHelper<InfoBoxContentBearing>::Create,
    e_Speed_GPS, // V GND
    e_Horizon,
  },

  // e_LD_Instantaneous
  {
    N_("L/D instantaneous"),
    N_("L/D Inst"),
    N_("Instantaneous glide ratio, given by the ground speed divided by the vertical speed (GPS speed) over the last 20 seconds. Negative values indicate climbing cruise. If the vertical speed is close to zero, the displayed value is '---'."),
    IBFHelper<InfoBoxContentLDInstant>::Create,
    e_LD_Cruise, // LD Cruise
    e_LD_Avg, // LD Avg
  },

  // e_LD_Cruise
  {
    N_("L/D cruise"),
    N_("L/D Cruise"),
    N_("The distance from the top of the last thermal, divided by the altitude lost since the top of the last thermal. Negative values indicate climbing cruise (height gain since leaving the last thermal). If the vertical speed is close to zero, the displayed value is '---'."),
    IBFHelper<InfoBoxContentLDCruise>::Create,
    e_Fin_LD, // Final LD
    e_LD_Instantaneous, // LD Inst
  },

  // e_Speed_GPS
  {
    N_("Speed ground"),
    N_("V GND"),
    N_("Ground speed measured by the GPS. If this InfoBox is active in simulation mode, pressing the up and down arrows adjusts the speed, and left and right turn the glider."),
    IBFHelper<InfoBoxContentSpeedGround>::Create,
    e_Track_GPS, // Track
    e_Bearing, // Bearing
  },

  // e_TL_Avg
  {
    N_("Last thermal average"),
    N_("TL Avg"),
    N_("Total altitude gain/loss in the last thermal divided by the time spent circling."),
    IBFHelper<InfoBoxContentThermalLastAvg>::Create,
    e_TL_Gain, // TL Gain
    e_Thermal_30s, // TC 30s
  },

  // e_TL_Gain
  {
    N_("Last thermal gain"),
    N_("TL Gain"),
    N_("Total altitude gain/loss in the last thermal."),
    IBFHelper<InfoBoxContentThermalLastGain>::Create,
    e_TL_Time, // TL Time
    e_TL_Avg, // TL Avg
  },

  // e_TL_Time
  {
    N_("Last thermal time"),
    N_("TL Time"),
    N_("Time spent circling in the last thermal."),
    IBFHelper<InfoBoxContentThermalLastTime>::Create,
    e_Thermal_Avg, // TC Avg
    e_TL_Gain, // TL Gain
  },

  // e_MacCready
  {
    N_("MacCready setting"),
    N_("MC"),
    N_("The current MacCready setting and the current MacCready mode (manual or auto). (Touch-screen/PC only) Also used to adjust the MacCready setting if the InfoBox is active, by using the up/down cursor keys."),
    IBFHelper<InfoBoxContentMacCready>::Create,
    e_WP_Speed_MC, // V MC
    NextLegEqThermal,
  },

  // e_WP_Distance
  {
    N_("Next distance"),
    N_("WP Dist"),
    N_("The distance to the currently selected waypoint. For AAT tasks, this is the distance to the target within the AAT sector."),
    IBFHelper<InfoBoxContentNextDistance>::Create,
    e_WP_AltDiff, // WP AltD
    e_TaskProgress, // Progress
  },

  // e_WP_AltDiff
  {
    N_("Next altitude difference"),
    N_("WP AltD"),
    N_("Arrival altitude at the next waypoint relative to the safety arrival height. For AAT tasks, the target within the AAT sector is used."),
    IBFHelper<InfoBoxContentNextAltitudeDiff>::Create,
    e_WP_MC0AltDiff, // WP MC0 AltD
    e_WP_Distance, // WP Dist
  },

  // e_WP_AltReq
  {
    N_("Next altitude required"),
    N_("WP AltR"),
    N_("Additional altitude required to reach the next turn point. For AAT tasks, the target within the AAT sector is used."),
    IBFHelper<InfoBoxContentNextAltitudeRequire>::Create,
    e_Fin_AltDiff, // Fin AltD
    e_WP_AltDiff, // WP AltD
  },

  // e_WP_Name
  {
    N_("Next waypoint"),
    N_("Next WP"),
    N_("The name of the currently selected turn point. When this InfoBox is active, using the up/down cursor keys selects the next/previous waypoint in the task. (Touch-screen/PC only) Pressing the enter cursor key brings up the waypoint details."),
    IBFHelper<InfoBoxContentNextWaypoint>::Create,
    e_TimeSinceTakeoff, // Time flt
    e_TaskMaxHeightTime, // Start height
  },

  // e_Fin_AltDiff
  {
    N_("Final altitude difference"),
    N_("Fin AltD"),
    N_("Arrival altitude at the final task turn point relative to the safety arrival height."),
    IBFHelper<InfoBoxContentFinalAltitudeDiff>::Create,
    e_Fin_AltReq, // Fin AltR
    e_WP_AltReq, // WP AltR
  },

  // e_Fin_AltReq
  {
    N_("Final altitude required"),
    N_("Fin AltR"),
    N_("Additional altitude required to finish the task."),
    IBFHelper<InfoBoxContentFinalAltitudeRequire>::Create,
    e_SpeedTaskAvg, // V Task Av
    e_Fin_AltDiff, // Fin AltD
  },

  // e_SpeedTaskAvg
  {
    N_("Speed task average"),
    N_("V Task Avg"),
    N_("Average cross country speed while on current task, not compensated for altitude."),
    IBFHelper<InfoBoxContentTaskSpeed>::Create,
    e_CC_SpeedInst, // V Task Inst
    e_Fin_AltReq, // Fin AltR
  },

  // e_Fin_Distance
  {
    N_("Final distance"),
    N_("Fin Dist"),
    N_("Distance to finish around remaining turn points."),
    IBFHelper<InfoBoxContentFinalDistance>::Create,
    e_AA_Time, // AA Time
    e_CC_Speed, // V Task Ach
  },

  // e_Fin_LD
  {
    N_("Final L/D"),
    N_("Final L/D"),
    N_("The required glide ratio to finish the task, given by the distance to go divided by the height required to arrive at the safety arrival height. Negative values indicate a climb is necessary to finish. If the height required is close to zero, the displayed value is '---'. Note that this calculation may be optimistic because it reduces the height required to finish by the excess energy height of the glider if its true airspeed is greater than the MacCready and best L/D speeds."),
    IBFHelper<InfoBoxContentFinalLD>::Create,
    e_Fin_GR, // Final GR
    e_LD_Cruise, // LD Cruise
  },

  // e_H_Terrain
  {
    N_("Terrain elevation"),
    N_("H GND"),
    N_("This is the elevation of the terrain above mean sea level, obtained from the terrain file at the current GPS location."),
    IBFHelper<InfoBoxContentTerrainHeight>::Create,
    e_H_Baro, // H Baro
    e_HeightAGL, // H AGL
  },

  // e_Thermal_Avg
  {
    N_("Thermal average"),
    N_("TC Avg"),
    N_("Altitude gained/lost in the current thermal, divided by time spent thermalling."),
    IBFHelper<InfoBoxContentThermalAvg>::Create,
    e_Thermal_Gain, // TC Gain
    e_TL_Time, // TL Time
  },

  // e_Thermal_Gain
  {
    N_("Thermal gain"),
    N_("TC Gain"),
    N_("The altitude gained/lost in the current thermal."),
    IBFHelper<InfoBoxContentThermalGain>::Create,
    e_Climb_Avg, // TC All
    e_Thermal_Avg, // TC Avg
  },

  // e_Track_GPS
  {
    N_("Track"),
    N_("Track"),
    N_("Magnetic track reported by the GPS. (Touch-screen/PC only) If this InfoBox is active in simulation mode, pressing the up and down  arrows adjusts the track."),
    IBFHelper<InfoBoxContentTrack>::Create,
    e_AirSpeed_Ext, // V IAS
    e_Speed_GPS, // V GND
  },

  // e_VerticalSpeed_GPS
  {
    N_("Vario"),
    N_("Vario"),
    N_("Instantaneous vertical speed, as reported by the GPS, or the intelligent vario total energy vario value if connected to one."),
    IBFHelper<InfoBoxContentVario>::Create,
    e_VerticalSpeed_Netto, // Netto
    e_Climb_Avg, // TC All
  },

  // e_WindSpeed_Est
  {
    N_("Wind speed"),
    N_("Wind V"),
    N_("Wind speed estimated by XCSoar. (Touch-screen/PC only) Manual adjustment is possible by pressing the up/down cursor keys to adjust magnitude and left/right cursor keys to adjust bearing when the InfoBox is active. Pressing the enter cursor key saves the wind value as the initial value when XCSoar next starts."),
    IBFHelper<InfoBoxContentWindSpeed>::Create,
    e_WindBearing_Est, // Wind B
    e_Home_Temperature, // Max Temp
  },

  // e_WindBearing_Est
  {
    N_("Wind bearing"),
    N_("Wind Brng"),
    N_("Wind bearing estimated by XCSoar. (Touch-screen/PC only) Manual adjustment is possible by pressing the up/down cursor keys to adjust bearing when the InfoBox is active."),
    IBFHelper<InfoBoxContentWindBearing>::Create,
    HeadWindSimplified,
    e_WindSpeed_Est, // Wind V
  },

  // e_AA_Time
  {
    N_("AAT time"),
    N_("AAT time"),
    N_("Assigned Area Task time remaining. Goes red when time remaining has expired."),
    IBFHelper<InfoBoxContentTaskAATime>::Create,
    e_AA_TimeDiff, // AA dTime
    e_Fin_Distance, // Fin Dis
  },

  // e_AA_DistanceMax
  {
    N_("AAT max. distance "),
    N_("AAT Dmax"),
    N_("Assigned Area Task maximum distance possible for remainder of task."),
    IBFHelper<InfoBoxContentTaskAADistanceMax>::Create,
    e_AA_DistanceMin, // AA Dmin
    e_AA_TimeDiff, // AA dTime
  },

  // e_AA_DistanceMin
  {
    N_("AAT min. distance"),
    N_("AAT Dmin"),
    N_("Assigned Area Task minimum distance possible for remainder of task."),
    IBFHelper<InfoBoxContentTaskAADistanceMin>::Create,
    e_AA_SpeedMax, // AA Vmax
    e_AA_DistanceMax, // AA Dmax
  },

  // e_AA_SpeedMax
  {
    N_("AAT speed max. distance"),
    N_("AAT Vmax"),
    N_("Assigned Area Task average speed achievable if flying maximum possible distance remaining in minimum AAT time."),
    IBFHelper<InfoBoxContentTaskAASpeedMax>::Create,
    e_AA_SpeedMin, // AA Vmin
    e_AA_DistanceMin, // AA Dmin
  },

  // e_AA_SpeedMin
  {
    N_("AAT speed min. distance"),
    N_("AAT Vmin"),
    N_("Assigned Area Task average speed achievable if flying minimum possible distance remaining in minimum AAT time."),
    IBFHelper<InfoBoxContentTaskAASpeedMin>::Create,
    e_Fin_AA_Distance, // AA Dtgt
    e_AA_SpeedMax, // AA Vmax
  },

  // e_AirSpeed_Ext
  {
    N_("Airspeed IAS"),
    N_("V IAS"),
    N_("Indicated Airspeed reported by a supported external intelligent vario."),
    IBFHelper<InfoBoxContentSpeedIndicated>::Create,
    e_Load_G, // G load
    e_Track_GPS, // Track
  },

  // e_H_Baro
  {
    N_("Barometric altitude"),
    N_("Alt Baro"),
    N_("This is the barometric altitude obtained from a device equipped with a pressure sensor."),
    IBFHelper<InfoBoxContentAltitudeBaro>::Create,
    e_H_QFE, // QFE GPS
    e_H_Terrain, // H GND
  },

  // e_WP_Speed_MC
  {
    N_("Speed MacCready"),
    N_("V MC"),
    N_("The MacCready speed-to-fly for optimal flight to the next waypoint. In cruise flight mode, this speed-to-fly is calculated for maintaining altitude. In final glide mode, this speed-to-fly is calculated for descent."),
    IBFHelper<InfoBoxContentSpeedMacCready>::Create,
    e_Climb_Perc, // % Climb
    e_MacCready, // MC
  },

  // e_Climb_Perc
  {
    N_("Percentage climb"),
    N_("% Climb"),
    N_("Percentage of time spent in climb mode. These statistics are reset upon starting the task."),
    IBFHelper<InfoBoxContentThermalRatio>::Create,
    e_Act_Speed, // V Opt
    e_WP_Speed_MC, // V MC
  },

  // e_TimeSinceTakeoff
  {
    N_("Flight Duration"),
    N_("Flt Duration"),
    N_("Time elapsed since takeoff was detected."),
    IBFHelper<InfoBoxContentTimeFlight>::Create,
    e_TimeLocal, // Time local
    e_WP_Name, // Next
  },

  // e_Load_G
  {
    N_("G load"),
    N_("G"),
    N_("Magnitude of G loading reported by a supported external intelligent vario. This value is negative for pitch-down manoeuvres."),
    IBFHelper<InfoBoxContentGLoad>::Create,
    e_WP_BearingDiff, // Bearing D
    e_AirSpeed_Ext, // Track
  },

  // e_WP_LD
  {
    N_("Next L/D"),
    N_("WP L/D"),
    N_("The required glide ratio to reach the next waypoint, given by the distance to next waypoint divided by the height required to arrive at the safety arrival height. Negative values indicate a climb is necessary to reach the waypoint. If the height required is close to zero, the displayed value is '---'.   Note that this calculation may be optimistic because it reduces the height required to reach the waypoint by the excess energy height of the glider if its true airspeed is greater than the MacCready and best L/D speeds."),
    IBFHelper<InfoBoxContentNextLD>::Create,
    e_LD, // LD Vario
    e_Fin_GR, // Final GR
  },

  // e_TimeLocal
  {
    N_("Time local"),
    N_("Time loc"),
    N_("GPS time expressed in local time zone."),
    IBFHelper<InfoBoxContentTimeLocal>::Create,
    e_TimeUTC, // Time UTC
    e_TimeSinceTakeoff, // Time flt
  },

  // e_TimeUTC
  {
    N_("Time UTC"),
    N_("Time UTC"),
    N_("GPS time expressed in UTC."),
    IBFHelper<InfoBoxContentTimeUTC>::Create,
    e_Fin_Time, // Fin ETE
    e_TimeLocal, // Time local
  },

  // e_Fin_Time
  {
    N_("Task time to go"),
    N_("Fin ETE"),
    N_("Estimated time required to complete task, assuming performance of ideal MacCready cruise/climb cycle."),
    IBFHelper<InfoBoxContentFinalETE>::Create,
    e_Fin_ETE_VMG,
    e_TimeUTC, // Time UTC
  },

  // e_WP_Time
  {
    N_("Next time to go"),
    N_("WP ETE"),
    N_("Estimated time required to reach next waypoint, assuming performance of ideal MacCready cruise/climb cycle."),
    IBFHelper<InfoBoxContentNextETE>::Create,
    e_WP_ETE_VMG,
    e_Fin_ETE_VMG
  },

  // e_Act_Speed
  {
    N_("Speed dolphin"),
    N_("Vopt"),
    N_("The instantaneous MacCready speed-to-fly, making use of netto vario calculations to determine dolphin cruise speed in the glider's current bearing. In cruise flight mode, this speed-to-fly is calculated for maintaining altitude. In final glide mode, this speed-to-fly is calculated for descent. In climb mode, this switches to the speed for minimum sink at the current load factor (if an accelerometer is connected). When Block mode speed to fly is selected, this InfoBox displays the MacCready speed."),
    IBFHelper<InfoBoxContentSpeedDolphin>::Create,
    NextLegEqThermal,
    e_Climb_Perc // % Climb
  },

  // e_VerticalSpeed_Netto
  {
    N_("Netto vario"),
    N_("Netto"),
    N_("Instantaneous vertical speed of air-mass, equal to vario value less the glider's estimated sink rate. Best used if airspeed, accelerometers and vario are connected, otherwise calculations are based on GPS measurements and wind estimates."),
    IBFHelper<InfoBoxContentVarioNetto>::Create,
    e_Vario_spark, // Vario trace
    e_VerticalSpeed_GPS, // Vario
  },

  // e_Fin_TimeLocal
  {
    N_("Task arrival time"),
    N_("Fin ETA"),
    N_("Estimated arrival local time at task completion, assuming performance of ideal MacCready cruise/climb cycle."),
    IBFHelper<InfoBoxContentFinalETA>::Create,
    e_WP_TimeLocal, // WP ETA
    e_WP_ETE_VMG,
  },

  // e_WP_TimeLocal
  {
    N_("Next arrival time"),
    N_("WP ETA"),
    N_("Estimated arrival local time at next waypoint, assuming performance of ideal MacCready cruise/climb cycle."),
    IBFHelper<InfoBoxContentNextETA>::Create,
    e_RH_Trend, // RH Trend
    e_Fin_TimeLocal, // Fin ETA
  },

  // e_WP_BearingDiff
  {
    N_("Bearing difference"),
    N_("Brng D"),
    N_("The difference between the glider's track bearing, to the bearing of the next waypoint, or for AAT tasks, to the bearing to the target within the AAT sector. GPS navigation is based on the track bearing across the ground, and this track bearing may differ from the glider's heading when there is wind present. Chevrons point to the direction the glider needs to alter course to correct the bearing difference, that is, so that the glider's course made good is pointing directly at the next waypoint. This bearing takes into account the curvature of the Earth."),
    IBFHelper<InfoBoxContentBearingDiff>::Create,
    e_Speed, // V TAS
    e_Load_G, // G load
  },

  // e_Temperature
  {
    N_("Outside air temperature"),
    N_("OAT"),
    N_("Outside air temperature measured by a probe if supported by a connected intelligent variometer."),
    IBFHelper<InfoBoxContentTemperature>::Create,
    e_HumidityRel, // RelHum
    e_HeadWind,
  },

  // e_HumidityRel
  {
    N_("Relative humidity"),
    N_("Rel Hum"),
    N_("Relative humidity of the air in percent as measured by a probe if supported by a connected intelligent variometer."),
    IBFHelper<InfoBoxContentHumidity>::Create,
    e_Home_Temperature, // MaxTemp
    e_Temperature, // OAT
  },

  // e_Home_Temperature
  {
    N_("Forecast temperature"),
    N_("Max Temp"),
    N_("Forecast temperature of the ground at the home airfield, used in estimating convection height and cloud base in conjunction with outside air temperature and relative humidity probe. (Touch-screen/PC only) Pressing the up/down cursor keys adjusts this forecast temperature."),
    IBFHelper<InfoBoxContentTemperatureForecast>::Create,
    e_WindSpeed_Est, // Wind V
    e_HumidityRel, // RelHum
  },

  // e_Fin_AA_Distance
  {
    N_("AAT distance around target"),
    N_("AAT Dtgt"),
    N_("Assigned Area Task distance around target points for remainder of task."),
    IBFHelper<InfoBoxContentTaskAADistance>::Create,
    e_AA_SpeedAvg, // AA Vtgt
    e_AA_SpeedMin, // AA Vmin
  },

  // e_AA_SpeedAvg
  {
    N_("AAT speed around target"),
    N_("AAT Vtgt"),
    N_("Assigned Area Task average speed achievable around target points remaining in minimum AAT time."),
    IBFHelper<InfoBoxContentTaskAASpeed>::Create,
    e_Home_Distance, // Home Dis
    e_Fin_AA_Distance, // AA Dtgt
  },

  // e_LD
  {
    N_("L/D vario"),
    N_("L/D vario"),
    N_("Instantaneous glide ratio, given by the indicated airspeed divided by the total energy vertical speed, when connected to an intelligent variometer. Negative values indicate climbing cruise. If the total energy vario speed is close to zero, the displayed value is '---'."),
    IBFHelper<InfoBoxContentLDVario>::Create,
    e_LD_Avg, // LD Avg
    e_WP_LD, // Next LD
  },

  // e_Speed
  {
    N_("Airspeed TAS"),
    N_("V TAS"),
    N_("True Airspeed reported by a supported external intelligent vario."),
    IBFHelper<InfoBoxContentSpeed>::Create,
    e_Horizon,
    e_WP_BearingDiff, // Bearing Diff
  },

  // e_Team_Code
  {
    N_("Team code"),
    N_("Team Code"),
    N_("The current Team code for this aircraft. Use this to report to other team members. The last team aircraft code entered is displayed underneath."),
    IBFHelper<InfoBoxContentTeamCode>::Create,
    e_Team_Bearing, // Team Bearing
    e_Team_Range, // Team Range
  },

  // e_Team_Bearing
  {
    N_("Team bearing"),
    N_("Team Brng"),
    N_("The bearing to the team aircraft location at the last team code report."),
    IBFHelper<InfoBoxContentTeamBearing>::Create,
    e_Team_BearingDiff, // Team Bearing Diff
    e_Team_Code, // Team Code
  },

  // e_Team_BearingDiff
  {
    N_("Team bearing difference"),
    N_("Team BrngD"),
    N_("The relative bearing to the team aircraft location at the last reported team code."),
    IBFHelper<InfoBoxContentTeamBearingDiff>::Create,
    e_Team_Range, // Team Range
    e_Team_Bearing, // Team Bearing
  },

  // e_Team_Range
  {
    N_("Team range"),
    N_("Team Dist"),
    N_("The range to the team aircraft location at the last reported team code."),
    IBFHelper<InfoBoxContentTeamDistance>::Create,
    e_Team_Code, // Team Code
    e_Team_BearingDiff, // Team Bearing Diff
  },

  // e_CC_SpeedInst
  {
    N_("Speed task instantaneous"),
    N_("V Task Inst"),
    N_("Instantaneous cross country speed while on current task, compensated for altitude. Equivalent to instantaneous Pirker cross-country speed."),
    IBFHelper<InfoBoxContentTaskSpeedInstant>::Create,
    e_CC_Speed, // V Task Ach
    e_SpeedTaskAvg, // V Task Av
  },

  // e_Home_Distance
  {
    N_("Distance home"),
    N_("Home Dist"),
    N_("Distance to home waypoint (if defined)."),
    IBFHelper<InfoBoxContentHomeDistance>::Create,
    e_OC_Distance, // OLC
    e_AA_SpeedAvg, // AA Vtgt
  },

  // e_CC_Speed
  {
    N_("Speed task achieved"),
    N_("V Task Ach"),
    N_("Achieved cross country speed while on current task, compensated for altitude.  Equivalent to Pirker cross-country speed remaining."),
    IBFHelper<InfoBoxContentTaskSpeedAchieved>::Create,
    e_Fin_Distance, // Fin Dis
    e_CC_SpeedInst, // V Task Inst
  },

  // e_AA_TimeDiff
  {
    N_("AAT delta time"),
    N_("AAT dT"),
    N_("Difference between estimated task time and AAT minimum time. Coloured red if negative (expected arrival too early), or blue if in sector and can turn now with estimated arrival time greater than AAT time plus 5 minutes."),
    IBFHelper<InfoBoxContentTaskAATimeDelta>::Create,
    e_AA_DistanceMax, // AA Dmax
    e_AA_Time, // AA Time
  },

  // e_Climb_Avg
  {
    N_("Thermal average over all"),
    N_("TC All"),
    N_("Time-average climb rate in all thermals."),
    IBFHelper<InfoBoxContentThermalAllAvg>::Create,
    e_VerticalSpeed_GPS, // Vario
    e_Thermal_Gain, // TC Gain
  },

  // e_RH_Trend
  {
    N_("Task req. total height trend"),
    N_("RH Trend"),
    N_("Trend (or neg. of the variation) of the total required height to complete the task."),
    IBFHelper<InfoBoxContentVarioDistance>::Create,
    e_TaskMaxHeightTime, // Start height
    e_WP_TimeLocal, // WP ETA
  },

  // e_Battery
  {
#ifndef GNAV
    N_("Battery percent"),
#else
    N_("Battery voltage"),
#endif
    N_("Battery"),
    N_("Displays percentage of device battery remaining (where applicable) and status/voltage of external power supply."),
    IBFHelper<InfoBoxContentBattery>::Create,
    e_CPU_Load, // CPU
    e_CPU_Load, // CPU
  },

  // e_Fin_GR
  {
    N_("Final GR"),
    N_("Fin GR"),
    N_("Geometric gradient to the arrival height above the final waypoint. This is not adjusted for total energy."),
    IBFHelper<InfoBoxContentFinalGR>::Create,
    e_WP_LD, // Next LD
    e_Fin_LD, // Fin LD
  },

  // e_Alternate_1_Name
  {
    N_("Alternate 1"),
    N_("Altn 1"),
    N_("Displays name and bearing to the best alternate landing location."),
    IBFHelperInt<InfoBoxContentAlternateName, 0>::Create,
    e_Alternate_2_Name, // Altern2 name
    e_Alternate_1_GR, // Altern1 GR
  },

  // e_Alternate_2_Name
  {
    N_("Alternate 2"),
    N_("Altn 2"),
    N_("Displays name and bearing to the second alternate landing location."),
    IBFHelperInt<InfoBoxContentAlternateName, 1>::Create,
    e_Alternate_1_GR, // Altern1 GR
    e_Alternate_1_Name, // Altern1 name
  },

  // e_Alternate_1_GR
  {
    N_("Alternate 1 GR"),
    N_("Altn1 GR"),
    N_("Geometric gradient to the arrival height above the best alternate. This is not adjusted for total energy."),
    IBFHelperInt<InfoBoxContentAlternateGR, 0>::Create,
    e_Alternate_1_Name, // Altern1 name
    e_Alternate_2_Name, // Altern2 name
  },

  // e_H_QFE
  {
    N_("QFE GPS"),
    N_("QFE GPS"),
    N_("Automatic QFE. This altitude value is constantly reset to 0 on ground BEFORE taking off. After takeoff, it is no more reset automatically even if on ground. During flight you can change QFE with up and down keys. Bottom line shows QNH altitude. Changing QFE does not affect QNH altitude."),
    IBFHelper<InfoBoxContentAltitudeQFE>::Create,
    e_FlightLevel, // Flight Level
    e_H_Baro, // H Baro
  },

  // e_LD_Avg
  {
    N_("L/D average"),
    N_("L/D Avg"),
    N_("The distance made in the configured period of time , divided by the altitude lost since then. Negative values are shown as ^^^ and indicate climbing cruise (height gain). Over 200 of L/D the value is shown as +++ . You can configure the period of averaging in the system setup. Suggested values are 60, 90 or 120. Lower values will be closed to L/D INST, and higher values will be closed to L/D Cruise. Notice that the distance is NOT the straight line between your old and current position, it's exactly the distance you have made even in a zigzag glide. This value is not calculated while circling."),
    IBFHelper<InfoBoxContentLDAvg>::Create,
    e_LD_Instantaneous, // LD Inst
    e_LD, // LD Vario
  },

  // e_Experimental
  {
    N_("Experimental 1"),
    N_("Exp1"),
    NULL,
    IBFHelper<InfoBoxContentExperimental1>::Create,
    e_Experimental2, // Exp2
    e_Experimental2, // Exp2
  },

  // e_OC_Distance
  {
    N_("On-Line Contest distance"),
    N_("OLC"),
    N_("Instantaneous evaluation of the flown distance according to the configured On-Line Contest rule set."),
    IBFHelper<InfoBoxContentOLC>::Create,
    e_TaskProgress, // Progress
    e_Home_Distance, // Home Dis
  },

  // e_Experimental2
  {
    N_("Experimental 2"),
    N_("Exp2"),
    NULL,
    IBFHelper<InfoBoxContentExperimental2>::Create,
    e_Experimental1, // Exp1
    e_Experimental1, // Exp1
  },

  // e_CPU_Load
  {
    N_("CPU load"),
    N_("CPU"),
    N_("CPU load consumed by XCSoar averaged over 5 seconds."),
    IBFHelper<InfoBoxContentCPULoad>::Create,
    e_Battery, // Battery
    e_Battery, // Battery
  },

  // e_WP_H
  {
    N_("Next altitude arrival"),
<<<<<<< HEAD
    N_("WP alt.A"),
    N_("Absolute arrival altitude at the next waypoint in final glide."),
=======
    N_("WP AltA"),
    N_("Absolute arrival altitude at the next waypoint in final glide.  For AAT tasks, the target within the AAT sector is used."),
>>>>>>> 2667127a
    IBFHelper<InfoBoxContentNextAltitudeArrival>::Create,
    e_WP_AltReq, // WP AltR
    e_WP_AltDiff, // WP AltD
  },

  // e_Free_RAM
  {
    N_("Free RAM"),
    N_("Free RAM"),
    N_("Free RAM as reported by OS."),
    IBFHelper<InfoBoxContentFreeRAM>::Create,
    e_CPU_Load, // CPU Load
    e_CPU_Load, // CPU Load
  },

  // e_FlightLevel
  {
    N_("Flight level"),
    N_("FL"),
    N_("Pressure Altitude given as Flight Level. Only available if barometric altitude available and correct QNH set."),
    IBFHelper<InfoBoxContentFlightLevel>::Create,
    e_Barogram, // Barogram
    e_H_QFE, // QFE GPS
  },

  // e_Barogram
  {
    N_("Barogram"),
    N_("Barogram"),
    N_("Trace of altitude during flight"),
    IBFHelper<InfoBoxContentBarogram>::Create,
    e_HeightGPS, // H GPS
    e_FlightLevel, // Flight level
  },

  // e_Vario_spark
  {
    N_("Vario trace"),
    N_("Vario Trace"),
    N_("Trace of vertical speed, as reported by the GPS, or the intelligent vario total energy vario value if connected to one."),
    IBFHelper<InfoBoxContentVarioSpark>::Create,
    e_NettoVario_spark, // Netto trace
    e_VerticalSpeed_Netto, // Netto
  },

  // e_NettoVario_spark
  {
    N_("Netto vario trace"),
    N_("Netto Trace"),
    N_("Trace of vertical speed of air-mass, equal to vario value less the glider's estimated sink rate."),
    IBFHelper<InfoBoxContentNettoVarioSpark>::Create,
    e_CirclingAverage_spark, // TC trace
    e_Vario_spark, // Vario trace
  },
  
  // e_CirclingAverage_spark
  {
    N_("Thermal climb trace"),
    N_("TC Trace"),
    N_("Trace of average climb rate each turn in circling, based of the reported GPS altitude, or vario if available."),
    IBFHelper<InfoBoxContentCirclingAverageSpark>::Create,
    e_ThermalBand, // Climb band
    e_NettoVario_spark, // Netto trace
  },

  // e_ThermalBand
  {
    N_("Climb band"),
    N_("Climb Band"),
    N_("Graph of average circling climb rate (horizontal axis) as a function of height (vertical axis)."),
    IBFHelper<InfoBoxContentThermalBand>::Create,
    e_Thermal_30s, // TC 30s
    e_CirclingAverage_spark, // TC trace
  },

  // e_TaskProgress
  {
    N_("Task progress"),
    N_("Progress"),
    N_("Clock-like display of distance remaining along task, showing achieved task points."),
    IBFHelper<InfoBoxContentTaskProgress>::Create,
    e_WP_Distance, // WP Dist
    e_OC_Distance, // OLC
  },

  // e_TaskMaxHeightTime
  {
    N_("Time under max. start height"),
    N_("Start Height"),
    N_("The contiguous period the ship has been below the task start max. height."),
    IBFHelper<InfoBoxContentTaskTimeUnderMaxHeight>::Create,
    e_WP_Name, // Next WP
    e_RH_Trend, // RH Trend
  },

  // e_Fin_ETE_VMG
  {
    N_("Task time to go (ground speed)"),
    N_("Fin ETE VMG"),
    N_("Estimated time required to complete task, assuming current ground speed is maintained."),
    IBFHelper<InfoBoxContentFinalETEVMG>::Create,
    e_WP_Time, // WP ETE
    e_Fin_Time,
  },

  // e_WP_ETE_VMG
  {
    N_("Next time to go (ground speed)"),
    N_("WP ETE VMG"),
    N_("Estimated time required to reach next waypoint, assuming current ground speed is maintained."),
    IBFHelper<InfoBoxContentNextETEVMG>::Create,
    e_Fin_TimeLocal, // Fin ETA
    e_WP_Time,
  },

  // e_Horizon
  {
    N_("Attitude indicator"),
    N_("Horizon"),
    N_("Attitude indicator (artificial horizon) display calculated from flight path, supplemented with acceleration and variometer data if available."),
    IBFHelper<InfoBoxContentHorizon>::Create,
    e_Bearing,
    e_Speed,
  },

  // e_NearestAirspaceHorizontal
  {
    N_("Nearest airspace horizontal"),
    N_("Near AS H"),
    N_("The horizontal distance to the nearest airspace."),
    IBFHelper<InfoBoxContentNearestAirspaceHorizontal>::Create,
    e_NearestAirspaceVertical,
    TerrainCollision,
  },

  // e_NearestAirspaceVertical
  {
    N_("Nearest airspace vertical"),
    N_("Near AS V"),
    N_("The vertical distance to the nearest airspace.  A positive value means the airspace is above you, and negative means the airspace is below you."),
    IBFHelper<InfoBoxContentNearestAirspaceVertical>::Create,
    TerrainCollision,
    e_NearestAirspaceHorizontal,
  },

  // e_WP_MC0AltDiff
  {
    N_("Next MC0 altitude difference"),
    N_("WP MC0 AltD"),
    N_("Arrival altitude at the next waypoint with MC 0 setting relative to the safety arrival height.  For AAT tasks, the target within the AAT sector is used."),
    IBFHelper<InfoBoxContentNextMC0AltitudeDiff>::Create,
    e_WP_H, // WP AltA
    e_WP_AltDiff, // WP AltD
  },

  // e_HeadWind
  {
    N_("Head wind component"),
    N_("Head Wind"),
    N_("The current head wind component. Head wind is calculated from TAS and GPS ground speed if airspeed is available from external device. Otherwise the estimated wind is used for the calculation."),
    IBFHelper<InfoBoxContentHeadWind>::Create,
    e_Temperature, // OAT
    HeadWindSimplified,
  },

  // TerrainCollision
  {
    N_("Terrain collision"),
    N_("Terr Coll"),
    N_("The distance to the next terrain collision along the current task leg. At this location, the altitude will be below the configured terrain clearance altitude."),
    IBFHelper<InfoBoxContentTerrainCollision>::Create,
    e_NearestAirspaceHorizontal,
    e_NearestAirspaceVertical,
  },

  {
    N_("Altitude (Auto)"),
    N_("Alt Auto"),
    N_("This is the barometric altitude obtained from a device equipped with a pressure sensor or the GPS altitude if the barometric altitude is not available."),
    IBFHelper<InfoBoxContentAltitudeNav>::Create,
    NavAltitude,
    NavAltitude,
  },

  // NextLegEqThermal
  {
    N_("Thermal next leg equivalent"),
    N_("T Next Leg"),
    N_("The thermal rate of climb on next leg which is equivalent to a thermal equal to the MacCready setting on current leg."),
    IBFHelper<InfoBoxContentNextLegEqThermal>::Create,
    e_MacCready, // MC
    e_Act_Speed, // V Opt
  },

  // HeadWindSimplified
  {
    N_("Head wind component (simplified)"),
    N_("Head Wind *"),
    N_("The current head wind component. The simplified head wind is calculated by subtracting GPS ground speed from the TAS if airspeed is available from external device."),
    IBFHelper<InfoBoxContentHeadWindSimplified>::Create,
    e_HeadWind, // OAT
    e_WindBearing_Est,
  },

  {
    N_("Task cruise efficiency"),
    N_("Cruise Eff"),
    N_("Efficiency of cruise.  100 indicates perfect MacCready performance. "
       "This value estimates your cruise efficiency according to the current "
       "flight history with the set MC value.  Calculation begins after task is started."),
    IBFHelper<InfoBoxContentCruiseEfficiency>::Create,
    CruiseEfficiency,
    CruiseEfficiency,
  },
};

bool
InfoBoxFactory::Get(const TCHAR *key, InfoBoxFactory::Type &val)
{
  unsigned _val = val;
  bool ret = ProfileMap::Get(key, _val);

  if (_val >= e_NUM_TYPES)
    return false;

  val = (InfoBoxFactory::Type)_val;
  return ret;
}

InfoBoxContent*
InfoBoxFactory::Create(Type infobox_type)
{
  assert(meta_data[infobox_type].Create != NULL);

  return meta_data[infobox_type].Create();
}<|MERGE_RESOLUTION|>--- conflicted
+++ resolved
@@ -842,13 +842,8 @@
   // e_WP_H
   {
     N_("Next altitude arrival"),
-<<<<<<< HEAD
     N_("WP alt.A"),
-    N_("Absolute arrival altitude at the next waypoint in final glide."),
-=======
-    N_("WP AltA"),
     N_("Absolute arrival altitude at the next waypoint in final glide.  For AAT tasks, the target within the AAT sector is used."),
->>>>>>> 2667127a
     IBFHelper<InfoBoxContentNextAltitudeArrival>::Create,
     e_WP_AltReq, // WP AltR
     e_WP_AltDiff, // WP AltD
