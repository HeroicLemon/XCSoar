/*
Copyright_License {

  XCSoar Glide Computer - http://www.xcsoar.org/
  Copyright (C) 2000-2011 The XCSoar Project
  A detailed list of copyright holders can be found in the file "AUTHORS".

  This program is free software; you can redistribute it and/or
  modify it under the terms of the GNU General Public License
  as published by the Free Software Foundation; either version 2
  of the License, or (at your option) any later version.

  This program is distributed in the hope that it will be useful,
  but WITHOUT ANY WARRANTY; without even the implied warranty of
  MERCHANTABILITY or FITNESS FOR A PARTICULAR PURPOSE.  See the
  GNU General Public License for more details.

  You should have received a copy of the GNU General Public License
  along with this program; if not, write to the Free Software
  Foundation, Inc., 59 Temple Place - Suite 330, Boston, MA  02111-1307, USA.
}

*/

#include "GlideComputerStats.hpp"
#include "SettingsComputer.hpp"
#include "NMEA/Info.hpp"
#include "NMEA/MoreData.hpp"
#include "NMEA/Derived.hpp"
#include "Logger/Logger.hpp"
#include "GPSClock.hpp"

GlideComputerStats::GlideComputerStats() :
  log_clock(fixed(5)),
  stats_clock(fixed(60)),
  logger(NULL) {}

void
GlideComputerStats::ResetFlight(const bool full)
{
  FastLogNum = 0;
  if (full)
    flightstats.Reset();
}

void
GlideComputerStats::StartTask()
{
  flightstats.StartTask();
}

/**
 * Logs GPS fixes for stats
 * @return True if valid fix (fix distance <= 200m), False otherwise
 */
bool
GlideComputerStats::DoLogging(const MoreData &basic,
                              const NMEAInfo &last_basic,
                              const DerivedInfo &calculated,
                              const LoggerSettings &settings_logger)
{
  /// @todo consider putting this sanity check inside Parser
  if (basic.location.Distance(last_basic.location) > fixed(200))
    // prevent bad fixes from being logged or added to OLC store
    return false;

  // log points more often in circling mode
  if (calculated.circling)
    log_clock.set_dt(fixed(settings_logger.logger_time_step_circling));
  else
    log_clock.set_dt(fixed(settings_logger.logger_time_step_cruise));

  if (FastLogNum) {
    log_clock.set_dt(fixed_one);
    FastLogNum--;
  }

<<<<<<< HEAD
  if (log_clock.check_advance(basic.time) && logger != NULL)
      logger->LogPoint(basic);

  if (calculated.flight.flying &&
      stats_clock.check_advance(basic.time)) {
    flightstats.AddAltitudeTerrain(calculated.flight.flight_time,
                                   calculated.terrain_altitude);

    if (basic.NavAltitudeAvailable())
      flightstats.AddAltitude(calculated.flight.flight_time,
                              basic.nav_altitude);

    flightstats.AddTaskSpeed(calculated.flight.flight_time,
                             calculated.task_stats.get_pirker_speed());
=======
  if (log_clock.check_advance(Basic().time) && logger != NULL)
      logger->LogPoint(Basic());

  if (Calculated().flight.flying &&
      stats_clock.check_advance(Basic().time)) {
    flightstats.AddAltitudeTerrain(Calculated().flight.flight_time,
                                   Calculated().terrain_altitude);
    flightstats.AddAltitude(Calculated().flight.flight_time,
                            Basic().NavAltitude);

    if (Calculated().task_stats.IsPirkerSpeedAvailable())
      flightstats.AddTaskSpeed(Calculated().flight.flight_time,
                               Calculated().task_stats.get_pirker_speed());
>>>>>>> 6d01cef9
  }

  return true;
}

void
GlideComputerStats::OnClimbBase(const DerivedInfo &calculated, fixed StartAlt)
{
  flightstats.AddClimbBase(calculated.climb_start_time -
                           calculated.flight.takeoff_time, StartAlt);
}

void
GlideComputerStats::OnClimbCeiling(const DerivedInfo &calculated)
{
  flightstats.AddClimbCeiling(calculated.cruise_start_time -
                              calculated.flight.takeoff_time,
                              calculated.cruise_start_altitude);
}

/**
 * This function is called when leaving a thermal and handles the
 * calculation of all related statistics
 */
void
GlideComputerStats::OnDepartedThermal(const DerivedInfo &calculated)
{
  assert(calculated.last_thermal.IsDefined());

  flightstats.AddThermalAverage(calculated.last_thermal.lift_rate);
}

void
GlideComputerStats::ProcessClimbEvents(const DerivedInfo &calculated,
                                       const DerivedInfo &last_calculated)
{
  switch (calculated.turn_mode) {
  case CLIMB:
    if (calculated.climb_start_time > last_calculated.climb_start_time)
      // set altitude for start of circling (as base of climb)
      OnClimbBase(calculated, calculated.turn_start_altitude);
    break;

  case CRUISE:
    if (calculated.cruise_start_time > last_calculated.cruise_start_time)
      OnClimbCeiling(calculated);
    break;

  default:
    break;
  }

  if (calculated.last_thermal.IsDefined() &&
      (!last_calculated.last_thermal.IsDefined() ||
       calculated.last_thermal.end_time > last_calculated.last_thermal.end_time))
    OnDepartedThermal(calculated);
}

void
GlideComputerStats::SetFastLogging()
{
  FastLogNum = 5;
}<|MERGE_RESOLUTION|>--- conflicted
+++ resolved
@@ -75,7 +75,6 @@
     FastLogNum--;
   }
 
-<<<<<<< HEAD
   if (log_clock.check_advance(basic.time) && logger != NULL)
       logger->LogPoint(basic);
 
@@ -88,23 +87,9 @@
       flightstats.AddAltitude(calculated.flight.flight_time,
                               basic.nav_altitude);
 
-    flightstats.AddTaskSpeed(calculated.flight.flight_time,
-                             calculated.task_stats.get_pirker_speed());
-=======
-  if (log_clock.check_advance(Basic().time) && logger != NULL)
-      logger->LogPoint(Basic());
-
-  if (Calculated().flight.flying &&
-      stats_clock.check_advance(Basic().time)) {
-    flightstats.AddAltitudeTerrain(Calculated().flight.flight_time,
-                                   Calculated().terrain_altitude);
-    flightstats.AddAltitude(Calculated().flight.flight_time,
-                            Basic().NavAltitude);
-
-    if (Calculated().task_stats.IsPirkerSpeedAvailable())
-      flightstats.AddTaskSpeed(Calculated().flight.flight_time,
-                               Calculated().task_stats.get_pirker_speed());
->>>>>>> 6d01cef9
+    if (calculated.task_stats.IsPirkerSpeedAvailable())
+      flightstats.AddTaskSpeed(calculated.flight.flight_time,
+                               calculated.task_stats.get_pirker_speed());
   }
 
   return true;
