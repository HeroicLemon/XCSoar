/*
Copyright_License {

  XCSoar Glide Computer - http://www.xcsoar.org/
  Copyright (C) 2000-2011 The XCSoar Project
  A detailed list of copyright holders can be found in the file "AUTHORS".

  This program is free software; you can redistribute it and/or
  modify it under the terms of the GNU General Public License
  as published by the Free Software Foundation; either version 2
  of the License, or (at your option) any later version.

  This program is distributed in the hope that it will be useful,
  but WITHOUT ANY WARRANTY; without even the implied warranty of
  MERCHANTABILITY or FITNESS FOR A PARTICULAR PURPOSE.  See the
  GNU General Public License for more details.

  You should have received a copy of the GNU General Public License
  along with this program; if not, write to the Free Software
  Foundation, Inc., 59 Temple Place - Suite 330, Boston, MA  02111-1307, USA.
}
*/

#ifndef XCSOAR_IGC_WRITER_HPP
#define XCSOAR_IGC_WRITER_HPP

#include "Logger/LoggerFRecord.hpp"
#include "Logger/LoggerGRecord.hpp"
#include "BatchBuffer.hpp"
#include "Math/fixed.hpp"
#include "Engine/Navigation/GeoPoint.hpp"

#include <tchar.h>
#include <windef.h> /* for MAX_PATH */

struct BrokenDateTime;
struct NMEAInfo;
struct Declaration;
struct GeoPoint;

class IGCWriter {
  enum {
    /** Number of records in disk buffer */
    LOGGER_DISK_BUFFER_NUM_RECS = 10,
    MAX_IGC_BUFF = 255,
  };

  TCHAR path[MAX_PATH];
  BatchBuffer<char[MAX_IGC_BUFF],LOGGER_DISK_BUFFER_NUM_RECS> buffer;

  LoggerFRecord frecord;
  GRecord grecord;

  /**
   * If at least one GPS fix came from the simulator
   * (NMEA_INFO.Simulator), then this flag is true, and signing is
   * disabled.
   */
  bool simulator;

  struct Fix {
    bool initialized;

    GeoPoint location;
    int altitude_gps;

    const Fix &operator=(const NMEAInfo &gps_info);
  };

  Fix last_valid_point;

public:
  IGCWriter(const TCHAR *_path, const NMEAInfo &gps_info);

  bool Flush();
  void Finish(const NMEAInfo &gps_info);
  void Sign();

  bool WriteLine(const char *line);

private:
  bool WriteLine(const char *a, const TCHAR *b);

  static const char *GetHFFXARecord();
  static const char *GetIRecord();
  static fixed GetEPE(const NMEAInfo &gps_info);
  /** Satellites in use if logger fix quality is a valid gps */
  static int GetSIU(const NMEAInfo &gps_info);

public:
<<<<<<< HEAD
  void WriteHeader(const BrokenDateTime &DateTime,
                   const TCHAR *pilot_name, const TCHAR *aircraft_model,
                   const TCHAR *aircraft_registration,
                   const TCHAR *strAssetNumber, const TCHAR *driver_name);
=======
  void header(const BrokenDateTime &DateTime,
              const TCHAR *pilot_name, const TCHAR *aircraft_model,
              const TCHAR *aircraft_registration,
              const TCHAR *competition_id,
              const TCHAR *strAssetNumber, const TCHAR *driver_name);
>>>>>>> 842106e4

  void AddDeclaration(const GeoPoint &location, const TCHAR *ID);
  void StartDeclaration(const BrokenDateTime &FirstDateTime,
                        const int number_of_turnpoints);
  void EndDeclaration(void);

  void LoggerNote(const TCHAR *text);

  void LogPoint(const NMEAInfo &gps_info);
  void LogEvent(const NMEAInfo &gps_info, const char *event);
};

#endif<|MERGE_RESOLUTION|>--- conflicted
+++ resolved
@@ -88,18 +88,11 @@
   static int GetSIU(const NMEAInfo &gps_info);
 
 public:
-<<<<<<< HEAD
   void WriteHeader(const BrokenDateTime &DateTime,
                    const TCHAR *pilot_name, const TCHAR *aircraft_model,
                    const TCHAR *aircraft_registration,
+                   const TCHAR *competition_id,
                    const TCHAR *strAssetNumber, const TCHAR *driver_name);
-=======
-  void header(const BrokenDateTime &DateTime,
-              const TCHAR *pilot_name, const TCHAR *aircraft_model,
-              const TCHAR *aircraft_registration,
-              const TCHAR *competition_id,
-              const TCHAR *strAssetNumber, const TCHAR *driver_name);
->>>>>>> 842106e4
 
   void AddDeclaration(const GeoPoint &location, const TCHAR *ID);
   void StartDeclaration(const BrokenDateTime &FirstDateTime,
