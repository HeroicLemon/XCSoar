--- conflicted
+++ resolved
@@ -61,11 +61,7 @@
   /** filename for external images (id=0) */
   tstring pathName;
   GLTexture *texture;
-<<<<<<< HEAD
-  UPixelScalar width, height;
-=======
   PixelSize size;
->>>>>>> a5c4a305
 #elif defined(ENABLE_SDL)
   SDL_Surface *surface;
 #else
@@ -106,21 +102,12 @@
   }
 
 #ifdef ENABLE_OPENGL
-<<<<<<< HEAD
   UPixelScalar GetWidth() const {
-    return width;
+    return size.cx;
   }
 
   UPixelScalar GetHeight() const {
-    return height;
-=======
-  unsigned get_width() const {
-    return size.cx;
-  }
-
-  unsigned get_height() const {
     return size.cy;
->>>>>>> a5c4a305
   }
 #endif
 
