/*
Copyright_License {

  XCSoar Glide Computer - http://www.xcsoar.org/
  Copyright (C) 2000-2016 The XCSoar Project
  A detailed list of copyright holders can be found in the file "AUTHORS".

  This program is free software; you can redistribute it and/or
  modify it under the terms of the GNU General Public License
  as published by the Free Software Foundation; either version 2
  of the License, or (at your option) any later version.

  This program is distributed in the hope that it will be useful,
  but WITHOUT ANY WARRANTY; without even the implied warranty of
  MERCHANTABILITY or FITNESS FOR A PARTICULAR PURPOSE.  See the
  GNU General Public License for more details.

  You should have received a copy of the GNU General Public License
  along with this program; if not, write to the Free Software
  Foundation, Inc., 59 Temple Place - Suite 330, Boston, MA  02111-1307, USA.
}
*/

#include "Canvas.hpp"
#include "Triangulate.hpp"
#include "Globals.hpp"
#include "Texture.hpp"
#include "Scope.hpp"
#include "VertexArray.hpp"
#include "Shapes.hpp"
#include "Buffer.hpp"
#include "Features.hpp"
#include "VertexPointer.hpp"
#include "ExactPixelPoint.hpp"
#include "Screen/Custom/Cache.hpp"
#include "Screen/Bitmap.hpp"
#include "Screen/Util.hpp"
#include "Math/Angle.hpp"
#include "Util/AllocatedArray.hxx"
#include "Util/Macros.hpp"
#include "Util/TStringView.hxx"
#include "Util/UTF8.hpp"

#include "Shaders.hpp"
#include "Program.hpp"

#include <glm/gtc/matrix_transform.hpp>
#include <glm/gtc/type_ptr.hpp>

#ifdef UNICODE
#include "Util/ConvertString.hpp"
#endif

<<<<<<< HEAD
#ifndef NDEBUG
#include "Util/UTF8.hpp"
#endif

#include <cassert>

AllocatedArray<BulkPixelPoint> Canvas::vertex_buffer;

void
Canvas::InvertRectangle(PixelRect r)
{
  /** Inverts rectangle using GL blending effects (hardware accelerated):
   *
   * Drawing white (Draw_color=1,1,1) rectangle over the image with GL_ONE_MINUS_DST_COLOR
   * blending function yields New_DST_color= Draw_Color*(1-Old_DST_Color)
   *
   */

  glColorMask(GL_TRUE, GL_TRUE, GL_TRUE, GL_FALSE); // Make sure alpha channel is not damaged

  glEnable(GL_BLEND);
  glBlendFunc(GL_ONE_MINUS_DST_COLOR, GL_ZERO); // DST is overwritten part of image = old_DST_color

  const Color cwhite(0xff, 0xff, 0xff); // Draw color white (source channel of blender)
=======
#include <assert.h>
>>>>>>> 024c206e

  DrawFilledRectangle(r, cwhite);

  glDisable(GL_BLEND);
  glColorMask(GL_TRUE, GL_TRUE, GL_TRUE, GL_TRUE);
}

static TStringView
ClipText(TStringView text, int x, unsigned canvas_width) noexcept
{
  if (text.empty() || x >= int(canvas_width))
    return nullptr;

  unsigned max_width = canvas_width - x;
  unsigned max_chars = max_width / 8u; // TODO: use real font width?

  text.size = TruncateStringUTF8(text.data, max_chars, text.size);
  return text;
}

void
Canvas::DrawFilledRectangle(int left, int top, int right, int bottom,
                            const Color color)
{
  assert(offset == OpenGL::translate);

  OpenGL::solid_shader->Use();

  color.Bind();

  /* can't use glRecti() with GLSL because it bypasses the vertex
     shader */

  const BulkPixelPoint vertices[] = {
    { left, top },
    { right, top },
    { left, bottom },
    { right, bottom },
  };

  const ScopeVertexPointer vp(vertices);
  glDrawArrays(GL_TRIANGLE_STRIP, 0, 4);
}

void
Canvas::OutlineRectangleGL(int left, int top, int right, int bottom)
{
  const ExactPixelPoint vertices[] = {
    PixelPoint{left, top},
    PixelPoint{right, top},
    PixelPoint{right, bottom},
    PixelPoint{left, bottom},
  };

  const ScopeVertexPointer vp(vertices);
  glDrawArrays(GL_LINE_LOOP, 0, 4);
}

void
Canvas::FadeToWhite(GLubyte alpha)
{
  const ScopeAlphaBlend alpha_blend;
  const Color color(0xff, 0xff, 0xff, alpha);
  Clear(color);
}

void
Canvas::FadeToWhite(PixelRect rc, GLubyte alpha)
{
  const ScopeAlphaBlend alpha_blend;
  const Color color(0xff, 0xff, 0xff, alpha);
  DrawFilledRectangle(rc.left, rc.right, rc.right, rc.bottom, color);
}

void
Canvas::DrawRaisedEdge(PixelRect &rc)
{
  Pen bright(1, Color(240, 240, 240));
  Select(bright);
  DrawTwoLinesExact(rc.left, rc.bottom - 2, rc.left, rc.top,
                    rc.right - 2, rc.top);

  Pen dark(1, Color(128, 128, 128));
  Select(dark);
  DrawTwoLinesExact(rc.left + 1, rc.bottom - 1, rc.right - 1, rc.bottom - 1,
                    rc.right - 1, rc.top + 1);

  ++rc.left;
  ++rc.top;
  --rc.right;
  --rc.bottom;
}

void
Canvas::DrawPolyline(const BulkPixelPoint *points, unsigned num_points)
{
  OpenGL::solid_shader->Use();

  pen.Bind();

  const ScopeVertexPointer vp(points);
  glDrawArrays(GL_LINE_STRIP, 0, num_points);

  pen.Unbind();
}

void
Canvas::DrawPolygon(const BulkPixelPoint *points, unsigned num_points)
{
  if (brush.IsHollow() && !pen.IsDefined())
    return;

  OpenGL::solid_shader->Use();

  ScopeVertexPointer vp(points);

  if (!brush.IsHollow() && num_points >= 3) {
    brush.Bind();

    static AllocatedArray<GLushort> triangle_buffer;
    unsigned idx_count = PolygonToTriangles(points, num_points,
                                            triangle_buffer);
    if (idx_count > 0)
      glDrawElements(GL_TRIANGLES, idx_count, GL_UNSIGNED_SHORT,
                     triangle_buffer.begin());
  }

  if (IsPenOverBrush()) {
    pen.Bind();

    if (pen.GetWidth() <= 2) {
      glDrawArrays(GL_LINE_LOOP, 0, num_points);
    } else {
      unsigned vertices = LineToTriangles(points, num_points, vertex_buffer,
                                          pen.GetWidth(), true);
      if (vertices > 0) {
        vp.Update(vertex_buffer.begin());
        glDrawArrays(GL_TRIANGLE_STRIP, 0, vertices);
      }
    }

    pen.Unbind();
  }
}

void
Canvas::DrawTriangleFan(const BulkPixelPoint *points, unsigned num_points)
{
  if (brush.IsHollow() && !pen.IsDefined())
    return;

  OpenGL::solid_shader->Use();

  ScopeVertexPointer vp(points);

  if (!brush.IsHollow() && num_points >= 3) {
    brush.Bind();
    glDrawArrays(GL_TRIANGLE_FAN, 0, num_points);
  }

  if (IsPenOverBrush()) {
    pen.Bind();

    if (pen.GetWidth() <= 2) {
      glDrawArrays(GL_LINE_LOOP, 0, num_points);
    } else {
      unsigned vertices = LineToTriangles(points, num_points, vertex_buffer,
                                          pen.GetWidth(), true);
      if (vertices > 0) {
        vp.Update(vertex_buffer.begin());
        glDrawArrays(GL_TRIANGLE_STRIP, 0, vertices);
      }
    }

    pen.Unbind();
  }
}

void
Canvas::DrawHLine(int x1, int x2, int y, Color color)
{
  color.Bind();

  const BulkPixelPoint v[] = {
    { GLvalue(x1), GLvalue(y) },
    { GLvalue(x2), GLvalue(y) },
  };

  const ScopeVertexPointer vp(v);
  glDrawArrays(GL_LINE_STRIP, 0, ARRAY_SIZE(v));
}

void
Canvas::DrawLine(int ax, int ay, int bx, int by)
{
  OpenGL::solid_shader->Use();

  pen.Bind();

  const BulkPixelPoint v[] = {
    { GLvalue(ax), GLvalue(ay) },
    { GLvalue(bx), GLvalue(by) },
  };

  const ScopeVertexPointer vp(v);
  glDrawArrays(GL_LINE_STRIP, 0, ARRAY_SIZE(v));

  pen.Unbind();
}

void
Canvas::DrawExactLine(int ax, int ay, int bx, int by)
{
  OpenGL::solid_shader->Use();

  pen.Bind();

  const ExactPixelPoint v[] = {
    { ToGLexact(ax), ToGLexact(ay) },
    { ToGLexact(bx), ToGLexact(by) },
  };

  const ScopeVertexPointer vp(v);
  glDrawArrays(GL_LINE_STRIP, 0, ARRAY_SIZE(v));

  pen.Unbind();
}

/**
 * Draw a line from a to b, using triangle caps if pen-size > 2 to hide
 * gaps between consecutive lines.
 */
void
Canvas::DrawLinePiece(const PixelPoint a, const PixelPoint b)
{
  OpenGL::solid_shader->Use();

  pen.Bind();

  const BulkPixelPoint v[] = { {a.x, a.y}, {b.x, b.y} };
  if (pen.GetWidth() > 2) {
    unsigned strip_len = LineToTriangles(v, 2, vertex_buffer, pen.GetWidth(),
                                         false, true);
    if (strip_len > 0) {
      const ScopeVertexPointer vp(vertex_buffer.begin());
      glDrawArrays(GL_TRIANGLE_STRIP, 0, strip_len);
    }
  } else {
    const ScopeVertexPointer vp(v);
    glDrawArrays(GL_LINE_STRIP, 0, 2);
  }

  pen.Unbind();
}

void
Canvas::DrawTwoLines(int ax, int ay, int bx, int by, int cx, int cy)
{
  OpenGL::solid_shader->Use();

  pen.Bind();

  const BulkPixelPoint v[] = {
    { GLvalue(ax), GLvalue(ay) },
    { GLvalue(bx), GLvalue(by) },
    { GLvalue(cx), GLvalue(cy) },
  };

  const ScopeVertexPointer vp(v);
  glDrawArrays(GL_LINE_STRIP, 0, ARRAY_SIZE(v));

  pen.Unbind();
}

void
Canvas::DrawTwoLinesExact(int ax, int ay, int bx, int by, int cx, int cy)
{
  OpenGL::solid_shader->Use();

  pen.Bind();

  const ExactPixelPoint v[] = {
    { ToGLexact(ax), ToGLexact(ay) },
    { ToGLexact(bx), ToGLexact(by) },
    { ToGLexact(cx), ToGLexact(cy) },
  };

  const ScopeVertexPointer vp(v);
  glDrawArrays(GL_LINE_STRIP, 0, ARRAY_SIZE(v));

  pen.Unbind();
}

void
Canvas::DrawCircle(int x, int y, unsigned radius)
{
  OpenGL::solid_shader->Use();

  if (IsPenOverBrush() && pen.GetWidth() > 2) {
    ScopeVertexPointer vp;
    GLDonutVertices vertices(x, y,
                             radius - pen.GetWidth() / 2,
                             radius + pen.GetWidth() / 2);
    if (!brush.IsHollow()) {
      vertices.BindInnerCircle(vp);
      brush.Bind();
      glDrawArrays(GL_TRIANGLE_FAN, 0, vertices.CIRCLE_SIZE);
    }
    vertices.Bind(vp);
    pen.Bind();
    glDrawArrays(GL_TRIANGLE_STRIP, 0, vertices.SIZE);
    pen.Unbind();
  } else {
    auto &buffer = radius < 16
      ? *OpenGL::small_circle_buffer
      : *OpenGL::circle_buffer;
    const unsigned n = radius < 16
      ? OpenGL::SMALL_CIRCLE_SIZE
      : OpenGL::CIRCLE_SIZE;

    buffer.Bind();
    const auto points = (const FloatPoint2D *)nullptr;
    const ScopeVertexPointer vp(points);

    glm::mat4 matrix2 = glm::scale(glm::translate(glm::mat4(1),
                                                  glm::vec3(x, y, 0)),
                                   glm::vec3(GLfloat(radius), GLfloat(radius),
                                             1.));
    glUniformMatrix4fv(OpenGL::solid_modelview, 1, GL_FALSE,
                       glm::value_ptr(matrix2));

    if (!brush.IsHollow()) {
      brush.Bind();
      glDrawArrays(GL_TRIANGLE_FAN, 0, n);
    }

    if (IsPenOverBrush()) {
      pen.Bind();
      glDrawArrays(GL_LINE_LOOP, 0, n);
      pen.Unbind();
    }

    glUniformMatrix4fv(OpenGL::solid_modelview, 1, GL_FALSE,
                       glm::value_ptr(glm::mat4(1)));

    buffer.Unbind();
  }
}

void
Canvas::DrawSegment(PixelPoint center, unsigned radius,
                    Angle start, Angle end, bool horizon)
{
  ::Segment(*this, center, radius, start, end, horizon);
}

void
Canvas::DrawArc(PixelPoint center, unsigned radius,
                Angle start, Angle end)
{
  ::Arc(*this, center, radius, start, end);
}

gcc_const
static unsigned
AngleToDonutVertex(Angle angle)
{
  return GLDonutVertices::ImportAngle(NATIVE_TO_INT(angle.Native())
                                      + ARRAY_SIZE(ISINETABLE) * 3u / 4u,
                                      ARRAY_SIZE(ISINETABLE));
}

gcc_const
static std::pair<unsigned,unsigned>
AngleToDonutVertices(Angle start, Angle end)
{
  static constexpr Angle epsilon = Angle::FullCircle()
    / int(GLDonutVertices::CIRCLE_SIZE * 4u);

  const Angle delta = end - start;

  if (fabs(delta.AsDelta().Native()) <= epsilon.Native())
    /* full circle */
    return std::make_pair(0u, unsigned(GLDonutVertices::MAX_ANGLE));

  const unsigned istart = AngleToDonutVertex(start);
  unsigned iend = AngleToDonutVertex(end);

  if (istart == iend && delta > epsilon) {
    if (end - start >= Angle::HalfCircle())
      /* nearly full circle, round down the end */
      iend = GLDonutVertices::PreviousAngle(iend);
    else
      /* slightly larger than epsilon: draw at least two indices */
      iend = GLDonutVertices::NextAngle(iend);
  }

  return std::make_pair(istart, iend);
}

void
Canvas::DrawAnnulus(PixelPoint center,
                    unsigned small_radius, unsigned big_radius,
                    Angle start, Angle end)
{
  if (1 == 1) {
    /* TODO: switched to the unoptimised generic implementation due to
       TRAC #2221, caused by rounding error of start/end radial;
       should reimplement GLDonutVertices to use the exact start/end
       radial */
    ::Annulus(*this, center, big_radius, start, end, small_radius);
    return;
  }

  ScopeVertexPointer vp;
  GLDonutVertices vertices(center.x, center.y, small_radius, big_radius);

  const std::pair<unsigned,unsigned> i = AngleToDonutVertices(start, end);
  const unsigned istart = i.first;
  const unsigned iend = i.second;

  if (!brush.IsHollow()) {
    brush.Bind();
    vertices.Bind(vp);

    if (istart > iend) {
      glDrawArrays(GL_TRIANGLE_STRIP, istart,
                   GLDonutVertices::MAX_ANGLE - istart + 2);
      glDrawArrays(GL_TRIANGLE_STRIP, 0, iend + 2);
    } else {
      glDrawArrays(GL_TRIANGLE_STRIP, istart, iend - istart + 2);
    }
  }

  if (IsPenOverBrush()) {
    pen.Bind();

    if (istart != iend && iend != GLDonutVertices::MAX_ANGLE) {
      if (brush.IsHollow())
        vertices.Bind(vp);

      glDrawArrays(GL_LINE_STRIP, istart, 2);
      glDrawArrays(GL_LINE_STRIP, iend, 2);
    }

    const unsigned pstart = istart / 2;
    const unsigned pend = iend / 2;

    vertices.BindInnerCircle(vp);
    if (pstart < pend) {
      glDrawArrays(GL_LINE_STRIP, pstart, pend - pstart + 1);
    } else {
      glDrawArrays(GL_LINE_STRIP, pstart,
                   GLDonutVertices::CIRCLE_SIZE - pstart + 1);
      glDrawArrays(GL_LINE_STRIP, 0, pend + 1);
    }

    vertices.BindOuterCircle(vp);
    if (pstart < pend) {
      glDrawArrays(GL_LINE_STRIP, pstart, pend - pstart + 1);
    } else {
      glDrawArrays(GL_LINE_STRIP, pstart,
                   GLDonutVertices::CIRCLE_SIZE - pstart + 1);
      glDrawArrays(GL_LINE_STRIP, 0, pend + 1);
    }

    pen.Unbind();
  }
}

void
Canvas::DrawKeyhole(PixelPoint center,
                    unsigned small_radius, unsigned big_radius,
                    Angle start, Angle end)
{
  ::KeyHole(*this, center, big_radius, start, end, small_radius);
}

void
Canvas::DrawFocusRectangle(PixelRect rc)
{
  DrawOutlineRectangle(rc.left, rc.top, rc.right, rc.bottom, COLOR_DARK_GRAY);
}

const PixelSize
Canvas::CalcTextSize(TStringView text) const noexcept
{
  assert(text != nullptr);
#ifdef UNICODE
  const WideToUTF8Converter text2(text);
#else
  const StringView text2 = text;
  assert(ValidateUTF8(text));
#endif

  PixelSize size = { 0, 0 };

  if (font == nullptr)
    return size;

  /* see if the TextCache can handle this request */
  size = TextCache::LookupSize(*font, text2);
  if (size.cy > 0)
    return size;

  return TextCache::GetSize(*font, text2);
}

/**
 * Prepare drawing a GL_ALPHA texture with the specified color.
 */
static void
PrepareColoredAlphaTexture(Color color)
{
  OpenGL::alpha_shader->Use();
  color.Bind();
}

void
Canvas::DrawText(int x, int y, const TCHAR *text)
{
  assert(text != nullptr);
#ifdef UNICODE
  const WideToUTF8Converter text2(text);
#else
  const char* text2 = text;
  assert(ValidateUTF8(text));
#endif

#ifdef HAVE_GLES
  assert(offset == OpenGL::translate);
#endif

  if (font == nullptr)
    return;

  const StringView text3 = ClipText(text2, x, size.cx);
  if (text3.empty())
    return;

  GLTexture *texture = TextCache::Get(*font, text3);
  if (texture == nullptr)
    return;

  if (background_mode == OPAQUE)
    DrawFilledRectangle(x, y,
                        x + texture->GetWidth(), y + texture->GetHeight(),
                        background_color);

  PrepareColoredAlphaTexture(text_color);

  const ScopeAlphaBlend alpha_blend;

  texture->Bind();
  texture->Draw(PixelPoint(x, y));
}

void
Canvas::DrawTransparentText(int x, int y, const TCHAR *text)
{
  assert(text != nullptr);
#ifdef UNICODE
  const WideToUTF8Converter text2(text);
#else
  const char* text2 = text;
  assert(ValidateUTF8(text));
#endif

#ifdef HAVE_GLES
  assert(offset == OpenGL::translate);
#endif

  if (font == nullptr)
    return;

  const StringView text3 = ClipText(text2, x, size.cx);
  if (text3.empty())
    return;

  GLTexture *texture = TextCache::Get(*font, text3);
  if (texture == nullptr)
    return;

  PrepareColoredAlphaTexture(text_color);

  const ScopeAlphaBlend alpha_blend;

  texture->Bind();
  texture->Draw(PixelPoint(x, y));
}

void
Canvas::DrawClippedText(int x, int y,
                        unsigned width, unsigned height,
                        const TCHAR *text)
{
  assert(text != nullptr);
#ifdef UNICODE
  const WideToUTF8Converter text2(text);
#else
  const char* text2 = text;
  assert(ValidateUTF8(text));
#endif

#ifdef HAVE_GLES
  assert(offset == OpenGL::translate);
#endif

  if (font == nullptr)
    return;

  const StringView text3 = ClipText(text2, 0, width);
  if (text3.empty())
    return;

  GLTexture *texture = TextCache::Get(*font, text3);
  if (texture == nullptr)
    return;

  if (texture->GetHeight() < height)
    height = texture->GetHeight();
  if (texture->GetWidth() < width)
    width = texture->GetWidth();

  PrepareColoredAlphaTexture(text_color);

  const ScopeAlphaBlend alpha_blend;

  texture->Bind();
  texture->Draw(PixelRect(PixelPoint(x, y), PixelSize(width, height)),
                PixelRect(0, 0, width, height));
}

void
Canvas::Stretch(int dest_x, int dest_y,
                unsigned dest_width, unsigned dest_height,
                const GLTexture &texture,
                int src_x, int src_y,
                unsigned src_width, unsigned src_height)
{
#ifdef HAVE_GLES
  assert(offset == OpenGL::translate);
#endif

  OpenGL::texture_shader->Use();

  texture.Draw(PixelRect(PixelPoint(dest_x, dest_y),
                         PixelSize(dest_width, dest_height)),
               PixelRect(PixelPoint(src_x, src_y),
                         PixelSize(src_width, src_height)));
}

void
Canvas::Stretch(int dest_x, int dest_y,
                unsigned dest_width, unsigned dest_height,
                const GLTexture &texture)
{
  Stretch(dest_x, dest_y, dest_width, dest_height,
          texture, 0, 0, texture.GetWidth(), texture.GetHeight());
}

void
Canvas::Copy(int dest_x, int dest_y,
             unsigned dest_width, unsigned dest_height,
             const Bitmap &src, int src_x, int src_y)
{
  Stretch(dest_x, dest_y, dest_width, dest_height,
          src, src_x, src_y, dest_width, dest_height);
}

void
Canvas::Copy(const Bitmap &src)
{
  Copy(0, 0, src.GetWidth(), src.GetHeight(), src, 0, 0);
}

void
Canvas::StretchNot(const Bitmap &src)
{
  assert(src.IsDefined());

  OpenGL::invert_shader->Use();

  GLTexture &texture = *src.GetNative();
  texture.Bind();
  texture.Draw(GetRect(), PixelRect(src.GetSize()));
}

void
Canvas::Stretch(int dest_x, int dest_y,
                unsigned dest_width, unsigned dest_height,
                const Bitmap &src, int src_x, int src_y,
                unsigned src_width, unsigned src_height)
{
#ifdef HAVE_GLES
  assert(offset == OpenGL::translate);
#endif
  assert(src.IsDefined());

  OpenGL::texture_shader->Use();

  GLTexture &texture = *src.GetNative();
  texture.Bind();
  texture.Draw(PixelRect(PixelPoint(dest_x, dest_y),
                         PixelSize(dest_width, dest_height)),
               PixelRect(PixelPoint(src_x, src_y),
                         PixelSize(src_width, src_height)));
}

void
Canvas::Stretch(int dest_x, int dest_y,
                unsigned dest_width, unsigned dest_height,
                const Bitmap &src)
{
#ifdef HAVE_GLES
  assert(offset == OpenGL::translate);
#endif
  assert(src.IsDefined());

  OpenGL::texture_shader->Use();

  GLTexture &texture = *src.GetNative();
  texture.Bind();

  texture.Draw(PixelRect(PixelPoint(dest_x, dest_y),
                         PixelSize(dest_width, dest_height)),
               PixelRect(src.GetSize()));
}

void
Canvas::StretchMono(int dest_x, int dest_y,
                    unsigned dest_width, unsigned dest_height,
                    const Bitmap &src,
                    int src_x, int src_y,
                    unsigned src_width, unsigned src_height,
                    Color fg_color, Color bg_color)
{
  /* note that this implementation ignores the background color; it is
     not mandatory, and we can assume that the background is already
     set; it is only being passed to this function because the GDI
     implementation will be faster when erasing the background
     again */

  OpenGL::alpha_shader->Use();
  fg_color.Bind();

  const ScopeAlphaBlend alpha_blend;

  GLTexture &texture = *src.GetNative();
  texture.Bind();
  texture.Draw(PixelRect(PixelPoint(dest_x, dest_y),
                         PixelSize(dest_width, dest_height)),
               PixelRect(PixelPoint(src_x, src_y),
                         PixelSize(src_width, src_height)));
}

void
Canvas::CopyToTexture(GLTexture &texture, PixelRect src_rc) const
{
#ifdef HAVE_GLES
  assert(offset == OpenGL::translate);
#endif

  texture.Bind();
  glCopyTexSubImage2D(GL_TEXTURE_2D, 0, 0, 0,
                      OpenGL::translate.x + src_rc.left,
                      OpenGL::viewport_size.y - OpenGL::translate.y - src_rc.bottom,
                      src_rc.GetWidth(), src_rc.GetHeight());

}

void
Canvas::DrawRoundRectangle(int left, int top, int right, int bottom,
                           unsigned ellipse_width,
                           unsigned ellipse_height)
{
  unsigned radius = std::min(std::min(ellipse_width, ellipse_height),
                             unsigned(std::min(bottom - top,
                                               right - left))) / 2u;
  ::RoundRect(*this, left, top, right, bottom, radius);
}<|MERGE_RESOLUTION|>--- conflicted
+++ resolved
@@ -51,7 +51,6 @@
 #include "Util/ConvertString.hpp"
 #endif
 
-<<<<<<< HEAD
 #ifndef NDEBUG
 #include "Util/UTF8.hpp"
 #endif
@@ -76,9 +75,6 @@
   glBlendFunc(GL_ONE_MINUS_DST_COLOR, GL_ZERO); // DST is overwritten part of image = old_DST_color
 
   const Color cwhite(0xff, 0xff, 0xff); // Draw color white (source channel of blender)
-=======
-#include <assert.h>
->>>>>>> 024c206e
 
   DrawFilledRectangle(r, cwhite);
 
