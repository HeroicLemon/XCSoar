/*
Copyright_License {

  XCSoar Glide Computer - http://www.xcsoar.org/
  Copyright (C) 2000-2015 The XCSoar Project
  A detailed list of copyright holders can be found in the file "AUTHORS".

  This program is free software; you can redistribute it and/or
  modify it under the terms of the GNU General Public License
  as published by the Free Software Foundation; either version 2
  of the License, or (at your option) any later version.

  This program is distributed in the hope that it will be useful,
  but WITHOUT ANY WARRANTY; without even the implied warranty of
  MERCHANTABILITY or FITNESS FOR A PARTICULAR PURPOSE.  See the
  GNU General Public License for more details.

  You should have received a copy of the GNU General Public License
  along with this program; if not, write to the Free Software
  Foundation, Inc., 59 Temple Place - Suite 330, Boston, MA  02111-1307, USA.
}
*/

#include "ClimbChartRenderer.hpp"
#include "ChartRenderer.hpp"
#include "Screen/Canvas.hpp"
#include "Units/Units.hpp"
#include "FlightStatistics.hpp"
#include "Language/Language.hpp"
#include "Engine/GlideSolvers/GlidePolar.hpp"
#include "Util/StringUtil.hpp"

void
ClimbChartCaption(TCHAR *sTmp,
                  const FlightStatistics &fs)
{
  ScopeLock lock(fs.mutex);
  if (fs.thermal_average.IsEmpty()) {
    sTmp[0] = _T('\0');
<<<<<<< HEAD
  } else if (fs.thermal_average.GetCount() == 1) {
    _stprintf(sTmp, _T("%s:\r\n  %3.1f %s"),
              _("Avg. climb"),
              (double)Units::ToUserVSpeed(fixed(fs.thermal_average.GetAverageY())),
              Units::GetVerticalSpeedName());
  } else {
    _stprintf(sTmp, _T("%s:\r\n  %3.1f %s\r\n\r\n%s:\r\n  %3.2f %s"),
              _("Avg. climb"),
              (double)Units::ToUserVSpeed(fixed(fs.thermal_average.GetAverageY())),
              Units::GetVerticalSpeedName(),
              _("Climb trend"),
              (double)Units::ToUserVSpeed(fixed(fs.thermal_average.GetGradient())),
              Units::GetVerticalSpeedName());
=======
  } else if (fs.thermal_average.sum_n == 1) {
    StringFormatUnsafe(sTmp, _T("%s:\r\n  %3.1f %s"),
                       _("Avg. climb"),
                       (double)Units::ToUserVSpeed(fixed(fs.thermal_average.y_ave)),
                       Units::GetVerticalSpeedName());
  } else {
    StringFormatUnsafe(sTmp, _T("%s:\r\n  %3.1f %s\r\n\r\n%s:\r\n  %3.2f %s"),
                       _("Avg. climb"),
                       (double)Units::ToUserVSpeed(fixed(fs.thermal_average.y_ave)),
                       Units::GetVerticalSpeedName(),
                       _("Climb trend"),
                       (double)Units::ToUserVSpeed(fixed(fs.thermal_average.m)),
                       Units::GetVerticalSpeedName());
>>>>>>> 8fbe5ea1
  }
}

void
RenderClimbChart(Canvas &canvas, const PixelRect rc,
                 const ChartLook &chart_look,
                 const FlightStatistics &fs,
                 const GlidePolar &glide_polar)
{
  ChartRenderer chart(chart_look, canvas, rc);

  if (fs.thermal_average.IsEmpty()) {
    chart.DrawNoData();
    return;
  }

  fixed MACCREADY = glide_polar.GetMC();

  chart.ScaleYFromData(fs.thermal_average);
  chart.ScaleYFromValue(MACCREADY + fixed(0.5));
  chart.ScaleYFromValue(fixed(0));

  chart.ScaleXFromValue(fixed(-1));
  chart.ScaleXFromValue(fixed(fs.thermal_average.GetCount()));

  chart.DrawYGrid(Units::ToSysVSpeed(fixed(1)),
                  ChartLook::STYLE_THINDASHPAPER, fixed(1), true);
  chart.DrawBarChart(fs.thermal_average);

  chart.DrawLine(fixed(0), MACCREADY,
                 fixed(fs.thermal_average.GetCount()), MACCREADY,
                 ChartLook::STYLE_REDTHICK);

  chart.DrawLabel(_T("MC"),
                  std::max(fixed(0.5),
                           fs.thermal_average.GetGradient() - fixed(1)),
                  MACCREADY);

  chart.DrawTrendN(fs.thermal_average, ChartLook::STYLE_BLUETHIN);

  chart.DrawXLabel(_T("n"));
  chart.DrawYLabel(_T("w"), Units::GetVerticalSpeedName());
}<|MERGE_RESOLUTION|>--- conflicted
+++ resolved
@@ -37,35 +37,19 @@
   ScopeLock lock(fs.mutex);
   if (fs.thermal_average.IsEmpty()) {
     sTmp[0] = _T('\0');
-<<<<<<< HEAD
   } else if (fs.thermal_average.GetCount() == 1) {
-    _stprintf(sTmp, _T("%s:\r\n  %3.1f %s"),
-              _("Avg. climb"),
-              (double)Units::ToUserVSpeed(fixed(fs.thermal_average.GetAverageY())),
-              Units::GetVerticalSpeedName());
-  } else {
-    _stprintf(sTmp, _T("%s:\r\n  %3.1f %s\r\n\r\n%s:\r\n  %3.2f %s"),
-              _("Avg. climb"),
-              (double)Units::ToUserVSpeed(fixed(fs.thermal_average.GetAverageY())),
-              Units::GetVerticalSpeedName(),
-              _("Climb trend"),
-              (double)Units::ToUserVSpeed(fixed(fs.thermal_average.GetGradient())),
-              Units::GetVerticalSpeedName());
-=======
-  } else if (fs.thermal_average.sum_n == 1) {
     StringFormatUnsafe(sTmp, _T("%s:\r\n  %3.1f %s"),
                        _("Avg. climb"),
-                       (double)Units::ToUserVSpeed(fixed(fs.thermal_average.y_ave)),
+                       (double)Units::ToUserVSpeed(fixed(fs.thermal_average.GetAverageY())),
                        Units::GetVerticalSpeedName());
   } else {
     StringFormatUnsafe(sTmp, _T("%s:\r\n  %3.1f %s\r\n\r\n%s:\r\n  %3.2f %s"),
                        _("Avg. climb"),
-                       (double)Units::ToUserVSpeed(fixed(fs.thermal_average.y_ave)),
+                       (double)Units::ToUserVSpeed(fixed(fs.thermal_average.GetAverageY())),
                        Units::GetVerticalSpeedName(),
                        _("Climb trend"),
-                       (double)Units::ToUserVSpeed(fixed(fs.thermal_average.m)),
+                       (double)Units::ToUserVSpeed(fixed(fs.thermal_average.GetGradient())),
                        Units::GetVerticalSpeedName());
->>>>>>> 8fbe5ea1
   }
 }
 
