--- conflicted
+++ resolved
@@ -103,20 +103,16 @@
 
   // Create ClientWindow
 
-<<<<<<< HEAD
-  SetBackColor(Color(0xe2, 0xdc, 0xbe));
 #ifdef EYE_CANDY
   bitmap_title.load(IDB_DIALOGTITLE);
 #endif
 
-=======
->>>>>>> 7d4e8202
   WindowStyle client_style;
   client_style.control_parent();
   client_area.set(*this, mClientRect.left, mClientRect.top,
                   mClientRect.right - mClientRect.left,
                   mClientRect.bottom - mClientRect.top, client_style);
-  client_area.SetBackColor(Color(0xDA, 0xDB, 0xAB));
+  client_area.SetBackColor(Color(0xe2, 0xdc, 0xbe));
 
 #if !defined(ENABLE_SDL) && !defined(NDEBUG)
   ::SetWindowText(hWnd, mCaption);
@@ -329,11 +325,7 @@
 
 gcc_pure
 static bool
-<<<<<<< HEAD
-is_allowed_mouse_message(UINT message)
-=======
 check_special_key(ContainerWindow *container, const SDL_Event &event)
->>>>>>> 7d4e8202
 {
   return is_special_key(get_key_code(event)) && check_key(container, event);
 }
@@ -355,16 +347,9 @@
 }
 
 static bool
-<<<<<<< HEAD
-is_allowed_mouse(HWND hWnd, UINT message, const Window *window)
-{
-  return !is_altair() && window != NULL && window->identify(hWnd) &&
-    is_allowed_mouse_message(message);
-=======
 is_mouse_up(const MSG &msg)
 {
   return msg.message == WM_LBUTTONUP;
->>>>>>> 7d4e8202
 }
 
 /**
@@ -431,40 +416,17 @@
 #ifdef ANDROID
   EventLoop loop(*event_queue, main_window);
   Event event;
-<<<<<<< HEAD
-  while (mModalResult == 0 && loop.get(event))
-    if (main_window.FilterEvent(event, this, mouse_allowed))
-      loop.dispatch(event);
-
-=======
->>>>>>> 7d4e8202
 #elif defined(ENABLE_SDL)
   EventLoop loop(main_window);
   SDL_Event event;
-<<<<<<< HEAD
-  while (mModalResult == 0 && loop.get(event))
-    if (main_window.FilterEvent(event, this, mouse_allowed))
-      loop.dispatch(event);
-
-#else /* !ENABLE_SDL */
-
-=======
 #else
->>>>>>> 7d4e8202
   DialogEventLoop loop(*this);
   MSG event;
 #endif
 
-<<<<<<< HEAD
-    if (is_user_input(msg.message)
-        && !identify_descendant(msg.hwnd) // not current window or child
-        && !is_allowed_mouse(msg.hwnd, msg.message, mouse_allowed))
-      continue;   // make it modal
-=======
   while (mModalResult == 0 && loop.get(event)) {
-    if (!main_window.FilterEvent(event, this, modal_allowed))
+    if (!main_window.FilterEvent(event, this, mouse_allowed))
       continue;
->>>>>>> 7d4e8202
 
     // hack to stop exiting immediately
     if (is_embedded() && !is_altair() && !hastimed &&
@@ -556,11 +518,7 @@
 
 #ifndef EYE_CANDY
   canvas.set_background_color(mColorTitle);
-<<<<<<< HEAD
-#endif
-  canvas.background_transparent();
-=======
->>>>>>> 7d4e8202
+#endif
 
   // Set the titlebar font and font-size
   canvas.select(*mhTitleFont);
