/*
Copyright_License {

  XCSoar Glide Computer - http://www.xcsoar.org/
  Copyright (C) 2000-2016 The XCSoar Project
  A detailed list of copyright holders can be found in the file "AUTHORS".

  This program is free software; you can redistribute it and/or
  modify it under the terms of the GNU General Public License
  as published by the Free Software Foundation; either version 2
  of the License, or (at your option) any later version.

  This program is distributed in the hope that it will be useful,
  but WITHOUT ANY WARRANTY; without even the implied warranty of
  MERCHANTABILITY or FITNESS FOR A PARTICULAR PURPOSE.  See the
  GNU General Public License for more details.

  You should have received a copy of the GNU General Public License
  along with this program; if not, write to the Free Software
  Foundation, Inc., 59 Temple Place - Suite 330, Boston, MA  02111-1307, USA.
}
*/

#include "InputParser.hpp"
#include "InputConfig.hpp"
#include "InputKeys.hpp"
#include "InputLookup.hpp"
#include "IO/LineReader.hpp"
<<<<<<< HEAD
=======
#include "Util/StringUtil.hpp"
>>>>>>> 4c369402
#include "Util/StringAPI.hxx"
#include "Util/StaticString.hxx"
#include "Util/StringStrip.hxx"
#include "Util/EscapeBackslash.hpp"
#include "Util/NumberParser.hpp"
#include "Util/IterableSplitString.hxx"
#include "LogFile.hpp"

#include <tchar.h>
#include <stdio.h>

static bool
parse_assignment(TCHAR *buffer, const TCHAR *&key, const TCHAR *&value)
{
  TCHAR *separator = StringFind(buffer, '=');
  if (separator == NULL || separator == buffer)
    return false;

  *separator = _T('\0');

  key = buffer;
  value = separator + 1;

  return true;
}

struct EventBuilder {
  unsigned event_id, location;
  StaticString<1024> mode;
  StaticString<256> type, data, label;

  void clear() {
    event_id = 0;
    location = 0;
    mode.clear();
    type.clear();
    data.clear();
    label.clear();
  }

  bool empty() const {
    return mode.empty();
  }

  void commit(InputConfig &config, unsigned line) {
    if (empty())
      return;

    // General errors - these should be true
    assert(location < 1024);

    const TCHAR *new_label = NULL;

    // For each mode
    for (const auto token : TIterableSplitString(mode.c_str(), ' ')) {
      if (token.empty())
        continue;

      // All modes are valid at this point
      int mode_id = config.MakeMode(token);
      if (mode_id < 0) {
        LogFormat(_T("Too many modes: %s at %u"), token, line);
        continue;
      }

      // Make label event
      // TODO code: Consider Reuse existing entries...
      if (location > 0) {
        // Only copy this once per object - save string space
        if (!new_label) {
          new_label = UnescapeBackslash(label);
        }

        config.AppendMenu(mode_id, new_label, location, event_id);
      }

      // Make key (Keyboard input)
      // key - Hardware key or keyboard
      if (type.equals(_T("key"))) {
        // Get the int key (eg: APP1 vs 'a')
        unsigned key = ParseKeyCode(data);
        if (key > 0)
          config.SetKeyEvent(mode_id, key, event_id);
        else
          LogFormat(_T("Invalid key data: %s at %u"), data.c_str(), line);

        // Make gce (Glide Computer Event)
        // GCE - Glide Computer Event
      } else if (type.equals(_T("gce"))) {
        // Get the int key (eg: APP1 vs 'a')
        int key = InputEvents::findGCE(data);
        if (key >= 0)
          config.GC2Event[key] = event_id;
        else
          LogFormat(_T("Invalid GCE data: %s at %u"), data.c_str(), line);

        // Make gesture (Gesture Event)
        // Key - Key Event
      } else if (type.equals(_T("gesture"))) {
        // Check data for invalid characters:
        bool valid = true;
        for (const TCHAR* c = data; *c; c++)
          if (*c != _T('U') &&
              *c != _T('D') &&
              *c != _T('R') &&
              *c != _T('L'))
            valid = false;
        
        if (valid) {
          // One entry per key: delete old, create new
          config.Gesture2Event.Remove(data.c_str());
          config.Gesture2Event.Add(data.c_str(), event_id);
        } else
          LogFormat(_T("Invalid gesture data: %s at %u"), data.c_str(), line);

        // Make ne (NMEA Event)
        // NE - NMEA Event
      } else if (type.equals(_T("ne"))) {
        // Get the int key (eg: APP1 vs 'a')
        int key = InputEvents::findNE(data);
        if (key >= 0)
          config.N2Event[key] = event_id;
        else
          LogFormat(_T("Invalid GCE data: %s at %u"), data.c_str(), line);

        // label only - no key associated (label can still be touch screen)
      } else if (type.equals(_T("label"))) {
        // Nothing to do here...

      } else {
        LogFormat(_T("Invalid type: %s at %u"), type.c_str(), line);
      }
    }
  }
};

void
ParseInputFile(InputConfig &config, TLineReader &reader)
{
  // TODO code - Safer sizes, strings etc - use C++ (can scanf restrict length?)

  // Multiple modes (so large string)
  EventBuilder current;
  current.clear();

  int line = 0;

  // Read from the file
  TCHAR *buffer;
  while ((buffer = reader.ReadLine()) != NULL) {
    StripRight(buffer);
    line++;

    const TCHAR *key, *value;

    // experimental: if the first line is "#CLEAR" then the whole default config is cleared
    //               and can be overwritten by file
    if (line == 1 && StringIsEqual(buffer, _T("#CLEAR"))) {
      config.SetDefaults();
    } else if (buffer[0] == _T('\0')) {
      // Check valid line? If not valid, assume next record (primative, but works ok!)
      // General checks before continue...
      current.commit(config, line);

      // Clear all data.
      current.clear();

    } else if (StringIsEmpty(buffer) || buffer[0] == _T('#')) {
      // Do nothing - we probably just have a comment line
      // NOTE: Do NOT display buffer to user as it may contain an invalid stirng !

    } else if (parse_assignment(buffer, key, value)) {
      if (StringIsEqual(key, _T("mode"))) {
        current.mode = value;
      } else if (StringIsEqual(key, _T("type"))) {
        current.type = value;
      } else if (StringIsEqual(key, _T("data"))) {
        current.data = value;
      } else if (StringIsEqual(key, _T("event"))) {
        if (_tcslen(value) < 256) {
          TCHAR d_event[256] = _T("");
          TCHAR d_misc[256] = _T("");
          int ef;

          #if defined(__BORLANDC__)
          memset(d_event, 0, sizeof(d_event));
          memset(d_misc, 0, sizeof(d_event));
          if (StringFind(value, ' ') == nullptr) {
            _tcscpy(d_event, value);
          } else {
          #endif

          ef = _stscanf(value, _T("%[^ ] %[A-Za-z0-9_ \\/().,-]"), d_event,
              d_misc);

          #if defined(__BORLANDC__)
          }
          #endif

          if ((ef == 1) || (ef == 2)) {

            // TODO code: Consider reusing existing identical events

            pt2Event event = InputEvents::findEvent(d_event);
            if (event) {
              TCHAR *allocated = UnescapeBackslash(d_misc);
              current.event_id = config.AppendEvent(event, allocated,
                                                    current.event_id);

              /* not freeing the string, because
                 InputConfig::AppendEvent() stores the string point
                 without duplicating it; strictly speaking, this is a
                 memory leak, but the input file is only loaded once
                 at startup, so this is acceptable; in return, we
                 don't have to duplicate the hard-coded defaults,
                 which saves some memory */
              //free(allocated);

            } else {
              LogFormat(_T("Invalid event type: %s at %i"), d_event, line);
            }
          } else {
            LogFormat("Invalid event type at %i", line);
          }
        }
      } else if (StringIsEqual(key, _T("label"))) {
        current.label = value;
      } else if (StringIsEqual(key, _T("location"))) {
        current.location = ParseUnsigned(value);

      } else {
        LogFormat(_T("Invalid key/value pair %s=%s at %i"), key, value, line);
      }
    } else  {
      LogFormat("Invalid line at %i", line);
    }

  }

  current.commit(config, line);
}<|MERGE_RESOLUTION|>--- conflicted
+++ resolved
@@ -26,10 +26,6 @@
 #include "InputKeys.hpp"
 #include "InputLookup.hpp"
 #include "IO/LineReader.hpp"
-<<<<<<< HEAD
-=======
-#include "Util/StringUtil.hpp"
->>>>>>> 4c369402
 #include "Util/StringAPI.hxx"
 #include "Util/StaticString.hxx"
 #include "Util/StringStrip.hxx"
@@ -91,7 +87,7 @@
       // All modes are valid at this point
       int mode_id = config.MakeMode(token);
       if (mode_id < 0) {
-        LogFormat(_T("Too many modes: %s at %u"), token, line);
+        LogFormat(_T("Too many modes: %.*s at %u"), int(token.size), token.data, line);
         continue;
       }
 
