--- conflicted
+++ resolved
@@ -86,7 +86,18 @@
   cls.Clear(env);
 }
 
-<<<<<<< HEAD
+NativeView::NativeView(JNIEnv *_env, jobject _obj,
+                       unsigned _width, unsigned _height,
+                       unsigned _xdpi, unsigned _ydpi,
+                       jstring _product) noexcept
+  :env(_env), obj(env, _obj),
+   width(_width), height(_height)
+{
+  Java::String::CopyTo(env, _product, product, sizeof(product));
+
+  Display::ProvideDPI(_xdpi, _ydpi);
+}
+
 static void
 ConvertABGRToARGB(UncompressedImage &image)
 {
@@ -132,17 +143,4 @@
 {
   Java::String path2(env, path.c_str());
   return env->CallObjectMethod(obj, loadFileBitmap_method, path2.Get());
-=======
-NativeView::NativeView(JNIEnv *_env, jobject _obj,
-                       unsigned _width, unsigned _height,
-                       unsigned _xdpi, unsigned _ydpi,
-                       jstring _product) noexcept
-  :env(_env), obj(env, _obj),
-   width(_width), height(_height)
-{
-  Java::String::CopyTo(env, _product, product, sizeof(product));
-
-  Display::ProvideDPI(_xdpi, _ydpi);
-
->>>>>>> 6e468340
 }