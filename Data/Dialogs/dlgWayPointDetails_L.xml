<?xml version="1.0"?>

<Form Name="frmWayPointInfo" Width="320" Height="240" Caption="Waypoint Info">
  <Button Name="cmdGoto" Caption="Goto" X="2" Y="2" Width="75" Height="35" />

  <SymbolButton Name="cmdPrev" Caption="&lt;" X="2" Y="-74" Width="37" Height="35" OnClick="OnPrevClicked" />
  <SymbolButton Name="cmdNext" Caption="&gt;" X="41" Y="-74" Width="36" Height="35" OnClick="OnNextClicked" />

  <Button Name="cmdClose" Caption="Close" X="2" Y="-37" Width="75" Height="35" />

  <Panel Name="frmInfos" X="76" Y="0">
    <Edit Name="prpWpComment" Caption="Comment" X="2" Y="2" Height="40" CaptionWidth="88" ReadOnly="1" />
    <Edit Name="prpLatitude" Caption="Latitude" X="2" Height="20" CaptionWidth="138" ReadOnly="1" />
    <Edit Name="prpLongitude" Caption="Longitude" X="2" Height="20" CaptionWidth="138" ReadOnly="1" />
    <Edit Name="prpAltitude" Caption="Elevation" X="2" Height="20" CaptionWidth="138" ReadOnly="1" />
    <Edit Name="prpSunset" Caption="Sunset" X="2" Height="20" CaptionWidth="138" ReadOnly="1" />
    <Edit Name="prpDistance" Caption="Distance" X="2" Height="20" CaptionWidth="138" ReadOnly="1" />
    <Edit Name="prpBearing" Caption="Bearing" X="2" Height="20" CaptionWidth="138" ReadOnly="1" />
    <Edit Name="prpMc0" Caption="Alt diff MC 0" X="2" Height="20" CaptionWidth="138" ReadOnly="1" />
    <Edit Name="prpMc1" Caption="Alt diff MC safety" X="2" Height="20" CaptionWidth="138" ReadOnly="1" />
    <Edit Name="prpMc2" Caption="Alt diff MC current" X="2" Height="20" CaptionWidth="138" ReadOnly="1" />
  </Panel>

  <List Name="frmDetails" X="76" Y="0" ItemHeight="18"/>

  <Panel Name="frmCommands" X="76" Y="0" Visible="0">
    <Button Name="cmdReplace" Caption="Replace in task" X="40" Y="10" Width="-50" Height="30" />
    <Button Name="cmdInserInTask" Caption="Insert in task" X="40" Width="-50" Height="30" />
    <Button Name="cmdAppendInTask" Caption="Append to task" X="40" Width="-50" Height="30" />
    <Button Name="cmdRemoveFromTask" Caption="Remove from task" X="40" Width="-50" Height="30" />
    <Button Name="cmdNewHome" Caption="Set as new home" X="40" Width="-50" Height="30" />
    <Button Name="cmdActivatePan" Caption="Pan to waypoint" X="40" Width="-50" Height="30" />
  </Panel>

<<<<<<< HEAD
  <Canvas Name="frmImage" X="76" Y="0" Visible="0"/>
=======
  <Canvas Name="frmImage" X="64" Y="0" Visible="0" Border="1"/>
>>>>>>> b9b910bc
</Form><|MERGE_RESOLUTION|>--- conflicted
+++ resolved
@@ -32,9 +32,5 @@
     <Button Name="cmdActivatePan" Caption="Pan to waypoint" X="40" Width="-50" Height="30" />
   </Panel>
 
-<<<<<<< HEAD
-  <Canvas Name="frmImage" X="76" Y="0" Visible="0"/>
-=======
-  <Canvas Name="frmImage" X="64" Y="0" Visible="0" Border="1"/>
->>>>>>> b9b910bc
+  <Canvas Name="frmImage" X="76" Y="0" Visible="0" Border="1"/>
 </Form>