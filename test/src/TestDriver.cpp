/* Copyright_License {

  XCSoar Glide Computer - http://www.xcsoar.org/
  Copyright (C) 2000-2014 The XCSoar Project
  A detailed list of copyright holders can be found in the file "AUTHORS".

  This program is free software; you can redistribute it and/or
  modify it under the terms of the GNU General Public License
  as published by the Free Software Foundation; either version 2
  of the License, or (at your option) any later version.

  This program is distributed in the hope that it will be useful,
  but WITHOUT ANY WARRANTY; without even the implied warranty of
  MERCHANTABILITY or FITNESS FOR A PARTICULAR PURPOSE.  See the
  GNU General Public License for more details.

  You should have received a copy of the GNU General Public License
  along with this program; if not, write to the Free Software
  Foundation, Inc., 59 Temple Place - Suite 330, Boston, MA  02111-1307, USA.
}
*/

#include "Device/Driver/Generic.hpp"
#include "Device/Driver/AltairPro.hpp"
#include "Device/Driver/BlueFlyVario.hpp"
#include "Device/Driver/BorgeltB50.hpp"
#include "Device/Driver/CAI302.hpp"
#include "Device/Driver/Condor.hpp"
#include "Device/Driver/CProbe.hpp"
#include "Device/Driver/EW.hpp"
#include "Device/Driver/EWMicroRecorder.hpp"
#include "Device/Driver/Eye.hpp"
#include "Device/Driver/FLARM.hpp"
#include "Device/Driver/FlymasterF1.hpp"
#include "Device/Driver/FlyNet.hpp"
#include "Device/Driver/Flytec.hpp"
#include "Device/Driver/GTAltimeter.hpp"
#include "Device/Driver/LevilAHRS_G.hpp"
#include "Device/Driver/Leonardo.hpp"
#include "Device/Driver/LX.hpp"
#include "Device/Driver/LX/Internal.hpp"
#include "Device/Driver/ILEC.hpp"
#include "Device/Driver/IMI.hpp"
#include "Device/Driver/OpenVario.hpp"
#include "Device/Driver/PosiGraph.hpp"
#include "Device/Driver/Vaulter.hpp"
#include "Device/Driver/Vega.hpp"
#include "Device/Driver/Volkslogger.hpp"
#include "Device/Driver/Westerboer.hpp"
#include "Device/Driver/Zander.hpp"
#include "Device/Driver.hpp"
#include "Device/RecordedFlight.hpp"
#include "Device/Parser.hpp"
#include "Device/device.hpp"
#include "Device/Port/NullPort.hpp"
#include "Device/Declaration.hpp"
#include "Device/Config.hpp"
#include "Logger/Settings.hpp"
#include "Plane/Plane.hpp"
#include "NMEA/Info.hpp"
#include "Protection.hpp"
#include "Input/InputEvents.hpp"
#include "Engine/Waypoint/Waypoint.hpp"
#include "Operation/Operation.hpp"
#include "FaultInjectionPort.hpp"
#include "TestUtil.hpp"
#include "Units/System.hpp"

#include <memory>

static const DeviceConfig dummy_config = DeviceConfig();

/*
 * Unit tests
 */

static void
TestGeneric()
{
  NMEAParser parser;

  NMEAInfo nmea_info;
  nmea_info.Reset();
  nmea_info.clock = fixed(1);
  nmea_info.alive.Update(nmea_info.clock);

  /* no GPS reception */
  ok1(parser.ParseLine("$GPRMC,082310.141,V,,,,,230610*25", nmea_info));
  ok1(nmea_info.alive);
  ok1(!nmea_info.location_available);
  ok1(nmea_info.date_time_utc.year == 2010);
  ok1(nmea_info.date_time_utc.month == 6);
  ok1(nmea_info.date_time_utc.day == 23);
  ok1(nmea_info.date_time_utc.hour == 8);
  ok1(nmea_info.date_time_utc.minute == 23);
  ok1(nmea_info.date_time_utc.second == 10);
  ok1(equals(nmea_info.time, 8 * 3600 + 23 * 60 + 10.141));

  /* got a GPS fix */
  ok1(parser.ParseLine("$GPRMC,082311,A,5103.5403,N,00741.5742,E,055.3,022.4,230610,000.3,W*6C",
                                      nmea_info));
  ok1(nmea_info.alive);
  ok1(nmea_info.location_available);
  ok1(nmea_info.date_time_utc.hour == 8);
  ok1(nmea_info.date_time_utc.minute == 23);
  ok1(nmea_info.date_time_utc.second == 11);
  ok1(equals(nmea_info.location.longitude, 7.693));
  ok1(equals(nmea_info.location.latitude, 51.059));
  ok1(!nmea_info.baro_altitude_available);

  /* baro altitude (proprietary Garmin sentence) */
  ok1(parser.ParseLine("$PGRMZ,100,m,3*11", nmea_info));
  ok1(nmea_info.baro_altitude_available);
  ok1(equals(nmea_info.baro_altitude, 100));
}

static void
TestTasman()
{
  NMEAParser parser;

  NMEAInfo nmea_info;
  nmea_info.Reset();
  nmea_info.clock = fixed(1);

  ok1(parser.ParseLine("$PTAS1,200,200,02426,000*25", nmea_info));
  ok1(nmea_info.total_energy_vario_available);
  ok1(equals(nmea_info.total_energy_vario, fixed(0)));
  ok1(nmea_info.pressure_altitude_available);
  ok1(equals(nmea_info.pressure_altitude, Units::ToSysUnit(fixed(426), Unit::FEET)));
  ok1(nmea_info.airspeed_available);
  ok1(equals(nmea_info.true_airspeed, fixed(0)));

  ok1(parser.ParseLine("$PTAS1,234,000,00426,062*26", nmea_info));
  ok1(nmea_info.total_energy_vario_available);
  ok1(equals(nmea_info.total_energy_vario, Units::ToSysUnit(fixed(3.4), Unit::KNOTS)));
  ok1(nmea_info.pressure_altitude_available);
  ok1(equals(nmea_info.pressure_altitude, Units::ToSysUnit(fixed(-1574), Unit::FEET)));
  ok1(nmea_info.airspeed_available);
  ok1(equals(nmea_info.true_airspeed, Units::ToSysUnit(fixed(62), Unit::KNOTS)));
}

static void
TestFLARM()
{
  NMEAParser parser;

  NMEAInfo nmea_info;
  nmea_info.Reset();
  nmea_info.clock = fixed(1);

  ok1(parser.ParseLine("$PFLAU,3,1,1,1,0*50",
                                      nmea_info));
  ok1(nmea_info.flarm.status.rx == 3);
  ok1(nmea_info.flarm.status.tx);
  ok1(nmea_info.flarm.status.gps == FlarmStatus::GPSStatus::GPS_2D);
  ok1(nmea_info.flarm.status.alarm_level == FlarmTraffic::AlarmType::NONE);
  ok1(nmea_info.flarm.traffic.GetActiveTrafficCount() == 0);
  ok1(!nmea_info.flarm.traffic.new_traffic);

  ok1(parser.ParseLine("$PFLAA,0,100,-150,10,2,DDA85C,123,13,24,1.4,2*7f",
                                      nmea_info));
  ok1(nmea_info.flarm.traffic.new_traffic);
  ok1(nmea_info.flarm.traffic.GetActiveTrafficCount() == 1);

  FlarmId id = FlarmId::Parse("DDA85C", NULL);

  FlarmTraffic *traffic = nmea_info.flarm.traffic.FindTraffic(id);
  if (ok1(traffic != NULL)) {
    ok1(traffic->valid);
    ok1(traffic->alarm_level == FlarmTraffic::AlarmType::NONE);
    ok1(equals(traffic->relative_north, 100));
    ok1(equals(traffic->relative_east, -150));
    ok1(equals(traffic->relative_altitude, 10));
    ok1(equals(traffic->track, 123));
    ok1(traffic->track_received);
    ok1(equals(traffic->turn_rate, 13));
    ok1(traffic->turn_rate_received);
    ok1(equals(traffic->speed, 24));
    ok1(traffic->speed_received);
    ok1(equals(traffic->climb_rate, 1.4));
    ok1(traffic->climb_rate_received);
    ok1(traffic->type == FlarmTraffic::AircraftType::TOW_PLANE);
    ok1(!traffic->stealth);
  } else {
    skip(16, 0, "traffic == NULL");
  }

  ok1(parser.ParseLine("$PFLAA,2,20,10,24,2,DEADFF,,,,,1*46",
                                      nmea_info));
  ok1(nmea_info.flarm.traffic.GetActiveTrafficCount() == 2);

  id = FlarmId::Parse("DEADFF", NULL);
  traffic = nmea_info.flarm.traffic.FindTraffic(id);
  if (ok1(traffic != NULL)) {
    ok1(traffic->valid);
    ok1(traffic->alarm_level == FlarmTraffic::AlarmType::IMPORTANT);
    ok1(equals(traffic->relative_north, 20));
    ok1(equals(traffic->relative_east, 10));
    ok1(equals(traffic->relative_altitude, 24));
    ok1(!traffic->track_received);
    ok1(!traffic->turn_rate_received);
    ok1(!traffic->speed_received);
    ok1(!traffic->climb_rate_received);
    ok1(traffic->type == FlarmTraffic::AircraftType::GLIDER);
    ok1(traffic->stealth);
  } else {
    skip(12, 0, "traffic == NULL");
  }

  ok1(parser.ParseLine("$PFLAA,0,1206,574,21,2,DDAED5,196,,32,1.0,1*10",
                       nmea_info));
  ok1(nmea_info.flarm.traffic.GetActiveTrafficCount() == 3);

  id = FlarmId::Parse("DDAED5", NULL);
  traffic = nmea_info.flarm.traffic.FindTraffic(id);
  if (ok1(traffic != NULL)) {
    ok1(traffic->valid);
    ok1(traffic->alarm_level == FlarmTraffic::AlarmType::NONE);
    ok1(equals(traffic->relative_north, 1206));
    ok1(equals(traffic->relative_east, 574));
    ok1(equals(traffic->relative_altitude, 21));
    ok1(equals(traffic->track, 196));
    ok1(traffic->track_received);
    ok1(!traffic->turn_rate_received);
    ok1(equals(traffic->speed, 32));
    ok1(traffic->speed_received);
    ok1(equals(traffic->climb_rate, 1.0));
    ok1(traffic->climb_rate_received);
    ok1(traffic->type == FlarmTraffic::AircraftType::GLIDER);
    ok1(!traffic->stealth);
  } else {
    skip(15, 0, "traffic == NULL");
  }
}

static void
TestAltairRU()
{
  NullPort null;
  Device *device = altair_pro_driver.CreateOnPort(dummy_config, null);
  ok1(device != NULL);

  NMEAInfo nmea_info;
  nmea_info.Reset();
  nmea_info.clock = fixed(1);

  ok1(device->ParseNMEA("$PTFRS,1,0,0,0,0,0,0,0,5,1,10,0,3,1338313437,0,0,0,,,2*4E",
                        nmea_info));

  ok1(nmea_info.engine_noise_level_available);
  ok1(nmea_info.engine_noise_level == 5);
  ok1(!nmea_info.voltage_available);

  nmea_info.Reset();
  nmea_info.clock = fixed(1);

  ok1(device->ParseNMEA("$PTFRS,1,0,0,0,0,0,0,0,342,1,10,0,3,1338313438,0,0,12743,,,2*42",
                        nmea_info));

  ok1(nmea_info.engine_noise_level_available);
  ok1(nmea_info.engine_noise_level == 342);
  ok1(nmea_info.voltage_available);
  ok1(equals(nmea_info.voltage, 12.743));
}

static void
TestGTAltimeter()
{
  NullPort null;
  Device *device = gt_altimeter_driver.CreateOnPort(dummy_config, null);
  ok1(device != NULL);

  NMEAInfo nmea_info;
  nmea_info.Reset();
  nmea_info.clock = fixed(1);

  ok1(device->ParseNMEA("$LK8EX1,99545,149,1,26,5.10*18", nmea_info));
  ok1(nmea_info.static_pressure_available);
  ok1(equals(nmea_info.static_pressure.GetHectoPascal(), 995.45));
  ok1(!nmea_info.pressure_altitude_available);
  ok1(nmea_info.noncomp_vario_available);
  ok1(equals(nmea_info.noncomp_vario, 0.01));
  ok1(nmea_info.temperature_available);
  ok1(equals(nmea_info.temperature, 26));
  ok1(!nmea_info.battery_level_available);
  ok1(nmea_info.voltage_available);
  ok1(equals(nmea_info.voltage, 5.1));

  nmea_info.Reset();
  nmea_info.clock = fixed(1);

  ok1(device->ParseNMEA("$LK8EX1,999999,149,-123,,1076,*32", nmea_info));
  ok1(!nmea_info.static_pressure_available);
  ok1(nmea_info.pressure_altitude_available);
  ok1(equals(nmea_info.pressure_altitude, 149));
  ok1(nmea_info.noncomp_vario_available);
  ok1(equals(nmea_info.noncomp_vario, -1.23));
  ok1(!nmea_info.temperature_available);
  ok1(nmea_info.battery_level_available);
  ok1(equals(nmea_info.battery_level, 76));
  ok1(!nmea_info.voltage_available);
}

static void
TestBlueFly()
{
  NullPort null;
  Device *device = bluefly_driver.CreateOnPort(dummy_config, null);
  ok1(device != NULL);

  NMEAInfo nmea_info;
  nmea_info.Reset();
  nmea_info.clock = fixed(1);

  // repeat input to get stable filter output
  ok1(device->ParseNMEA("PRS 00017CBA", nmea_info));
  ok1(device->ParseNMEA("PRS 00017CBA", nmea_info));
  ok1(device->ParseNMEA("PRS 00017CBA", nmea_info));
  ok1(device->ParseNMEA("PRS 00017CBA", nmea_info));
  ok1(device->ParseNMEA("PRS 00017CBA", nmea_info));
  ok1(device->ParseNMEA("PRS 00017CBA", nmea_info));
  ok1(nmea_info.static_pressure_available);
  ok1(equals(nmea_info.static_pressure.GetPascal(), 97466));

  nmea_info.Reset();
  nmea_info.clock = fixed(1);

  ok1(device->ParseNMEA("PRS 00017CCA", nmea_info));
  ok1(device->ParseNMEA("PRS 00017CCA", nmea_info));
  ok1(device->ParseNMEA("PRS 00017CCA", nmea_info));
  ok1(device->ParseNMEA("PRS 00017CCA", nmea_info));
  ok1(device->ParseNMEA("PRS 00017CCA", nmea_info));
  ok1(device->ParseNMEA("PRS 00017CCA", nmea_info));
  ok1(nmea_info.static_pressure_available);
  ok1(equals(nmea_info.static_pressure.GetPascal(), 97482));

  ok1(device->ParseNMEA("BAT 1068", nmea_info)); //4.2V
  ok1(nmea_info.battery_level_available);
  ok1(equals(nmea_info.battery_level, 100.0));
  ok1(device->ParseNMEA("BAT EFE", nmea_info)); //3.84V
  ok1(nmea_info.battery_level_available);
  ok1(equals(nmea_info.battery_level, 50.0));
  ok1(device->ParseNMEA("BAT ED8", nmea_info)); //3.80V
  ok1(nmea_info.battery_level_available);
  ok1(equals(nmea_info.battery_level, 37.0));

  delete device;
}

static void
TestBorgeltB50()
{
  NullPort null;
  Device *device = b50_driver.CreateOnPort(dummy_config, null);
  ok1(device != NULL);

  NMEAInfo nmea_info;
  nmea_info.Reset();
  nmea_info.clock = fixed(1);

  ok1(device->ParseNMEA("$PBB50,042,-01.1,1.0,12345,10,1.3,1,-28*75", nmea_info));
  ok1(nmea_info.airspeed_available);
  ok1(equals(nmea_info.true_airspeed, 21.60666666666667));
  ok1(equals(nmea_info.indicated_airspeed, 57.15892189196558));
  ok1(nmea_info.total_energy_vario_available);
  ok1(equals(nmea_info.total_energy_vario, -0.5658888888888889));
  ok1(nmea_info.settings.mac_cready_available);
  ok1(equals(nmea_info.settings.mac_cready, 0.5144444444444444));
  ok1(nmea_info.settings.bugs_available);
  ok1(equals(nmea_info.settings.bugs, 0.9));
  ok1(nmea_info.settings.ballast_overload_available);
  ok1(equals(nmea_info.settings.ballast_overload, 1.3));
  ok1(nmea_info.switch_state.flight_mode == SwitchState::FlightMode::CIRCLING);
  ok1(nmea_info.temperature_available);
  ok1(equals(nmea_info.temperature, 245.15));

  delete device;
}

static void
TestCAI302()
{
  NullPort null;
  Device *device = cai302_driver.CreateOnPort(dummy_config, null);
  ok1(device != NULL);

  NMEAInfo nmea_info;
  nmea_info.Reset();
  nmea_info.clock = fixed(1);

  ok1(device->ParseNMEA("!w,000,000,0000,500,01287,01020,-0668,191,199,191,000,000,100*44",
                        nmea_info));
  ok1(nmea_info.airspeed_available);
  ok1(nmea_info.total_energy_vario_available);
  ok1(!nmea_info.engine_noise_level_available);

  ok1(device->ParseNMEA("$PCAID,N,500,0,*14", nmea_info));
  ok1(nmea_info.engine_noise_level_available);
  ok1(nmea_info.engine_noise_level == 0);

  /* pressure altitude enabled (PCAID) */
  ok1(device->ParseNMEA("$PCAID,N,500,0,*14", nmea_info));
  ok1(nmea_info.pressure_altitude_available);
  ok1(between(nmea_info.pressure_altitude, 499, 501));

  /* ENL */
  ok1(device->ParseNMEA("$PCAID,N,500,100,*15", nmea_info));
  ok1(nmea_info.engine_noise_level_available);
  ok1(nmea_info.engine_noise_level == 100);

  /* baro altitude enabled */
  ok1(device->ParseNMEA("!w,000,000,0000,500,01287,01020,-0668,191,199,191,000,000,100*44",
                        nmea_info));
  ok1(nmea_info.baro_altitude_available);
  ok1(equals(nmea_info.baro_altitude, 287));
  ok1(nmea_info.airspeed_available);
  ok1(equals(nmea_info.true_airspeed, -6.68));
  ok1(nmea_info.total_energy_vario_available);
  ok1(equals(nmea_info.total_energy_vario, -0.463));

  /* PCAID should not override !w */
  ok1(device->ParseNMEA("$PCAID,N,500,0,*14", nmea_info));
  ok1(nmea_info.baro_altitude_available);
  ok1(equals(nmea_info.baro_altitude, 287));

  /* MC, ballast, bugs */
  ok1(device->ParseNMEA("!w,0,0,0,0,0,0,0,0,0,0,10,50,90*56", nmea_info));
  ok1(nmea_info.settings.mac_cready_available);
  ok1(equals(nmea_info.settings.mac_cready, 0.5144444444444444));
  ok1(nmea_info.settings.ballast_fraction_available);
  ok1(equals(nmea_info.settings.ballast_fraction, 0.5));
  ok1(nmea_info.settings.bugs_available);
  ok1(equals(nmea_info.settings.bugs, 0.9));

  delete device;
}

static void
TestCProbe()
{
  NullPort null;
  Device *device = c_probe_driver.CreateOnPort(dummy_config, null);
  ok1(device != NULL);

  NMEAInfo nmea_info;
  nmea_info.Reset();
  nmea_info.clock = fixed(1);

  ok1(device->ParseNMEA("$PCPROBE,T,FD92,FF93,00D9,FD18,017E,FEDB,0370,0075,00D6,0064,001C,000000,,",
                        nmea_info));
  ok1(nmea_info.attitude.pitch_angle_available);
  ok1(equals(nmea_info.attitude.pitch_angle, 25.6034467702));
  ok1(nmea_info.attitude.bank_angle_available);
  ok1(equals(nmea_info.attitude.bank_angle, -11.9963939863));
  ok1(nmea_info.attitude.heading_available);
  ok1(equals(nmea_info.attitude.heading, 257.0554705429));
  ok1(nmea_info.acceleration.available);
  ok1(nmea_info.acceleration.real);
  ok1(equals(nmea_info.acceleration.g_load, 1.0030817514));
  ok1(nmea_info.temperature_available);
  ok1(equals(nmea_info.temperature,
             Units::ToSysUnit(fixed(11.7), Unit::DEGREES_CELCIUS)));
  ok1(nmea_info.humidity_available);
  ok1(equals(nmea_info.humidity, 21.4));
  ok1(nmea_info.battery_level_available);
  ok1(equals(nmea_info.battery_level, 100.0));
  ok1(nmea_info.dyn_pressure_available);
  ok1(equals(nmea_info.dyn_pressure.GetPascal(), 2.8));

  delete device;
}

static void
TestEye()
{
  NullPort null;
  std::unique_ptr<Device> device(eye_driver.CreateOnPort(dummy_config, null));
  ok1(device);

  NMEAInfo nmea_info;


  nmea_info.Reset();
  nmea_info.clock = fixed(1);

  ok1(device->ParseNMEA("$PEYA,1015.5,1020.5,3499,1012.3,265,12,176,+05.4,+15.2,095,1650,+05.1,+3.9*3a",
                        nmea_info));
  ok1(nmea_info.static_pressure_available);
  ok1(equals(nmea_info.static_pressure.GetHectoPascal(), 1015.5));
  ok1(nmea_info.pitot_pressure_available);
  ok1(equals(nmea_info.pitot_pressure.GetHectoPascal(), 1020.5));
  ok1(nmea_info.pressure_altitude_available);
  ok1(equals(nmea_info.pressure_altitude, 3499));
  ok1(nmea_info.settings.qnh_available);
  ok1(equals(nmea_info.settings.qnh.GetHectoPascal(), 1012.3));
  ok1(nmea_info.external_wind_available);
  ok1(equals(nmea_info.external_wind.bearing, 265));
  ok1(equals(nmea_info.external_wind.norm,
             Units::ToSysUnit(fixed(12), Unit::KILOMETER_PER_HOUR)));
  ok1(nmea_info.airspeed_available);
  ok1(nmea_info.airspeed_real);
  ok1(equals(nmea_info.true_airspeed,
             Units::ToSysUnit(fixed(176), Unit::KILOMETER_PER_HOUR)));
  ok1(nmea_info.noncomp_vario_available);
  ok1(equals(nmea_info.noncomp_vario, 5.4));
  ok1(nmea_info.temperature_available);
  ok1(equals(nmea_info.temperature,
             Units::ToSysUnit(fixed(15.2), Unit::DEGREES_CELCIUS)));
  ok1(nmea_info.humidity_available);
  ok1(equals(nmea_info.humidity, 95));


  nmea_info.Reset();
  nmea_info.clock = fixed(1);

  ok1(device->ParseNMEA("$PEYI,+110,+020,+135,+130,+140,+0.12,+1.03,+9.81,+12,248,246,+02.3,*16",
                        nmea_info));
  ok1(nmea_info.attitude.bank_angle_available);
  ok1(equals(nmea_info.attitude.bank_angle, 110));
  ok1(nmea_info.attitude.pitch_angle_available);
  ok1(equals(nmea_info.attitude.pitch_angle, 20));
  ok1(nmea_info.attitude.heading_available);
  ok1(equals(nmea_info.attitude.heading, 248));
  ok1(nmea_info.acceleration.available);
  ok1(nmea_info.acceleration.real);
  ok1(equals(nmea_info.acceleration.g_load, 9.864654074));
}

static void
TestFlymasterF1()
{
  NullPort null;
  Device *device = flymaster_f1_driver.CreateOnPort(dummy_config, null);
  ok1(device != NULL);

  NMEAInfo nmea_info;
  nmea_info.Reset();
  nmea_info.clock = fixed(1);

  ok1(device->ParseNMEA("$VARIO,999.98,-12,12.4,12.7,0,21.3,25.5*66",
                        nmea_info));
  ok1(!nmea_info.airspeed_available);
  ok1(nmea_info.total_energy_vario_available);
  ok1(equals(nmea_info.total_energy_vario, -1.2));
  ok1(!nmea_info.voltage_available);
  ok1(nmea_info.temperature_available);
  ok1(equals(nmea_info.temperature,
             Units::ToSysUnit(fixed(21.3), Unit::DEGREES_CELCIUS)));
  ok1(!nmea_info.baro_altitude_available);
  ok1(!nmea_info.pressure_altitude_available);
  ok1(nmea_info.static_pressure_available);
  ok1(equals(nmea_info.static_pressure.GetPascal(), 99998));

  ok1(device->ParseNMEA("$VARIO,999.98,-12,12.4,12.7,1,21.3,25.5*67",
                        nmea_info));
  ok1(nmea_info.voltage_available);
  ok1(equals(nmea_info.voltage, 12.4));

  ok1(device->ParseNMEA("$VARIO,999.98,-12,12.4,12.7,2,21.3,25.5*64",
                        nmea_info));
  ok1(nmea_info.voltage_available);
  ok1(equals(nmea_info.voltage, 12.7));

  delete device;
}

static void
TestFlyNet()
{
  NullPort null;
  Device *device = flynet_driver.CreateOnPort(dummy_config, null);
  ok1(device != NULL);

  NMEAInfo nmea_info;
  nmea_info.Reset();
  nmea_info.clock = fixed(1);

  ok1(device->ParseNMEA("_PRS 00017CBA", nmea_info));
  ok1(nmea_info.static_pressure_available);
  ok1(equals(nmea_info.static_pressure.GetPascal(), 97466));

  nmea_info.Reset();
  nmea_info.clock = fixed(1);

  ok1(device->ParseNMEA("_PRS 00018BCD", nmea_info));
  ok1(nmea_info.static_pressure_available);
  ok1(equals(nmea_info.static_pressure.GetPascal(), 101325));

  nmea_info.Reset();
  nmea_info.clock = fixed(1);

  ok1(device->ParseNMEA("_BAT 0", nmea_info));
  ok1(nmea_info.battery_level_available);
  ok1(equals(nmea_info.battery_level, 0));

  nmea_info.Reset();
  nmea_info.clock = fixed(1);

  ok1(device->ParseNMEA("_BAT 7", nmea_info));
  ok1(nmea_info.battery_level_available);
  ok1(equals(nmea_info.battery_level, 70));

  nmea_info.Reset();
  nmea_info.clock = fixed(1);

  ok1(device->ParseNMEA("_BAT A", nmea_info));
  ok1(nmea_info.battery_level_available);
  ok1(equals(nmea_info.battery_level, 100));

  delete device;
}

static void
TestFlytec()
{
  NullPort null;
  Device *device = flytec_driver.CreateOnPort(dummy_config, null);
  ok1(device != NULL);

  NMEAInfo nmea_info;
  nmea_info.Reset();
  nmea_info.clock = fixed(1);

  ok1(device->ParseNMEA("$BRSF,063,-013,-0035,1,193,00351,535,485*33",
                        nmea_info));
  ok1(nmea_info.airspeed_available);
  ok1(equals(nmea_info.true_airspeed, 17.5));

  nmea_info.Reset();
  nmea_info.clock = fixed(1);

  ok1(device->ParseNMEA("$VMVABD,1234.5,M,0547.0,M,-0.0,,,MS,63.0,KH,22.4,C*51",
                        nmea_info));
  ok1(nmea_info.gps_altitude_available);
  ok1(equals(nmea_info.gps_altitude, 1234.5));
  ok1(nmea_info.baro_altitude_available);
  ok1(equals(nmea_info.baro_altitude, 547.0));
  ok1(nmea_info.airspeed_available);
  ok1(equals(nmea_info.true_airspeed, 17.5));
  ok1(nmea_info.temperature_available);
  ok1(equals(nmea_info.temperature, 295.55));

  nmea_info.Reset();
  nmea_info.clock = fixed(1);

  ok1(device->ParseNMEA("$FLYSEN,,,,,,,,,V,,101450,02341,0334,02000,,,,,,,,,*72",
                        nmea_info));
  ok1(!nmea_info.date_time_utc.IsDatePlausible());
  ok1(!nmea_info.time_available);
  ok1(nmea_info.static_pressure_available);
  ok1(equals(nmea_info.static_pressure.GetPascal(), 101450));
  ok1(nmea_info.pressure_altitude_available);
  ok1(equals(nmea_info.pressure_altitude, 2341));
  ok1(nmea_info.total_energy_vario_available);
  ok1(equals(nmea_info.total_energy_vario, 3.34));
  ok1(nmea_info.airspeed_available);
  ok1(equals(nmea_info.true_airspeed, 200));

  nmea_info.Reset();
  nmea_info.clock = fixed(1);

  ok1(device->ParseNMEA("$FLYSEN,,,,,,,,,,V,,101450,02341,0334,02000,,,,,,,,,*5e",
                        nmea_info));
  ok1(!nmea_info.date_time_utc.IsDatePlausible());
  ok1(!nmea_info.time_available);
  ok1(nmea_info.static_pressure_available);
  ok1(equals(nmea_info.static_pressure.GetPascal(), 101450));
  ok1(nmea_info.pressure_altitude_available);
  ok1(equals(nmea_info.pressure_altitude, 2341));
  ok1(nmea_info.total_energy_vario_available);
  ok1(equals(nmea_info.total_energy_vario, 3.34));
  ok1(nmea_info.airspeed_available);
  ok1(equals(nmea_info.true_airspeed, 200));
  ok1(!nmea_info.battery_level_available);
  ok1(!nmea_info.temperature_available);

  ok1(!device->ParseNMEA("$FLYSEN,,,,,,,,,,,,,,,,,,,,*5e", nmea_info));

  nmea_info.Reset();
  nmea_info.clock = fixed(1);

  ok1(device->ParseNMEA("$FLYSEN,241211,201500,4700.840,N,00818.457,E,092,"
                        "01100,01234,A,09,097517,01321,-001,01030,P,023,,038,"
                        "088,00090,00088,800,,*29", nmea_info));
  ok1(nmea_info.date_time_utc.IsDatePlausible());
  ok1(nmea_info.date_time_utc.day == 24);
  ok1(nmea_info.date_time_utc.month == 12);
  ok1(nmea_info.date_time_utc.year == 2011);
  ok1(nmea_info.time_available);
  ok1(nmea_info.date_time_utc.hour == 20);
  ok1(nmea_info.date_time_utc.minute == 15);
  ok1(nmea_info.date_time_utc.second == 00);
  ok1(nmea_info.location_available);
  ok1(equals(nmea_info.location, 47.014, 8.307616667));
  ok1(nmea_info.track_available);
  ok1(equals(nmea_info.track, 92));
  ok1(nmea_info.ground_speed_available);
  ok1(equals(nmea_info.ground_speed, 110));
  ok1(nmea_info.gps_altitude_available);
  ok1(equals(nmea_info.gps_altitude, 1234));
  ok1(nmea_info.gps.satellites_used_available);
  ok1(nmea_info.gps.satellites_used == 9);
  ok1(nmea_info.static_pressure_available);
  ok1(equals(nmea_info.static_pressure.GetPascal(), 97517));
  ok1(nmea_info.pressure_altitude_available);
  ok1(equals(nmea_info.pressure_altitude, 1321));
  ok1(nmea_info.total_energy_vario_available);
  ok1(equals(nmea_info.total_energy_vario, -0.01));
  ok1(nmea_info.airspeed_available);
  ok1(equals(nmea_info.true_airspeed, 103));
  ok1(nmea_info.battery_level_available);
  ok1(equals(nmea_info.battery_level, (88.0 + 38.0) / 2));
  ok1(nmea_info.temperature_available);
  ok1(equals(nmea_info.temperature, Units::ToSysUnit(fixed(23), Unit::DEGREES_CELCIUS)));

  nmea_info.Reset();
  nmea_info.clock = fixed(1);

  ok1(device->ParseNMEA("$FLYSEN,241211,201500,4700.840,N,00818.457,E,092,"
                        "01100,01234,V,09,097517,01321,-001,01030,P,023,017,038,"
                        ",00090,00088,800,,*38", nmea_info));
  ok1(nmea_info.date_time_utc.IsDatePlausible());
  ok1(nmea_info.date_time_utc.day == 24);
  ok1(nmea_info.date_time_utc.month == 12);
  ok1(nmea_info.date_time_utc.year == 2011);
  ok1(nmea_info.time_available);
  ok1(nmea_info.date_time_utc.hour == 20);
  ok1(nmea_info.date_time_utc.minute == 15);
  ok1(nmea_info.date_time_utc.second == 00);
  ok1(!nmea_info.location_available);
  ok1(!nmea_info.track_available);
  ok1(!nmea_info.ground_speed_available);
  ok1(!nmea_info.gps_altitude_available);
  ok1(nmea_info.gps.satellites_used_available);
  ok1(nmea_info.gps.satellites_used == 9);
  ok1(nmea_info.static_pressure_available);
  ok1(equals(nmea_info.static_pressure.GetPascal(), 97517));
  ok1(nmea_info.pressure_altitude_available);
  ok1(equals(nmea_info.pressure_altitude, 1321));
  ok1(nmea_info.total_energy_vario_available);
  ok1(equals(nmea_info.total_energy_vario, -0.01));
  ok1(nmea_info.airspeed_available);
  ok1(equals(nmea_info.true_airspeed, 103));
  ok1(nmea_info.battery_level_available);
  ok1(equals(nmea_info.battery_level, 38.0));
  ok1(nmea_info.temperature_available);
  ok1(equals(nmea_info.temperature, Units::ToSysUnit(fixed(17), Unit::DEGREES_CELCIUS)));

  delete device;
}

static void
TestLeonardo()
{
  NullPort null;
  Device *device = leonardo_driver.CreateOnPort(dummy_config, null);
  ok1(device != NULL);

  NMEAInfo nmea_info;
  nmea_info.Reset();
  nmea_info.clock = fixed(1);

  ok1(device->ParseNMEA("$C,+2025,-7,+18,+25,+29,122,314,314,0,-356,+25,45,T*3D",
                        nmea_info));
  ok1(nmea_info.baro_altitude_available);
  ok1(equals(nmea_info.baro_altitude, 2025));
  ok1(nmea_info.total_energy_vario_available);
  ok1(equals(nmea_info.total_energy_vario, -0.07));
  ok1(nmea_info.airspeed_available);
  ok1(equals(nmea_info.true_airspeed, 5));
  ok1(nmea_info.netto_vario_available);
  ok1(equals(nmea_info.netto_vario, 2.5));

  ok1(nmea_info.temperature_available);
  ok1(equals(nmea_info.temperature, 302.15));

  ok1(nmea_info.external_wind_available);
  ok1(equals(nmea_info.external_wind.bearing, 45));
  ok1(equals(nmea_info.external_wind.norm, 6.94444444));

  nmea_info.Reset();
  nmea_info.clock = fixed(1);

  ok1(device->ParseNMEA("$c,+2025,-2,+18*5C", nmea_info));
  ok1(nmea_info.baro_altitude_available);
  ok1(equals(nmea_info.baro_altitude, 2025));
  ok1(nmea_info.total_energy_vario_available);
  ok1(equals(nmea_info.total_energy_vario, -0.02));
  ok1(nmea_info.airspeed_available);
  ok1(equals(nmea_info.true_airspeed,
             Units::ToSysUnit(fixed(18), Unit::KILOMETER_PER_HOUR)));
  ok1(!nmea_info.netto_vario_available);

  nmea_info.Reset();
  nmea_info.clock = fixed(1);

  ok1(device->ParseNMEA("$D,+7,100554,+25,18,+31,,0,-356,+25,+11,115,96*6A",
                        nmea_info));
  ok1(nmea_info.total_energy_vario_available);
  ok1(equals(nmea_info.total_energy_vario, 0.7));
  ok1(nmea_info.static_pressure_available);
  ok1(equals(nmea_info.static_pressure.GetHectoPascal(), 1005.54));
  ok1(nmea_info.netto_vario_available);
  ok1(equals(nmea_info.netto_vario, 2.5));
  ok1(nmea_info.airspeed_available);
  ok1(equals(nmea_info.true_airspeed, 5));
  ok1(nmea_info.temperature_available);
  ok1(equals(nmea_info.temperature, 304.15));

  nmea_info.Reset();
  nmea_info.clock = fixed(1);

  ok1(device->ParseNMEA("$PDGFTL1,2025,2000,250,-14,45,134,28,65,382,153*3D",
                        nmea_info));
  ok1(nmea_info.pressure_altitude_available);
  ok1(equals(nmea_info.pressure_altitude, 2025));
  ok1(nmea_info.baro_altitude_available);
  ok1(equals(nmea_info.baro_altitude, 2000));
  ok1(nmea_info.total_energy_vario_available);
  ok1(equals(nmea_info.total_energy_vario, 2.5));
  ok1(nmea_info.netto_vario_available);
  ok1(equals(nmea_info.netto_vario, -1.4));
  ok1(nmea_info.airspeed_available);
  ok1(nmea_info.airspeed_real);
  ok1(equals(nmea_info.indicated_airspeed,
             Units::ToSysUnit(fixed(45), Unit::KILOMETER_PER_HOUR)));
  ok1(nmea_info.external_wind_available);
  ok1(equals(nmea_info.external_wind.bearing, 65));
  ok1(equals(nmea_info.external_wind.norm, 7.777777));
  ok1(nmea_info.voltage_available);
  ok1(equals(nmea_info.voltage, 3.82));

  nmea_info.Reset();
  nmea_info.clock = fixed(1);

  ok1(device->ParseNMEA("$PDGFTTL,2025,2000,250,-14*41", nmea_info));
  ok1(nmea_info.pressure_altitude_available);
  ok1(equals(nmea_info.pressure_altitude, 2025));
  ok1(nmea_info.baro_altitude_available);
  ok1(equals(nmea_info.baro_altitude, 2000));
  ok1(nmea_info.total_energy_vario_available);
  ok1(equals(nmea_info.total_energy_vario, 2.5));
  ok1(nmea_info.netto_vario_available);
  ok1(equals(nmea_info.netto_vario, -1.4));

  delete device;
}

static void
TestLevilAHRS()
{
  NullPort null;
  Device *device = levil_driver.CreateOnPort(dummy_config, null);
  ok1(device != NULL);

  NMEAInfo nmea_info;
  nmea_info.Reset();
  nmea_info.clock = fixed(1);

  // All angles in tenth of degrees
  ok1(device->ParseNMEA("$RPYL,127,729,3215,99,88,1376,0,", nmea_info));
  ok1(nmea_info.attitude.bank_angle_available);
  ok1(equals(nmea_info.attitude.bank_angle, 12.7));
  ok1(nmea_info.attitude.pitch_angle_available);
  ok1(equals(nmea_info.attitude.pitch_angle, 72.9));
  ok1(nmea_info.attitude.heading_available);
  ok1(equals(nmea_info.attitude.heading, 321.5));
  ok1(nmea_info.acceleration.available);
  ok1(nmea_info.acceleration.real);
  ok1(equals(nmea_info.acceleration.g_load, 1.376));

  // speed in kn, alt in ft, vs in ft/min
  ok1(device->ParseNMEA("$APENV1,94,1500,0,0,0,0,", nmea_info));
  ok1(nmea_info.airspeed_available);
  ok1(equals(nmea_info.indicated_airspeed, 48.357777777));
  ok1(nmea_info.pressure_altitude_available);
  ok1(equals(nmea_info.pressure_altitude, 457.2));
  // vertical speed not implemented

  delete device;
}


static void
TestLX(const struct DeviceRegister &driver, bool condor=false)
{
  NullPort null;
  Device *device = driver.CreateOnPort(dummy_config, null);
  ok1(device != NULL);

  NMEAInfo nmea_info;
  nmea_info.Reset();
  nmea_info.clock = fixed(1);

  /* empty sentence */
  ok1(device->ParseNMEA("$LXWP0,N,,,,,,,,,,,*6d", nmea_info));
  ok1(!nmea_info.pressure_altitude_available);
  ok1(!nmea_info.baro_altitude_available);
  ok1(!nmea_info.airspeed_available);
  ok1(!nmea_info.total_energy_vario_available);
  ok1(!nmea_info.external_wind_available);


  nmea_info.Reset();
  nmea_info.clock = fixed(1);

  /* altitude and wind */
  ok1(device->ParseNMEA("$LXWP0,N,,1266.5,,,,,,,,248,23.1*55", nmea_info));

  if (condor) {
    ok1(!nmea_info.pressure_altitude_available);
    ok1(nmea_info.baro_altitude_available);
    ok1(equals(nmea_info.baro_altitude, 1266.5));
  } else {
    ok1(nmea_info.pressure_altitude_available);
    ok1(!nmea_info.baro_altitude_available);
    ok1(equals(nmea_info.pressure_altitude, 1266.5));
  }

  ok1(!nmea_info.airspeed_available);
  ok1(!nmea_info.total_energy_vario_available);

  ok1(nmea_info.external_wind_available);
  ok1(equals(nmea_info.external_wind.norm, 23.1 / 3.6));
  ok1(equals(nmea_info.external_wind.bearing, condor ? 68 : 248));


  nmea_info.Reset();
  nmea_info.clock = fixed(1);

  /* airspeed and vario available */
  ok1(device->ParseNMEA("$LXWP0,Y,222.3,1665.5,1.71,,,,,,239,174,10.1*47",
                        nmea_info));
  ok1((bool)nmea_info.pressure_altitude_available == !condor);
  ok1((bool)nmea_info.baro_altitude_available == condor);
  ok1(equals(condor ? nmea_info.baro_altitude : nmea_info.pressure_altitude,
             1665.5));
  ok1(nmea_info.airspeed_available);
  ok1(equals(nmea_info.true_airspeed, 222.3/3.6));
  ok1(nmea_info.total_energy_vario_available);
  ok1(equals(nmea_info.total_energy_vario, 1.71));

  ok1(nmea_info.external_wind_available);
  ok1(equals(nmea_info.external_wind.norm, 10.1 / 3.6));
  ok1(equals(nmea_info.external_wind.bearing, condor ? 354 : 174));


  nmea_info.Reset();
  nmea_info.clock = fixed(1);

  /* airspeed without altitude */
  ok1(device->ParseNMEA("$LXWP0,Y,222.3,,,,,,,,,,*55",
                        nmea_info));
  ok1(!nmea_info.pressure_altitude_available);
  ok1(!nmea_info.baro_altitude_available);
  // TODO: indicated airspeed shouldn't be available without altitude
  ok1(nmea_info.airspeed_available);
  ok1(equals(nmea_info.true_airspeed, 222.3/3.6));
  ok1(equals(nmea_info.indicated_airspeed, 222.3/3.6));


  if (!condor) {
    ok1(device->ParseNMEA("$LXWP2,1.7,1.1,5,,,,*3e", nmea_info));
    ok1(nmea_info.settings.mac_cready_available);
    ok1(equals(nmea_info.settings.mac_cready, 1.7));
    ok1(nmea_info.settings.ballast_overload_available);
    ok1(equals(nmea_info.settings.ballast_overload, 1.1));
    ok1(nmea_info.settings.bugs_available);
    ok1(equals(nmea_info.settings.bugs, 0.95));
    ok1(!nmea_info.settings.volume_available);

    ok1(device->ParseNMEA("$LXWP2,,,,,,,76*0c", nmea_info));
    ok1(nmea_info.settings.volume_available);
    ok1(nmea_info.settings.volume == 76);


    nmea_info.Reset();
    nmea_info.clock = fixed(1);

    // Test LX160 (sw 3.04) variant (different bugs notation)
    ok1(device->ParseNMEA("$LXWP2,1.1,1.00,1.00,2.14,-3.87,2.38*3E", nmea_info));
    ok1(nmea_info.settings.mac_cready_available);
    ok1(equals(nmea_info.settings.mac_cready, 1.1));
    ok1(nmea_info.settings.ballast_overload_available);
    ok1(equals(nmea_info.settings.ballast_overload, 1.0));
    ok1(nmea_info.settings.bugs_available);
    ok1(equals(nmea_info.settings.bugs, 1.0));
    ok1(!nmea_info.settings.volume_available);

    ok1(device->ParseNMEA("$LXWP2,1.1,1.50,1.10,1.83,-3.87,2.91*34", nmea_info));
    ok1(nmea_info.settings.mac_cready_available);
    ok1(equals(nmea_info.settings.mac_cready, 1.1));
    ok1(nmea_info.settings.ballast_overload_available);
    ok1(equals(nmea_info.settings.ballast_overload, 1.5));
    ok1(nmea_info.settings.bugs_available);
    ok1(equals(nmea_info.settings.bugs, 0.9));
    ok1(!nmea_info.settings.volume_available);

    ok1(device->ParseNMEA("$LXWP2,0.0,1.20,1.05,2.00,-3.87,2.61*30", nmea_info));
    ok1(nmea_info.settings.mac_cready_available);
    ok1(equals(nmea_info.settings.mac_cready, 0.0));
    ok1(nmea_info.settings.ballast_overload_available);
    ok1(equals(nmea_info.settings.ballast_overload, 1.2));
    ok1(nmea_info.settings.bugs_available);
    ok1(equals(nmea_info.settings.bugs, 0.95));
    ok1(!nmea_info.settings.volume_available);

    ok1(device->ParseNMEA("$LXWP2,1.5,1.00,2.5,2.14,-3.87,2.38*0C", nmea_info));
    ok1(nmea_info.settings.mac_cready_available);
    ok1(equals(nmea_info.settings.mac_cready, 1.5));
    ok1(nmea_info.settings.ballast_overload_available);
    ok1(equals(nmea_info.settings.ballast_overload, 1.0));
    ok1(nmea_info.settings.bugs_available);
    ok1(equals(nmea_info.settings.bugs, 0.975));
    ok1(!nmea_info.settings.volume_available);


    nmea_info.Reset();
    nmea_info.clock = fixed(1);

    LXDevice &lx_device = *(LXDevice *)device;
    ok1(!lx_device.IsV7());
    ok1(!lx_device.IsNano());
    ok1(!lx_device.IsLX16xx());

    lx_device.ResetDeviceDetection();
    ok1(device->ParseNMEA("$LXWP1,V7,12345,1.0,1.0,12345*6f", nmea_info));
    ok1(lx_device.IsV7());
    ok1(!lx_device.IsNano());
    ok1(!lx_device.IsLX16xx());

    lx_device.ResetDeviceDetection();
    ok1(device->ParseNMEA("$LXWP1,NANO,12345,1.0,1.0,12345*00", nmea_info));
    ok1(!lx_device.IsV7());
    ok1(lx_device.IsNano());
    ok1(!lx_device.IsLX16xx());

    lx_device.ResetDeviceDetection();
    ok1(device->ParseNMEA("$LXWP1,1606,4294967295,1.90,1.00,4294967295*06", nmea_info));
    ok1(!lx_device.IsV7());
    ok1(!lx_device.IsNano());
    ok1(lx_device.IsLX16xx());

    ok1(nmea_info.device.product == "1606");
    ok1(nmea_info.device.serial == "4294967295");
    ok1(nmea_info.device.software_version == "1.90");
    ok1(nmea_info.device.hardware_version == "1.00");


    ok1(device->ParseNMEA("$LXWP3,47.76,0,2.0,5.0,15,30,2.5,1.0,0,100,0.1,,0*08", nmea_info));
    ok1(nmea_info.settings.qnh_available);
    ok1(equals(nmea_info.settings.qnh.GetHectoPascal(), 1015));
  }

  delete device;
}

static void
TestLXV7()
{
  NullPort null;
  Device *device = lx_driver.CreateOnPort(dummy_config, null);
  ok1(device != NULL);

  NMEAInfo basic;
  basic.Reset();
  basic.clock = fixed(1);

  LXDevice &lx_device = *(LXDevice *)device;
  lx_device.ResetDeviceDetection();

  ok1(device->ParseNMEA("$PLXVF,,1.00,0.87,-0.12,-0.25,90.2,244.3,*64", basic));
  ok1(basic.netto_vario_available);
  ok1(equals(basic.netto_vario, -0.25));
  ok1(basic.airspeed_available);
  ok1(equals(basic.indicated_airspeed, 90.2));
  ok1(basic.pressure_altitude_available);
  ok1(equals(basic.pressure_altitude, 244.3));

  ok1(lx_device.IsV7());
  lx_device.ResetDeviceDetection();

  ok1(device->ParseNMEA("$PLXVS,23.1,0,12.3,*71", basic));
  ok1(basic.temperature_available);
  ok1(equals(basic.temperature, 296.25));
  ok1(basic.switch_state.flight_mode == SwitchState::FlightMode::CIRCLING);
  ok1(basic.voltage_available);
  ok1(equals(basic.voltage, 12.3));

  ok1(lx_device.IsV7());

  delete device;
}

static void
TestILEC()
{
  NullPort null;
  Device *device = ilec_driver.CreateOnPort(dummy_config, null);
  ok1(device != NULL);

  NMEAInfo nmea_info;
  nmea_info.Reset();
  nmea_info.clock = fixed(1);

  /* baro altitude disabled */
  ok1(device->ParseNMEA("$PILC,PDA1,1489,-3.21*69", nmea_info));
  ok1(!nmea_info.airspeed_available);
  ok1(nmea_info.total_energy_vario_available);
  ok1(equals(nmea_info.total_energy_vario, -3.21));
  ok1(!nmea_info.external_wind_available);

  /* baro altitude enabled */
  ok1(device->ParseNMEA("$PILC,PDA1,1489,-3.21,274,15,58*7D", nmea_info));
  ok1(nmea_info.baro_altitude_available);
  ok1(equals(nmea_info.baro_altitude, 1489));
  ok1(nmea_info.total_energy_vario_available);
  ok1(equals(nmea_info.total_energy_vario, -3.21));
  ok1(nmea_info.external_wind_available);
  ok1(equals(nmea_info.external_wind.norm, 15 / 3.6));
  ok1(equals(nmea_info.external_wind.bearing, 274));

  delete device;
}

static void
TestVega()
{
  NullPort null;
  Device *device = vega_driver.CreateOnPort(dummy_config, null);
  ok1(device != NULL);

  NMEAInfo nmea_info;
  nmea_info.Reset();
  nmea_info.clock = fixed(1);

  /* enable FLARM mode (switches the $PGRMZ parser to pressure
     altitude) */
  NMEAParser parser;
  ok1(parser.ParseLine("$PFLAU,0,0,0,1,0,,0,,*63", nmea_info));
  ok1(parser.ParseLine("$PGRMZ,2447,F,2*0F", nmea_info));
  ok1(nmea_info.pressure_altitude_available);
  ok1(equals(nmea_info.pressure_altitude, 745.845));

  ok1(device->ParseNMEA("$PDSWC,0,1002000,100,115*54", nmea_info));
  ok1(nmea_info.settings.mac_cready_available);
  ok1(equals(nmea_info.settings.mac_cready, 0));
  ok1(nmea_info.voltage_available);
  ok1(equals(nmea_info.voltage, 11.5));

  ok1(device->ParseNMEA("$PDVDV,1,0,1062,762,9252,0*5B", nmea_info));
  ok1(nmea_info.total_energy_vario_available);
  ok1(equals(nmea_info.total_energy_vario, 0.1));
  ok1(nmea_info.airspeed_available);
  ok1(equals(nmea_info.true_airspeed, 0));
  ok1(equals(nmea_info.indicated_airspeed, 0));
  ok1(!nmea_info.static_pressure_available);
  ok1(!nmea_info.baro_altitude_available);
  ok1(nmea_info.pressure_altitude_available);
  ok1(equals(nmea_info.pressure_altitude, 762));

  /* parse $PGRMZ again, it should be ignored */
  ok1(parser.ParseLine("$PGRMZ,2447,F,2*0F", nmea_info));
  ok1(nmea_info.pressure_altitude_available);
  ok1(equals(nmea_info.pressure_altitude, 762));

  delete device;
}

static void
TestOpenVario()
{
  NullPort null;
  Device *device = open_vario_driver.CreateOnPort(dummy_config, null);
  ok1(device != NULL);

  NMEAInfo nmea_info;
  nmea_info.Reset();
  nmea_info.clock = fixed(1);

  // Empty sentence is handled by device driver
  ok1(device->ParseNMEA("$POV*49", nmea_info));

  // Checksums are validated
  ok1(!device->ParseNMEA("$POV*48", nmea_info));

  // TE vario is read
  ok1(device->ParseNMEA("$POV,E,2.15*14", nmea_info));
  ok1(nmea_info.total_energy_vario_available);
  ok1(equals(nmea_info.total_energy_vario, 2.15));
  nmea_info.Reset();

  // Static pressure is read
  ok1(device->ParseNMEA("$POV,P,1018.35*39", nmea_info));
  ok1(nmea_info.static_pressure_available);
  ok1(equals(nmea_info.static_pressure.GetHectoPascal(), 1018.35));
  nmea_info.Reset();

  // Dynamic pressure is read
  ok1(device->ParseNMEA("$POV,Q,23.3*04", nmea_info));
  ok1(nmea_info.dyn_pressure_available);
  ok1(equals(nmea_info.dyn_pressure.GetPascal(), 23.3));
  nmea_info.Reset();

  // Total pressure is read
  ok1(device->ParseNMEA("$POV,R,1025.17*35", nmea_info));
  ok1(nmea_info.pitot_pressure_available);
  ok1(equals(nmea_info.pitot_pressure.GetHectoPascal(), 1025.17));
  nmea_info.Reset();

  // Multiple pressures are read
  ok1(device->ParseNMEA("$POV,P,1018.35,Q,23.3,R,1025.17*08", nmea_info));
  ok1(nmea_info.static_pressure_available);
  ok1(equals(nmea_info.static_pressure.GetHectoPascal(), 1018.35));
  ok1(nmea_info.dyn_pressure_available);
  ok1(equals(nmea_info.dyn_pressure.GetPascal(), 23.3));
  ok1(nmea_info.pitot_pressure_available);
  ok1(equals(nmea_info.pitot_pressure.GetHectoPascal(), 1025.17));
  nmea_info.Reset();

  // Airspeed is read
  ok1(device->ParseNMEA("$POV,S,123.45*05", nmea_info));
  ok1(nmea_info.airspeed_available);
  ok1(nmea_info.airspeed_real);
  ok1(equals(nmea_info.true_airspeed, 123.45 / 3.6));
  nmea_info.Reset();

  // Temperature is read
  ok1(device->ParseNMEA("$POV,T,23.52*35", nmea_info));
  ok1(nmea_info.temperature_available);
  ok1(equals(nmea_info.temperature, 23.52 + 273.15));
  nmea_info.Reset();

  delete device;
}

static void
TestWesterboer()
{
  NullPort null;
  Device *device = westerboer_driver.CreateOnPort(dummy_config, null);
  ok1(device != NULL);

  NMEAInfo nmea_info;
  nmea_info.Reset();
  nmea_info.clock = fixed(1);

  ok1(device->ParseNMEA("$PWES0,20,-25,25,-22,2,-100,589,589,1260,1296,128,295*01",
                        nmea_info));
  ok1(nmea_info.baro_altitude_available);
  ok1(equals(nmea_info.baro_altitude, 589));
  ok1(nmea_info.total_energy_vario_available);
  ok1(equals(nmea_info.total_energy_vario, -2.5));
  ok1(nmea_info.netto_vario_available);
  ok1(equals(nmea_info.netto_vario, -2.2));
  ok1(nmea_info.airspeed_available);
  ok1(equals(nmea_info.indicated_airspeed, 35));
  ok1(equals(nmea_info.true_airspeed, 36));
  ok1(nmea_info.voltage_available);
  ok1(equals(nmea_info.voltage, 12.8));
  ok1(nmea_info.temperature_available);
  ok1(equals(nmea_info.temperature, 29.5 + 273.15));

  ok1(device->ParseNMEA("$PWES1,20,21,0,030,1,6,385,10*1a", nmea_info));
  ok1(nmea_info.settings.mac_cready_available);
  ok1(equals(nmea_info.settings.mac_cready, 2.1));
  ok1(nmea_info.settings.wing_loading_available);
  ok1(equals(nmea_info.settings.wing_loading, 38.5));
  ok1(nmea_info.settings.bugs_available);
  ok1(equals(nmea_info.settings.bugs, 0.9));

  delete device;
}

static void
TestZander()
{
  NullPort null;
  Device *device = zander_driver.CreateOnPort(dummy_config, null);
  ok1(device != NULL);

  NMEAInfo nmea_info;
  nmea_info.Reset();
  nmea_info.clock = fixed(1);

  /* baro altitude enabled */
  ok1(device->ParseNMEA("$PZAN1,02476,123456*04", nmea_info));
  ok1(nmea_info.baro_altitude_available);
  ok1(equals(nmea_info.baro_altitude, 2476));

  ok1(device->ParseNMEA("$PZAN2,123,9850*03", nmea_info));
  ok1(nmea_info.airspeed_available);
  ok1(equals(nmea_info.true_airspeed, fixed(34.1667)));
  ok1(nmea_info.total_energy_vario_available);
  ok1(equals(nmea_info.total_energy_vario, fixed(-1.5)));

  nmea_info.Reset();
  nmea_info.clock = fixed(1);
  ok1(device->ParseNMEA("$PZAN3,+,026,V,321,035,A,321,035,V*44", nmea_info));
  ok1(nmea_info.external_wind_available);
  ok1(equals(nmea_info.external_wind.bearing, 321));
  ok1(equals(nmea_info.external_wind.norm, 9.72222));

  nmea_info.Reset();
  nmea_info.clock = fixed(1);
  ok1(device->ParseNMEA("$PZAN3,+,026,V,321,035,V,321,035,V*53", nmea_info));
  ok1(!nmea_info.external_wind_available);

  nmea_info.Reset();
  nmea_info.clock = fixed(1);
  ok1(device->ParseNMEA("$PZAN3,+,026,A,321,035,A*2f", nmea_info));
  ok1(nmea_info.external_wind_available);
  ok1(equals(nmea_info.external_wind.bearing, 321));
  ok1(equals(nmea_info.external_wind.norm, 9.72222));

  nmea_info.Reset();
  nmea_info.clock = fixed(1);
  ok1(device->ParseNMEA("$PZAN3,+,026,A,321,035,A,V*55", nmea_info));
  ok1(nmea_info.external_wind_available);
  ok1(equals(nmea_info.external_wind.bearing, 321));
  ok1(equals(nmea_info.external_wind.norm, 9.72222));

  nmea_info.Reset();
  nmea_info.clock = fixed(1);
  ok1(device->ParseNMEA("$PZAN3,+,026,A,321,035,V,A*55", nmea_info));
  ok1(nmea_info.external_wind_available);
  ok1(equals(nmea_info.external_wind.bearing, 321));
  ok1(equals(nmea_info.external_wind.norm, 9.72222));

  nmea_info.Reset();
  nmea_info.clock = fixed(1);
  ok1(device->ParseNMEA("$PZAN3,+,026,A,321,035,A,A*42", nmea_info));
  ok1(nmea_info.external_wind_available);
  ok1(equals(nmea_info.external_wind.bearing, 321));
  ok1(equals(nmea_info.external_wind.norm, 9.72222));

  nmea_info.Reset();
  nmea_info.clock = fixed(1);
  ok1(device->ParseNMEA("$PZAN3,+,026,A,321,035,V*38", nmea_info));
  ok1(!nmea_info.external_wind_available);

  nmea_info.Reset();
  nmea_info.clock = fixed(1);
  ok1(device->ParseNMEA("$PZAN3,+,026,A,321,035,V,V*42", nmea_info));
  ok1(!nmea_info.external_wind_available);

  ok1(device->ParseNMEA("$PZAN4,1.5,+,20,39,45*15", nmea_info));
  ok1(nmea_info.settings.mac_cready_available);
  ok1(equals(nmea_info.settings.mac_cready, 1.5));

  nmea_info.Reset();
  nmea_info.clock = fixed(1);
  ok1(device->ParseNMEA("$PZAN5,,MUEHL,123.4,KM,T,234*24", nmea_info));
  ok1(nmea_info.switch_state.flight_mode == SwitchState::FlightMode::UNKNOWN);

  nmea_info.Reset();
  nmea_info.clock = fixed(1);
  ok1(device->ParseNMEA("$PZAN5,SF,MUEHL,123.4,KM,T,234*31", nmea_info));
  ok1(nmea_info.switch_state.flight_mode == SwitchState::FlightMode::CRUISE);

  nmea_info.Reset();
  nmea_info.clock = fixed(1);
  ok1(device->ParseNMEA("$PZAN5,VA,MUEHL,123.4,KM,T,234*33", nmea_info));
  ok1(nmea_info.switch_state.flight_mode == SwitchState::FlightMode::CIRCLING);

  delete device;
}

static void
TestVaulter()
{
  NullPort null;
  Device *device = vaulter_driver.CreateOnPort(dummy_config, null);
  ok1(device != NULL);

  NMEAInfo nmea_info;
  nmea_info.Reset();
  nmea_info.clock = fixed(1);

  ok1(device->ParseNMEA("$PITV3,-16.0,-23.9,147.9,23.03,1.01*1C", nmea_info));
  ok1(nmea_info.attitude.bank_angle_available);
  ok1(equals(nmea_info.attitude.bank_angle, -16.0));
  ok1(nmea_info.attitude.pitch_angle_available);
  ok1(equals(nmea_info.attitude.pitch_angle, -23.9));
  ok1(nmea_info.attitude.heading_available);
  ok1(equals(nmea_info.attitude.heading, 147.9));

  ok1(nmea_info.airspeed_available);
  ok1(equals(nmea_info.indicated_airspeed, 23.03));

  ok1(nmea_info.acceleration.available);
  ok1(nmea_info.acceleration.real);
  ok1(equals(nmea_info.acceleration.g_load, 1.01));

  ok1(device->ParseNMEA("$PITV4,-0.04,0.57,-0.44,-102.0,-74.8,-73.7*3F", nmea_info));
  ok1(nmea_info.total_energy_vario_available);
  ok1(equals(nmea_info.total_energy_vario, -0.04));

  ok1(device->ParseNMEA("$PITV5,6.8,29.2,0.995,0.03,0,1.54*01", nmea_info));
  ok1(nmea_info.external_wind_available);
  ok1(equals(nmea_info.external_wind.bearing, 29.2));
  ok1(equals(nmea_info.external_wind.norm, 6.8));

  ok1(nmea_info.switch_state.flight_mode == SwitchState::FlightMode::CIRCLING);
  ok1(equals(nmea_info.settings.mac_cready, 1.54));

  delete device;
}


static void
TestDeclare(const struct DeviceRegister &driver)
{
  FaultInjectionPort port(*(DataHandler *)NULL);
  Device *device = driver.CreateOnPort(dummy_config, port);
  ok1(device != NULL);

  LoggerSettings logger_settings;
  logger_settings.pilot_name = _T("Foo Bar");
  Plane plane;
  plane.registration = _T("D-3003");
  plane.competition_id = _T("33");
  plane.type = _T("Cirrus");

  Declaration declaration(logger_settings, plane, NULL);
  const GeoPoint gp(Angle::Degrees(7.7061111111111114),
                    Angle::Degrees(51.051944444444445));
  Waypoint wp(gp);
  wp.name = _T("Foo");
  wp.elevation = fixed(123);
  declaration.Append(wp);
  declaration.Append(wp);
  declaration.Append(wp);
  declaration.Append(wp);

  NullOperationEnvironment env;

  for (unsigned i = 0; i < 1024; ++i) {
    inject_port_fault = i;
    bool success = device->Declare(declaration, NULL, env);
    if (success || !port.running ||
        port.baud_rate != FaultInjectionPort::DEFAULT_BAUD_RATE)
      break;
  }

  device->EnableNMEA(env);

  ok1(port.baud_rate == FaultInjectionPort::DEFAULT_BAUD_RATE);

  delete device;
}

static void
TestFlightList(const struct DeviceRegister &driver)
{
  FaultInjectionPort port(*(DataHandler *)NULL);
  Device *device = driver.CreateOnPort(dummy_config, port);
  ok1(device != NULL);

  NullOperationEnvironment env;

  for (unsigned i = 0; i < 1024; ++i) {
    inject_port_fault = i;
    RecordedFlightList flight_list;
    bool success = device->ReadFlightList(flight_list, env);
    if (success || !port.running ||
        port.baud_rate != FaultInjectionPort::DEFAULT_BAUD_RATE)
      break;
  }

  device->EnableNMEA(env);

  ok1(port.baud_rate == FaultInjectionPort::DEFAULT_BAUD_RATE);

  delete device;
}

int main(int argc, char **argv)
{
<<<<<<< HEAD
  plan_tests(754);
=======
  plan_tests(776);
>>>>>>> 9a138829

  TestGeneric();
  TestTasman();
  TestFLARM();
  TestAltairRU();
  TestGTAltimeter();
  TestBlueFly();
  TestBorgeltB50();
  TestCAI302();
  TestCProbe();
  TestEye();
  TestFlymasterF1();
  TestFlytec();
  TestLeonardo();
  TestLevilAHRS();
  TestLX(lx_driver);
  TestLX(condor_driver, true);
  TestLXV7();
  TestILEC();
  TestOpenVario();
  TestVega();
  TestWesterboer();
  TestZander();
  TestFlyNet();
  TestVaulter();

  /* XXX the Triadis drivers have too many dependencies, not enabling
     for now */
  //TestDeclare(altair_pro_driver);
  TestDeclare(cai302_driver);
  TestDeclare(ew_driver);
  TestDeclare(ew_microrecorder_driver);
  TestDeclare(posigraph_driver);
  TestDeclare(lx_driver);
  TestDeclare(imi_driver);
  TestDeclare(flarm_driver);
  //TestDeclare(vega_driver);

  /* XXX Volkslogger doesn't do well with this test case */
  //TestDeclare(volkslogger_driver);

  TestFlightList(cai302_driver);
  TestFlightList(lx_driver);
  TestFlightList(imi_driver);

  return exit_status();
}<|MERGE_RESOLUTION|>--- conflicted
+++ resolved
@@ -1478,11 +1478,7 @@
 
 int main(int argc, char **argv)
 {
-<<<<<<< HEAD
-  plan_tests(754);
-=======
   plan_tests(776);
->>>>>>> 9a138829
 
   TestGeneric();
   TestTasman();
